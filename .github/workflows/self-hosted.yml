# The labels used here are meant to be used only with CloudSnorkel's AWS account.
# We have a deployment of this construct with all the matching providers for testing.

name: self-hosted integration test

on:
  workflow_dispatch:

jobs:
  self-hosted:
    strategy:
      fail-fast: false
      matrix:
        include:
          - os: linux
            arch: X64
            runs-on: [self-hosted, linux, X64, codebuild-x64]
            docker: true
            sudo: true
          - os: linux
            arch: ARM64
            runs-on: [self-hosted, linux, codebuild, arm64]
            docker: true
            sudo: true
          - os: linux
            arch: X64
            runs-on: [self-hosted, linux, lambda, x64]
            docker: false
            sudo: false
          - os: linux
            arch: ARM64
            runs-on: [self-hosted, linux, lambda, arm64]
            docker: false
            sudo: false
          - os: linux
            arch: X64
            runs-on: [self-hosted, linux, fargate, x64]
            docker: false
            sudo: true
          - os: linux
            arch: ARM64
            runs-on: [self-hosted, linux, fargate, arm64]
            docker: false
            sudo: true
          - os: linux
            arch: X64
            runs-on: [self-hosted, linux, fargate-spot, x64]
            docker: false
            sudo: true
          - os: linux
            arch: ARM64
            runs-on: [self-hosted, linux, fargate-spot, arm64]
            docker: false
            sudo: true
          - os: linux
            arch: X64
            runs-on: [self-hosted, linux, ec2, x64]
            docker: true
            sudo: true
          - os: linux
            arch: X64
            runs-on: [self-hosted, linux, ec2-spot, x64]
            docker: true
            sudo: true
          - os: linux
            arch: ARM64
            runs-on: [self-hosted, linux, ec2, arm64]
            docker: true
            sudo: true

    runs-on: ${{ matrix.runs-on }}
    steps:
      - run: export
      - name: Check arch
        run: |
          if [ "${{ matrix.arch }}" != "${RUNNER_ARCH}" ]; then
            echo "Expected RUNNER_ARCH to be ${{ matrix.arch }} but it's $RUNNER_ARCH"
            exit 1
          fi
      - name: Checkout
        uses: actions/checkout@v3
      - run: ls -lah
      - run: sudo ls -lah
        if: ${{ matrix.sudo }}
      - name: github script
        uses: actions/github-script@v6
        with:
          github-token: ${{ secrets.GITHUB_TOKEN }}
          script: |
            console.log("hello world");
      - name: git
        run: git --version
      - name: aws
        run: |
          aws --version
          aws sts get-caller-identity
      - name: gh
        run: gh --version
      - name: docker
        if: ${{ matrix.docker }}
        run: |
          echo FROM public.ecr.aws/docker/library/bash > Dockerfile
          docker build  .
          docker-compose --version
          docker compose version
<<<<<<< HEAD
      - name: custom files
        run: |
          ls /custom-file
          ls /custom-dir/FUNDING.yml

=======
>>>>>>> 9287b7c0
  self-hosted-windows:
    strategy:
      fail-fast: false
      matrix:
        include:
          - os: windows
            arch: X64
            runs-on: [self-hosted, windows, codebuild, x64]
            docker: false
          - os: windows
            arch: X64
            runs-on: [self-hosted, windows, fargate, x64]
            docker: false
          - os: windows
            arch: X64
            runs-on: [self-hosted, windows, ec2, x64]
            docker: true

    runs-on: ${{ matrix.runs-on }}
    steps:
      - run: |
          Get-ChildItem env:
      - name: Check arch
        run: |
          if (Compare-Object "${{ matrix.arch }}" $Env:RUNNER_ARCH) {
            Write-Host "Expected RUNNER_ARCH to be ${{ matrix.arch }} but it's $Env:RUNNER_ARCH"
            exit 1
          }
      - name: Checkout
        uses: actions/checkout@v3
      - name: ls
        run: |
          $ErrorActionPreference = 'Stop'
          ls
      - name: github script
        uses: actions/github-script@v6
        with:
          github-token: ${{ secrets.GITHUB_TOKEN }}
          script: |
            console.log("hello world");
      - name: git
        run: |
          $ErrorActionPreference = 'Stop'
          git --version
      - name: aws
        run: |
          $ErrorActionPreference = 'Stop'
          aws --version
          aws sts get-caller-identity
      - name: gh
        run: |
          $ErrorActionPreference = 'Stop'
          gh --version
      - name: docker
        if: ${{ matrix.docker }}
        run: |
          $ErrorActionPreference = 'Stop'
          echo "FROM public.ecr.aws/docker/library/bash" | Out-File -encoding ASCII Dockerfile
          docker build  .
          docker-compose --version
          docker compose version
      - name: custom files
        run: |
          ls /custom-file
          ls /custom-dir/FUNDING.yml<|MERGE_RESOLUTION|>--- conflicted
+++ resolved
@@ -103,14 +103,11 @@
           docker build  .
           docker-compose --version
           docker compose version
-<<<<<<< HEAD
       - name: custom files
         run: |
           ls /custom-file
           ls /custom-dir/FUNDING.yml
 
-=======
->>>>>>> 9287b7c0
   self-hosted-windows:
     strategy:
       fail-fast: false
