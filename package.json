{
  "name": "@cloudsnorkel/cdk-github-runners",
  "description": "CDK construct to create GitHub Actions self-hosted runners. A webhook listens to events and creates ephemeral runners on the fly.",
  "repository": {
    "type": "git",
    "url": "https://github.com/CloudSnorkel/cdk-github-runners.git"
  },
  "scripts": {
    "build": "npx projen build",
    "bump": "npx projen bump",
    "clobber": "npx projen clobber",
    "compat": "npx projen compat",
    "compile": "npx projen compile",
    "default": "npx projen default",
    "docgen": "npx projen docgen",
    "eject": "npx projen eject",
    "eslint": "npx projen eslint",
    "integ:default:assert": "npx projen integ:default:assert",
    "integ:default:deploy": "npx projen integ:default:deploy",
    "integ:default:destroy": "npx projen integ:default:destroy",
    "integ:default:snapshot": "npx projen integ:default:snapshot",
    "integ:default:watch": "npx projen integ:default:watch",
    "integ:snapshot-all": "npx projen integ:snapshot-all",
    "package": "npx projen package",
    "package-all": "npx projen package-all",
    "package:dotnet": "npx projen package:dotnet",
    "package:go": "npx projen package:go",
    "package:java": "npx projen package:java",
    "package:js": "npx projen package:js",
    "package:python": "npx projen package:python",
    "post-compile": "npx projen post-compile",
    "post-upgrade": "npx projen post-upgrade",
    "pre-compile": "npx projen pre-compile",
    "release": "npx projen release",
    "test": "npx projen test",
    "test:watch": "npx projen test:watch",
    "unbump": "npx projen unbump",
    "upgrade": "npx projen upgrade",
    "watch": "npx projen watch",
    "projen": "npx projen"
  },
  "author": {
    "name": "Amir Szekely",
    "email": "amir@cloudsnorkel.com",
    "organization": false
  },
  "devDependencies": {
    "@aws-sdk/client-lambda": "^3.213.0",
    "@aws-sdk/types": "^3.212.0",
    "@octokit/auth-app": "^3.6.1",
    "@octokit/core": "^3.6.0",
    "@octokit/request-error": "^3.0.2",
    "@octokit/rest": "^18.12.0",
    "@sveltejs/vite-plugin-svelte": "^1.0.1",
    "@tsconfig/svelte": "^3.0.0",
    "@types/aws-lambda": "^8.10.108",
    "@types/jest": "^27",
    "@types/node": "^14",
    "@types/semver": "^7.3.13",
    "@typescript-eslint/eslint-plugin": "^5",
    "@typescript-eslint/parser": "^5",
    "aws-cdk": "^2",
<<<<<<< HEAD
    "aws-cdk-lib": "2.50.0",
    "aws-sdk": "^2.1248.0",
=======
    "aws-cdk-lib": "2.29.0",
    "aws-sdk": "^2.1258.0",
>>>>>>> b9be7989
    "bootstrap": "^5.2.0",
    "constructs": "10.0.5",
    "esbuild": "^0.15.14",
    "eslint": "^8",
    "eslint-import-resolver-node": "^0.3.6",
    "eslint-import-resolver-typescript": "^2.7.1",
    "eslint-plugin-import": "^2.26.0",
    "jest": "^27",
    "jest-junit": "^13",
    "jsii": "^1.71.0",
    "jsii-diff": "^1.71.0",
    "jsii-docgen": "^6.3.27",
    "jsii-pacmak": "^1.71.0",
    "json-schema": "^0.4.0",
    "npm-check-updates": "^16",
    "projen": "^0.65.30",
    "sass": "^1.54.0",
    "semver": "^7.3.8",
    "standard-version": "^9",
    "svelte": "^3.49.0",
    "svelte-check": "^2.8.0",
    "svelte-preprocess": "^4.10.7",
    "ts-jest": "^27",
    "ts-node": "^10.9.1",
    "typescript": "^4.9.3",
    "vite": "^3.0.0",
    "vite-plugin-singlefile": "^0.11.0"
  },
  "peerDependencies": {
    "aws-cdk-lib": "^2.50.0",
    "constructs": "^10.0.5"
  },
  "keywords": [
    "aws",
    "aws-cdk",
    "aws-cdk-construct",
    "cdk",
    "codebuild",
    "fargate",
    "github",
    "github-actions",
    "lambda",
    "self-hosted"
  ],
  "main": "lib/index.js",
  "license": "Apache-2.0",
  "version": "0.0.0",
  "jest": {
    "testMatch": [
      "<rootDir>/src/**/__tests__/**/*.ts?(x)",
      "<rootDir>/(test|src)/**/*(*.)@(spec|test).ts?(x)"
    ],
    "clearMocks": true,
    "collectCoverage": true,
    "coverageReporters": [
      "json",
      "lcov",
      "clover",
      "cobertura",
      "text"
    ],
    "coverageDirectory": "coverage",
    "coveragePathIgnorePatterns": [
      "/node_modules/"
    ],
    "testPathIgnorePatterns": [
      "/node_modules/"
    ],
    "watchPathIgnorePatterns": [
      "/node_modules/"
    ],
    "reporters": [
      "default",
      [
        "jest-junit",
        {
          "outputDirectory": "test-reports"
        }
      ]
    ],
    "preset": "ts-jest",
    "globals": {
      "ts-jest": {
        "tsconfig": "tsconfig.dev.json"
      }
    }
  },
  "types": "lib/index.d.ts",
  "stability": "experimental",
  "jsii": {
    "outdir": "dist",
    "targets": {
      "java": {
        "package": "com.cloudsnorkel.cdk.github.runners",
        "maven": {
          "groupId": "com.cloudsnorkel",
          "artifactId": "cdk.github.runners"
        }
      },
      "python": {
        "distName": "cloudsnorkel.cdk-github-runners",
        "module": "cloudsnorkel.cdk_github_runners"
      },
      "dotnet": {
        "namespace": "CloudSnorkel",
        "packageId": "CloudSnorkel.Cdk.Github.Runners"
      },
      "go": {
        "moduleName": "github.com/CloudSnorkel/cdk-github-runners-go"
      }
    },
    "tsc": {
      "outDir": "lib",
      "rootDir": "src"
    },
    "excludeTypescript": [
      "src/lambdas"
    ]
  },
  "resolutions": {
    "@types/prettier": "2.6.0"
  },
  "//": "~~ Generated by projen. To modify, edit .projenrc.js and run \"npx projen\"."
}<|MERGE_RESOLUTION|>--- conflicted
+++ resolved
@@ -60,13 +60,8 @@
     "@typescript-eslint/eslint-plugin": "^5",
     "@typescript-eslint/parser": "^5",
     "aws-cdk": "^2",
-<<<<<<< HEAD
     "aws-cdk-lib": "2.50.0",
-    "aws-sdk": "^2.1248.0",
-=======
-    "aws-cdk-lib": "2.29.0",
     "aws-sdk": "^2.1258.0",
->>>>>>> b9be7989
     "bootstrap": "^5.2.0",
     "constructs": "10.0.5",
     "esbuild": "^0.15.14",
