--- conflicted
+++ resolved
@@ -70,19 +70,7 @@
     "organization": false
   },
   "devDependencies": {
-<<<<<<< HEAD
     "@aws-cdk/aws-imagebuilder-alpha": "2.231.0-alpha.0",
-    "@aws-sdk/client-cloudformation": "^3.927.0",
-    "@aws-sdk/client-codebuild": "^3.927.0",
-    "@aws-sdk/client-ec2": "^3.927.0",
-    "@aws-sdk/client-ecr": "^3.927.0",
-    "@aws-sdk/client-imagebuilder": "^3.927.0",
-    "@aws-sdk/client-lambda": "^3.927.0",
-    "@aws-sdk/client-secrets-manager": "^3.927.0",
-    "@aws-sdk/client-sfn": "^3.927.0",
-    "@aws-sdk/client-sns": "^3.927.0",
-    "@aws-sdk/client-ssm": "^3.927.0",
-=======
     "@aws-sdk/client-cloudformation": "^3.940.0",
     "@aws-sdk/client-codebuild": "^3.940.0",
     "@aws-sdk/client-ec2": "^3.940.0",
@@ -93,7 +81,6 @@
     "@aws-sdk/client-sfn": "^3.940.0",
     "@aws-sdk/client-sns": "^3.940.0",
     "@aws-sdk/client-ssm": "^3.940.0",
->>>>>>> 45f9481a
     "@octokit/auth-app": "^4.0.13",
     "@octokit/core": "^4.2.4",
     "@octokit/request-error": "^3.0.3",
