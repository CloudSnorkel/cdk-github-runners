--- conflicted
+++ resolved
@@ -59,13 +59,8 @@
     "@typescript-eslint/eslint-plugin": "^5",
     "@typescript-eslint/parser": "^5",
     "aws-cdk": "^2",
-<<<<<<< HEAD
     "aws-cdk-lib": "2.29.0",
-    "aws-sdk": "^2.1199.0",
-=======
-    "aws-cdk-lib": "2.21.1",
     "aws-sdk": "^2.1204.0",
->>>>>>> 604983fc
     "bootstrap": "^5.2.0",
     "constructs": "10.0.5",
     "esbuild": "^0.15.5",
