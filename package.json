--- conflicted
+++ resolved
@@ -112,11 +112,7 @@
     "jsii-docgen": "^10.5.0",
     "jsii-pacmak": "^1.118.0",
     "jsii-rosetta": "5.8.x",
-<<<<<<< HEAD
-    "projen": "^0.98.2",
-=======
     "projen": "^0.98.6",
->>>>>>> 5654c658
     "sass": "^1.54.0",
     "semver": "^7.7.3",
     "svelte": "^5",
