import { createHash } from 'crypto';
import { createAppAuth } from '@octokit/auth-app';
import { Octokit } from '@octokit/rest';
import { getSecretJsonValue, getSecretValue } from './lambda-helpers';

export function baseUrlFromDomain(domain: string): string {
  if (domain == 'github.com') {
    return 'https://api.github.com';
  }
  return `https://${domain}/api/v3`;
}

type RunnerLevel = 'repo' | 'org' | undefined; // undefined is for backwards compatibility and should be treated as 'repo'

export interface GitHubSecrets {
  domain: string;
  appId: number;
  personalAuthToken: string;
  runnerLevel: RunnerLevel;
}

<<<<<<< HEAD
// TODO improve cache to support multiple installations
const octokitCache: {
  installationId?: number;
  secrets?: GitHubSecrets;
  octokit?: Octokit;
} = {};
=======
const octokitCache = new Map<string, Octokit>();
>>>>>>> 9446e187

export async function getOctokit(installationId?: number): Promise<{ octokit: Octokit; githubSecrets: GitHubSecrets }> {
  if (!process.env.GITHUB_SECRET_ARN || !process.env.GITHUB_PRIVATE_KEY_SECRET_ARN) {
    throw new Error('Missing environment variables');
  }

  const githubSecrets: GitHubSecrets = await getSecretJsonValue(process.env.GITHUB_SECRET_ARN);

  // Create cache key from installation ID and secrets (hash to avoid exposing sensitive data by accident)
  const cacheKey = createHash('sha256').update(`${installationId || 'no-install'}-${githubSecrets.domain}-${githubSecrets.appId}-${githubSecrets.personalAuthToken}`).digest('hex');

  const cached = octokitCache.get(cacheKey);
  if (cached) {
    try {
<<<<<<< HEAD
      await octokitCache.octokit.rest.meta.getOctocat();
      console.log({
        notice: 'Using cached octokit',
      });
=======
      // Test if the cached octokit is still valid
      await cached.rest.meta.getOctocat();
      console.log('Using cached octokit');
>>>>>>> 9446e187
      return {
        octokit: cached,
        githubSecrets,
      };
    } catch (e) {
<<<<<<< HEAD
      console.log({
        notice: 'Octokit cache is invalid',
        error: e,
      });
      octokitCache.octokit = undefined;
=======
      console.log('Octokit cache is invalid', e);
      octokitCache.delete(cacheKey);
>>>>>>> 9446e187
    }
  }

  const baseUrl = baseUrlFromDomain(githubSecrets.domain);

  let token;
  if (githubSecrets.personalAuthToken) {
    token = githubSecrets.personalAuthToken;
  } else {
    const privateKey = await getSecretValue(process.env.GITHUB_PRIVATE_KEY_SECRET_ARN);

    const appOctokit = new Octokit({
      baseUrl,
      authStrategy: createAppAuth,
      auth: {
        appId: githubSecrets.appId,
        privateKey: privateKey,
      },
    });

    token = (await appOctokit.auth({
      type: 'installation',
      installationId: installationId,
    }) as any).token;
  }

  const octokit = new Octokit({
    baseUrl,
    auth: token,
  });

  // Store in cache
  octokitCache.set(cacheKey, octokit);

  return {
    octokit,
    githubSecrets,
  };
}

// This function is used to get the Octokit instance for the app itself, not for a specific installation.
// With PAT authentication, it returns undefined.
export async function getAppOctokit() {
  if (!process.env.GITHUB_SECRET_ARN || !process.env.GITHUB_PRIVATE_KEY_SECRET_ARN) {
    throw new Error('Missing environment variables');
  }

  const githubSecrets: GitHubSecrets = await getSecretJsonValue(process.env.GITHUB_SECRET_ARN);
  const baseUrl = baseUrlFromDomain(githubSecrets.domain);

  if (githubSecrets.personalAuthToken || !githubSecrets.appId) {
    return undefined;
  }

  const privateKey = await getSecretValue(process.env.GITHUB_PRIVATE_KEY_SECRET_ARN);

  return new Octokit({
    baseUrl,
    authStrategy: createAppAuth,
    auth: {
      appId: githubSecrets.appId,
      privateKey: privateKey,
    },
  });
}

export async function getRunner(octokit: Octokit, runnerLevel: RunnerLevel, owner: string, repo: string, name: string) {
  let page = 1;
  while (true) {
    let runners;

    if ((runnerLevel ?? 'repo') === 'repo') {
      runners = await octokit.rest.actions.listSelfHostedRunnersForRepo({
        page: page,
        owner: owner,
        repo: repo,
      });
    } else {
      runners = await octokit.rest.actions.listSelfHostedRunnersForOrg({
        page: page,
        org: owner,
      });
    }

    if (runners.data.runners.length == 0) {
      return;
    }

    for (const runner of runners.data.runners) {
      if (runner.name == name) {
        return runner;
      }
    }

    page++;
  }
}

export async function deleteRunner(octokit: Octokit, runnerLevel: RunnerLevel, owner: string, repo: string, runnerId: number) {
  if ((runnerLevel ?? 'repo') === 'repo') {
    await octokit.rest.actions.deleteSelfHostedRunnerFromRepo({
      owner: owner,
      repo: repo,
      runner_id: runnerId,
    });
  } else {
    await octokit.rest.actions.deleteSelfHostedRunnerFromOrg({
      org: owner,
      runner_id: runnerId,
    });
  }
}

export async function redeliver(octokit: Octokit, deliveryId: number): Promise<void> {
  const response = await octokit.rest.apps.redeliverWebhookDelivery({
    delivery_id: deliveryId,
  });

  if (response.status !== 202) {
    throw new Error(`Failed to redeliver webhook delivery with ID ${deliveryId}`);
  }
  console.log({
    notice: 'Successfully redelivered webhook delivery',
    deliveryId,
  });
}<|MERGE_RESOLUTION|>--- conflicted
+++ resolved
@@ -19,16 +19,7 @@
   runnerLevel: RunnerLevel;
 }
 
-<<<<<<< HEAD
-// TODO improve cache to support multiple installations
-const octokitCache: {
-  installationId?: number;
-  secrets?: GitHubSecrets;
-  octokit?: Octokit;
-} = {};
-=======
 const octokitCache = new Map<string, Octokit>();
->>>>>>> 9446e187
 
 export async function getOctokit(installationId?: number): Promise<{ octokit: Octokit; githubSecrets: GitHubSecrets }> {
   if (!process.env.GITHUB_SECRET_ARN || !process.env.GITHUB_PRIVATE_KEY_SECRET_ARN) {
@@ -43,31 +34,21 @@
   const cached = octokitCache.get(cacheKey);
   if (cached) {
     try {
-<<<<<<< HEAD
-      await octokitCache.octokit.rest.meta.getOctocat();
+      // Test if the cached octokit is still valid
+      await cached.rest.meta.getOctocat();
       console.log({
         notice: 'Using cached octokit',
       });
-=======
-      // Test if the cached octokit is still valid
-      await cached.rest.meta.getOctocat();
-      console.log('Using cached octokit');
->>>>>>> 9446e187
       return {
         octokit: cached,
         githubSecrets,
       };
     } catch (e) {
-<<<<<<< HEAD
       console.log({
         notice: 'Octokit cache is invalid',
         error: e,
       });
-      octokitCache.octokit = undefined;
-=======
-      console.log('Octokit cache is invalid', e);
       octokitCache.delete(cacheKey);
->>>>>>> 9446e187
     }
   }
 
