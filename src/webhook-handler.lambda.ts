--- conflicted
+++ resolved
@@ -50,7 +50,6 @@
   return body.toString();
 }
 
-<<<<<<< HEAD
 function matchLabelsToProvider(labels: string[]) {
   const jobLabelSet = labels.map((label) => label.toLowerCase());
   const supportedLabels: SupportedLabels[] = JSON.parse(process.env.SUPPORTED_LABELS!);
@@ -66,12 +65,8 @@
   return undefined;
 }
 
-exports.handler = async function (event: AWSLambda.APIGatewayProxyEventV2): Promise<AWSLambda.APIGatewayProxyResultV2> {
+export async function handler(event: AWSLambda.APIGatewayProxyEventV2): Promise<AWSLambda.APIGatewayProxyResultV2> {
   if (!process.env.WEBHOOK_SECRET_ARN || !process.env.STEP_FUNCTION_ARN || !process.env.SUPPORTED_LABELS) {
-=======
-export async function handler(event: AWSLambda.APIGatewayProxyEventV2): Promise<AWSLambda.APIGatewayProxyResultV2> {
-  if (!process.env.WEBHOOK_SECRET_ARN || !process.env.STEP_FUNCTION_ARN) {
->>>>>>> 12b7d377
     throw new Error('Missing environment variables');
   }
 
@@ -167,8 +162,4 @@
     statusCode: 202,
     body: executionName,
   };
-<<<<<<< HEAD
-};
-=======
-}
->>>>>>> 12b7d377
+}