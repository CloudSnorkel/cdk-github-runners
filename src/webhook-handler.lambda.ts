import * as crypto from 'crypto';
import * as AWSLambda from 'aws-lambda';
import * as AWS from 'aws-sdk';
import { getSecretJsonValue } from './lambda-helpers';
import { SupportedLabels } from './webhook';

const sf = new AWS.StepFunctions();

// TODO use @octokit/webhooks?

function getHeader(event: AWSLambda.APIGatewayProxyEventV2, header: string): string | undefined {
  // API Gateway doesn't lowercase headers (V1 event) but Lambda URLs do (V2 event) :(
  for (const headerName of Object.keys(event.headers)) {
    if (headerName.toLowerCase() === header.toLowerCase()) {
      return event.headers[headerName];
    }
  }

  return undefined;
}

/**
 * Exported for unit testing.
 * @internal
 */
export function verifyBody(event: AWSLambda.APIGatewayProxyEventV2, secret: any): string {
  const sig = Buffer.from(getHeader(event, 'x-hub-signature-256') || '', 'utf8');

  if (!event.body) {
    throw new Error('No body');
  }

  let body: Buffer;
  if (event.isBase64Encoded) {
    body = Buffer.from(event.body, 'base64');
  } else {
    body = Buffer.from(event.body || '', 'utf8');
  }

  const hmac = crypto.createHmac('sha256', secret);
  hmac.update(body);
  const expectedSig = Buffer.from(`sha256=${hmac.digest('hex')}`, 'utf8');

  console.log('Calculated signature: ', expectedSig.toString());

  if (sig.length !== expectedSig.length || !crypto.timingSafeEqual(sig, expectedSig)) {
    throw new Error(`Signature mismatch. Expected ${expectedSig.toString()} but got ${sig.toString()}`);
  }

  return body.toString();
}

function matchLabelsToProvider(labels: string[]) {
  const jobLabelSet = labels.map((label) => label.toLowerCase());
  const supportedLabels: SupportedLabels[] = JSON.parse(process.env.SUPPORTED_LABELS!);

  // is every label the job requires available in the runner provider?
  for (const supportedLabelSet of supportedLabels) {
    const lowerCasedSupportedLabelSet = supportedLabelSet.labels.map((label) => label.toLowerCase());
    if (jobLabelSet.every(label => label == 'self-hosted' || lowerCasedSupportedLabelSet.includes(label))) {
      return supportedLabelSet.provider;
    }
  }

  return undefined;
}

export async function handler(event: AWSLambda.APIGatewayProxyEventV2): Promise<AWSLambda.APIGatewayProxyResultV2> {
  if (!process.env.WEBHOOK_SECRET_ARN || !process.env.STEP_FUNCTION_ARN || !process.env.SUPPORTED_LABELS) {
    throw new Error('Missing environment variables');
  }

  const webhookSecret = (await getSecretJsonValue(process.env.WEBHOOK_SECRET_ARN)).webhookSecret;

  let body;
  try {
    body = verifyBody(event, webhookSecret);
  } catch (e) {
    console.error(e);
    return {
      statusCode: 403,
      body: 'Bad signature',
    };
  }

  if (getHeader(event, 'content-type') !== 'application/json') {
    console.error(`This webhook only accepts JSON payloads, got ${getHeader(event, 'content-type')}`);
    return {
      statusCode: 400,
      body: 'Expecting JSON payload',
    };
  }

  if (getHeader(event, 'x-github-event') === 'ping') {
    return {
      statusCode: 200,
      body: 'Pong',
    };
  }

  // if (getHeader(event, 'x-github-event') !== 'workflow_job' && getHeader(event, 'x-github-event') !== 'workflow_run') {
  //     console.error(`This webhook only accepts workflow_job and workflow_run, got ${getHeader(event, 'x-github-event')}`);
  if (getHeader(event, 'x-github-event') !== 'workflow_job') {
    console.error(`This webhook only accepts workflow_job, got ${getHeader(event, 'x-github-event')}`);
    return {
      statusCode: 400,
      body: 'Expecting workflow_job',
    };
  }

  const payload = JSON.parse(body);

  if (payload.action !== 'queued') {
    console.log(`Ignoring action "${payload.action}", expecting "queued"`);
    return {
      statusCode: 200,
      body: 'OK. No runner started (action is not "queued").',
    };
  }

  if (!payload.workflow_job.labels.includes('self-hosted')) {
    console.log(`Ignoring labels "${payload.workflow_job.labels}", expecting "self-hosted"`);
    return {
      statusCode: 200,
      body: 'OK. No runner started (no "self-hosted" label).',
    };
  }

  // don't start step function unless labels match a runner provider
  const provider = matchLabelsToProvider(payload.workflow_job.labels);
  if (!provider) {
    console.log(`Ignoring labels "${payload.workflow_job.labels}", as they don't match a supported runner provider`);
    return {
      statusCode: 200,
      body: 'OK. No runner started (no provider with matching labels).',
    };
  }

  // set execution name which is also used as runner name which are limited to 64 characters
  let executionName = `${payload.repository.full_name.replace('/', '-')}-${getHeader(event, 'x-github-delivery')}`.slice(0, 64);
  // start execution
  const input = JSON.stringify({
    owner: payload.repository.owner.login,
    repo: payload.repository.name,
    jobId: payload.workflow_job.id,
    jobUrl: payload.workflow_job.html_url,
<<<<<<< HEAD
    installationId: payload.installation?.id,
    labels: payload.workflow_job.labels,
    provider: provider,
=======
    installationId: payload.installation?.id ?? -1, // always pass value because step function can't handle missing input
    labels: labels,
>>>>>>> 6f4b874b
  });
  const execution = await sf.startExecution({
    stateMachineArn: process.env.STEP_FUNCTION_ARN,
    input: input,
    // name is not random so multiple execution of this webhook won't cause multiple builders to start
    name: executionName,
  }).promise();

  console.log(`Started ${execution.executionArn}`);
  console.log(input);

  return {
    statusCode: 202,
    body: executionName,
  };
}<|MERGE_RESOLUTION|>--- conflicted
+++ resolved
@@ -144,14 +144,9 @@
     repo: payload.repository.name,
     jobId: payload.workflow_job.id,
     jobUrl: payload.workflow_job.html_url,
-<<<<<<< HEAD
-    installationId: payload.installation?.id,
+    installationId: payload.installation?.id ?? -1, // always pass value because step function can't handle missing input
     labels: payload.workflow_job.labels,
     provider: provider,
-=======
-    installationId: payload.installation?.id ?? -1, // always pass value because step function can't handle missing input
-    labels: labels,
->>>>>>> 6f4b874b
   });
   const execution = await sf.startExecution({
     stateMachineArn: process.env.STEP_FUNCTION_ARN,
