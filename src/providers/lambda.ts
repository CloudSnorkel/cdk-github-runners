--- conflicted
+++ resolved
@@ -161,16 +161,12 @@
    *  Base Docker image: `public.ecr.aws/lambda/nodejs:16-x86_64` or `public.ecr.aws/lambda/nodejs:16-arm64`
    */
   public static imageBuilder(scope: Construct, id: string, props?: RunnerImageBuilderProps) {
-<<<<<<< HEAD
-    let baseDockerImage = 'public.ecr.aws/lambda/nodejs:16-x86_64';
-=======
     if (props?.os && !Os.LINUX_AMAZON_2.is(props.os) && !props?.baseDockerImage) {
       // TODO we can support Ubuntu by building our own image https://docs.aws.amazon.com/lambda/latest/dg/nodejs-image.html#nodejs-image-clients
       throw new Error('Lambda runner provider only supports Amazon Linux 2. Use a different provider or specify a custom `baseDockerImage` that supports your desired OS.');
     }
-
-    let baseDockerImage = 'public.ecr.aws/lambda/nodejs:14-x86_64';
->>>>>>> c01e8a7e
+    
+    let baseDockerImage = 'public.ecr.aws/lambda/nodejs:16-x86_64';
     if (props?.architecture === Architecture.ARM64) {
       baseDockerImage = 'public.ecr.aws/lambda/nodejs:16-arm64';
     }
