--- conflicted
+++ resolved
@@ -478,12 +478,8 @@
   }
 
   private setupFunction(): string {
-<<<<<<< HEAD
     const access = this.props?.setupAccess?.type ?? LambdaAccessType.LAMBDA_URL;
-    const setupFunction = new BundledNodejsFunction(
-=======
     const setupFunction = new SetupFunction(
->>>>>>> 7d0be4f6
       this,
       'setup',
       {
