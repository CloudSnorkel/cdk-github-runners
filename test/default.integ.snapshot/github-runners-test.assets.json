{
  "version": "36.3.0",
  "files": {
    "64f83fc47e69ce862669fca14d759c3034fdbed3686b66dcf7bf9ff166f65c68": {
      "source": {
        "path": "asset.64f83fc47e69ce862669fca14d759c3034fdbed3686b66dcf7bf9ff166f65c68.yml",
        "packaging": "file"
      },
      "destinations": {
        "current_account-current_region": {
          "bucketName": "cdk-hnb659fds-assets-${AWS::AccountId}-${AWS::Region}",
          "objectKey": "64f83fc47e69ce862669fca14d759c3034fdbed3686b66dcf7bf9ff166f65c68.yml",
          "assumeRoleArn": "arn:${AWS::Partition}:iam::${AWS::AccountId}:role/cdk-hnb659fds-file-publishing-role-${AWS::AccountId}-${AWS::Region}"
        }
      }
    },
    "1a76c8d42017f14c1e3941d50df4870d3f84472238259fb93515b06f37e9ee74": {
      "source": {
        "path": "asset.1a76c8d42017f14c1e3941d50df4870d3f84472238259fb93515b06f37e9ee74.lambda",
        "packaging": "zip"
      },
      "destinations": {
        "current_account-current_region": {
          "bucketName": "cdk-hnb659fds-assets-${AWS::AccountId}-${AWS::Region}",
          "objectKey": "1a76c8d42017f14c1e3941d50df4870d3f84472238259fb93515b06f37e9ee74.zip",
          "assumeRoleArn": "arn:${AWS::Partition}:iam::${AWS::AccountId}:role/cdk-hnb659fds-file-publishing-role-${AWS::AccountId}-${AWS::Region}"
        }
      }
    },
    "e5a233082761c2c256bba14f254d0215cae4617601c3e38bbedf2aef825df200": {
      "source": {
        "path": "asset.e5a233082761c2c256bba14f254d0215cae4617601c3e38bbedf2aef825df200.lambda",
        "packaging": "zip"
      },
      "destinations": {
        "current_account-current_region": {
          "bucketName": "cdk-hnb659fds-assets-${AWS::AccountId}-${AWS::Region}",
          "objectKey": "e5a233082761c2c256bba14f254d0215cae4617601c3e38bbedf2aef825df200.zip",
          "assumeRoleArn": "arn:${AWS::Partition}:iam::${AWS::AccountId}:role/cdk-hnb659fds-file-publishing-role-${AWS::AccountId}-${AWS::Region}"
        }
      }
    },
    "5579c62c221b122a36d99012051c04d8614a559eddd8025cfc3c020dbccbe179": {
      "source": {
        "path": "asset.5579c62c221b122a36d99012051c04d8614a559eddd8025cfc3c020dbccbe179.lambda",
        "packaging": "zip"
      },
      "destinations": {
        "current_account-current_region": {
          "bucketName": "cdk-hnb659fds-assets-${AWS::AccountId}-${AWS::Region}",
          "objectKey": "5579c62c221b122a36d99012051c04d8614a559eddd8025cfc3c020dbccbe179.zip",
          "assumeRoleArn": "arn:${AWS::Partition}:iam::${AWS::AccountId}:role/cdk-hnb659fds-file-publishing-role-${AWS::AccountId}-${AWS::Region}"
        }
      }
    },
    "fe480166cb92d9b0c8329955f420beddfaa287b57233d86622e7d9d28ff5d4d9": {
      "source": {
        "path": "asset.fe480166cb92d9b0c8329955f420beddfaa287b57233d86622e7d9d28ff5d4d9.lambda",
        "packaging": "zip"
      },
      "destinations": {
        "current_account-current_region": {
          "bucketName": "cdk-hnb659fds-assets-${AWS::AccountId}-${AWS::Region}",
          "objectKey": "fe480166cb92d9b0c8329955f420beddfaa287b57233d86622e7d9d28ff5d4d9.zip",
          "assumeRoleArn": "arn:${AWS::Partition}:iam::${AWS::AccountId}:role/cdk-hnb659fds-file-publishing-role-${AWS::AccountId}-${AWS::Region}"
        }
      }
    },
    "2fc3b84da69dcc5adb6dc4721b50c1166474fa7e5fd5f242e833d12ac28e09d9": {
      "source": {
        "path": "asset.2fc3b84da69dcc5adb6dc4721b50c1166474fa7e5fd5f242e833d12ac28e09d9.sh",
        "packaging": "file"
      },
      "destinations": {
        "current_account-current_region": {
          "bucketName": "cdk-hnb659fds-assets-${AWS::AccountId}-${AWS::Region}",
          "objectKey": "2fc3b84da69dcc5adb6dc4721b50c1166474fa7e5fd5f242e833d12ac28e09d9.sh",
          "assumeRoleArn": "arn:${AWS::Partition}:iam::${AWS::AccountId}:role/cdk-hnb659fds-file-publishing-role-${AWS::AccountId}-${AWS::Region}"
        }
      }
    },
    "914d4fe73199c3182a0fa42b5c35cbfc70e883a96d7cc0abd00b8d9d744c7a18": {
      "source": {
        "path": "asset.914d4fe73199c3182a0fa42b5c35cbfc70e883a96d7cc0abd00b8d9d744c7a18.sh",
        "packaging": "file"
      },
      "destinations": {
        "current_account-current_region": {
          "bucketName": "cdk-hnb659fds-assets-${AWS::AccountId}-${AWS::Region}",
          "objectKey": "914d4fe73199c3182a0fa42b5c35cbfc70e883a96d7cc0abd00b8d9d744c7a18.sh",
          "assumeRoleArn": "arn:${AWS::Partition}:iam::${AWS::AccountId}:role/cdk-hnb659fds-file-publishing-role-${AWS::AccountId}-${AWS::Region}"
        }
      }
    },
    "97f30e67419a1676a2215492723e5add1aa491caf0cbe2dd878fc4fab0468cd4": {
      "source": {
        "path": "asset.97f30e67419a1676a2215492723e5add1aa491caf0cbe2dd878fc4fab0468cd4",
        "packaging": "zip"
      },
      "destinations": {
        "current_account-current_region": {
          "bucketName": "cdk-hnb659fds-assets-${AWS::AccountId}-${AWS::Region}",
          "objectKey": "97f30e67419a1676a2215492723e5add1aa491caf0cbe2dd878fc4fab0468cd4.zip",
          "assumeRoleArn": "arn:${AWS::Partition}:iam::${AWS::AccountId}:role/cdk-hnb659fds-file-publishing-role-${AWS::AccountId}-${AWS::Region}"
        }
      }
    },
    "aa9b0a3f0625b484074bb9cb369382960e95d5721493cc6f1c6dc46797cd3aea": {
      "source": {
        "path": "asset.aa9b0a3f0625b484074bb9cb369382960e95d5721493cc6f1c6dc46797cd3aea.lambda",
        "packaging": "zip"
      },
      "destinations": {
        "current_account-current_region": {
          "bucketName": "cdk-hnb659fds-assets-${AWS::AccountId}-${AWS::Region}",
          "objectKey": "aa9b0a3f0625b484074bb9cb369382960e95d5721493cc6f1c6dc46797cd3aea.zip",
          "assumeRoleArn": "arn:${AWS::Partition}:iam::${AWS::AccountId}:role/cdk-hnb659fds-file-publishing-role-${AWS::AccountId}-${AWS::Region}"
        }
      }
    },
    "456f8cc5f58b1dba752868eee6ae7dd19602f238df94e20b77c9db2dc4e167c2": {
      "source": {
        "path": "asset.456f8cc5f58b1dba752868eee6ae7dd19602f238df94e20b77c9db2dc4e167c2.lambda",
        "packaging": "zip"
      },
      "destinations": {
        "current_account-current_region": {
          "bucketName": "cdk-hnb659fds-assets-${AWS::AccountId}-${AWS::Region}",
          "objectKey": "456f8cc5f58b1dba752868eee6ae7dd19602f238df94e20b77c9db2dc4e167c2.zip",
          "assumeRoleArn": "arn:${AWS::Partition}:iam::${AWS::AccountId}:role/cdk-hnb659fds-file-publishing-role-${AWS::AccountId}-${AWS::Region}"
        }
      }
    },
    "213606818ea70c0b712d05a17ecadf49191bb915671f63208e5913e57dd20c59": {
      "source": {
        "path": "asset.213606818ea70c0b712d05a17ecadf49191bb915671f63208e5913e57dd20c59.lambda",
        "packaging": "zip"
      },
      "destinations": {
        "current_account-current_region": {
          "bucketName": "cdk-hnb659fds-assets-${AWS::AccountId}-${AWS::Region}",
          "objectKey": "213606818ea70c0b712d05a17ecadf49191bb915671f63208e5913e57dd20c59.zip",
          "assumeRoleArn": "arn:${AWS::Partition}:iam::${AWS::AccountId}:role/cdk-hnb659fds-file-publishing-role-${AWS::AccountId}-${AWS::Region}"
        }
      }
    },
    "837f321976691a3b607dcac4ecae1db752018dea1d868ba976020536cb142581": {
      "source": {
        "path": "asset.837f321976691a3b607dcac4ecae1db752018dea1d868ba976020536cb142581.lambda",
        "packaging": "zip"
      },
      "destinations": {
        "current_account-current_region": {
          "bucketName": "cdk-hnb659fds-assets-${AWS::AccountId}-${AWS::Region}",
          "objectKey": "837f321976691a3b607dcac4ecae1db752018dea1d868ba976020536cb142581.zip",
          "assumeRoleArn": "arn:${AWS::Partition}:iam::${AWS::AccountId}:role/cdk-hnb659fds-file-publishing-role-${AWS::AccountId}-${AWS::Region}"
        }
      }
    },
<<<<<<< HEAD
    "0de990ea06ca284c1a375b53420bd741283265d04806e43ded392f888ddd7f18": {
      "source": {
        "path": "asset.0de990ea06ca284c1a375b53420bd741283265d04806e43ded392f888ddd7f18.lambda",
=======
    "f4e33dde6e4b6972cf8182a12da780a98561fc6b6fbefe86b315121a3054e05e": {
      "source": {
        "path": "asset.f4e33dde6e4b6972cf8182a12da780a98561fc6b6fbefe86b315121a3054e05e.lambda",
>>>>>>> c2d39c45
        "packaging": "zip"
      },
      "destinations": {
        "current_account-current_region": {
          "bucketName": "cdk-hnb659fds-assets-${AWS::AccountId}-${AWS::Region}",
<<<<<<< HEAD
          "objectKey": "0de990ea06ca284c1a375b53420bd741283265d04806e43ded392f888ddd7f18.zip",
=======
          "objectKey": "f4e33dde6e4b6972cf8182a12da780a98561fc6b6fbefe86b315121a3054e05e.zip",
>>>>>>> c2d39c45
          "assumeRoleArn": "arn:${AWS::Partition}:iam::${AWS::AccountId}:role/cdk-hnb659fds-file-publishing-role-${AWS::AccountId}-${AWS::Region}"
        }
      }
    },
    "bcad8b41f1e5ff52b3949ca91e17d2b880dfcb21a4f7d14ab159284526f42972": {
      "source": {
        "path": "asset.bcad8b41f1e5ff52b3949ca91e17d2b880dfcb21a4f7d14ab159284526f42972.lambda",
        "packaging": "zip"
      },
      "destinations": {
        "current_account-current_region": {
          "bucketName": "cdk-hnb659fds-assets-${AWS::AccountId}-${AWS::Region}",
          "objectKey": "bcad8b41f1e5ff52b3949ca91e17d2b880dfcb21a4f7d14ab159284526f42972.zip",
          "assumeRoleArn": "arn:${AWS::Partition}:iam::${AWS::AccountId}:role/cdk-hnb659fds-file-publishing-role-${AWS::AccountId}-${AWS::Region}"
        }
      }
    },
    "2699b85c16a406427c2631ef6bd3da16f7226065a5c9f702333e850038d8372f": {
      "source": {
        "path": "asset.2699b85c16a406427c2631ef6bd3da16f7226065a5c9f702333e850038d8372f.lambda",
        "packaging": "zip"
      },
      "destinations": {
        "current_account-current_region": {
          "bucketName": "cdk-hnb659fds-assets-${AWS::AccountId}-${AWS::Region}",
          "objectKey": "2699b85c16a406427c2631ef6bd3da16f7226065a5c9f702333e850038d8372f.zip",
          "assumeRoleArn": "arn:${AWS::Partition}:iam::${AWS::AccountId}:role/cdk-hnb659fds-file-publishing-role-${AWS::AccountId}-${AWS::Region}"
        }
      }
    },
    "fe2cf37dbd7f16a6057794fcb59d3db20f76d0540e0dc49479821d7225b1b162": {
      "source": {
        "path": "asset.fe2cf37dbd7f16a6057794fcb59d3db20f76d0540e0dc49479821d7225b1b162.lambda",
        "packaging": "zip"
      },
      "destinations": {
        "current_account-current_region": {
          "bucketName": "cdk-hnb659fds-assets-${AWS::AccountId}-${AWS::Region}",
          "objectKey": "fe2cf37dbd7f16a6057794fcb59d3db20f76d0540e0dc49479821d7225b1b162.zip",
          "assumeRoleArn": "arn:${AWS::Partition}:iam::${AWS::AccountId}:role/cdk-hnb659fds-file-publishing-role-${AWS::AccountId}-${AWS::Region}"
        }
      }
    },
    "f07c60cc451d4f0c652f687a1c8cd6cf21a2a8f6cd7ab6807e6ee06606ea4122": {
      "source": {
        "path": "asset.f07c60cc451d4f0c652f687a1c8cd6cf21a2a8f6cd7ab6807e6ee06606ea4122.lambda",
        "packaging": "zip"
      },
      "destinations": {
        "current_account-current_region": {
          "bucketName": "cdk-hnb659fds-assets-${AWS::AccountId}-${AWS::Region}",
          "objectKey": "f07c60cc451d4f0c652f687a1c8cd6cf21a2a8f6cd7ab6807e6ee06606ea4122.zip",
          "assumeRoleArn": "arn:${AWS::Partition}:iam::${AWS::AccountId}:role/cdk-hnb659fds-file-publishing-role-${AWS::AccountId}-${AWS::Region}"
        }
      }
    },
<<<<<<< HEAD
    "fae4830ce48bae3baa326be758c4be7a83737d69d8bb5ffa9cafc20ba97b00d3": {
=======
    "66bdf80391667760e9feaf24a0d6b14f115823b722a2fb48a50bb87619e0fb8f": {
>>>>>>> c2d39c45
      "source": {
        "path": "github-runners-test.template.json",
        "packaging": "file"
      },
      "destinations": {
        "current_account-current_region": {
          "bucketName": "cdk-hnb659fds-assets-${AWS::AccountId}-${AWS::Region}",
<<<<<<< HEAD
          "objectKey": "fae4830ce48bae3baa326be758c4be7a83737d69d8bb5ffa9cafc20ba97b00d3.json",
=======
          "objectKey": "66bdf80391667760e9feaf24a0d6b14f115823b722a2fb48a50bb87619e0fb8f.json",
>>>>>>> c2d39c45
          "assumeRoleArn": "arn:${AWS::Partition}:iam::${AWS::AccountId}:role/cdk-hnb659fds-file-publishing-role-${AWS::AccountId}-${AWS::Region}"
        }
      }
    }
  },
  "dockerImages": {}
}<|MERGE_RESOLUTION|>--- conflicted
+++ resolved
@@ -157,25 +157,15 @@
         }
       }
     },
-<<<<<<< HEAD
-    "0de990ea06ca284c1a375b53420bd741283265d04806e43ded392f888ddd7f18": {
-      "source": {
-        "path": "asset.0de990ea06ca284c1a375b53420bd741283265d04806e43ded392f888ddd7f18.lambda",
-=======
-    "f4e33dde6e4b6972cf8182a12da780a98561fc6b6fbefe86b315121a3054e05e": {
-      "source": {
-        "path": "asset.f4e33dde6e4b6972cf8182a12da780a98561fc6b6fbefe86b315121a3054e05e.lambda",
->>>>>>> c2d39c45
-        "packaging": "zip"
-      },
-      "destinations": {
-        "current_account-current_region": {
-          "bucketName": "cdk-hnb659fds-assets-${AWS::AccountId}-${AWS::Region}",
-<<<<<<< HEAD
-          "objectKey": "0de990ea06ca284c1a375b53420bd741283265d04806e43ded392f888ddd7f18.zip",
-=======
-          "objectKey": "f4e33dde6e4b6972cf8182a12da780a98561fc6b6fbefe86b315121a3054e05e.zip",
->>>>>>> c2d39c45
+    "8b78ca4027e1a6272f8fd7e3c7eb0d5f0f10d3983da41f4a783d62bb513461f8": {
+      "source": {
+        "path": "asset.8b78ca4027e1a6272f8fd7e3c7eb0d5f0f10d3983da41f4a783d62bb513461f8.lambda",
+        "packaging": "zip"
+      },
+      "destinations": {
+        "current_account-current_region": {
+          "bucketName": "cdk-hnb659fds-assets-${AWS::AccountId}-${AWS::Region}",
+          "objectKey": "8b78ca4027e1a6272f8fd7e3c7eb0d5f0f10d3983da41f4a783d62bb513461f8.zip",
           "assumeRoleArn": "arn:${AWS::Partition}:iam::${AWS::AccountId}:role/cdk-hnb659fds-file-publishing-role-${AWS::AccountId}-${AWS::Region}"
         }
       }
@@ -232,11 +222,7 @@
         }
       }
     },
-<<<<<<< HEAD
-    "fae4830ce48bae3baa326be758c4be7a83737d69d8bb5ffa9cafc20ba97b00d3": {
-=======
-    "66bdf80391667760e9feaf24a0d6b14f115823b722a2fb48a50bb87619e0fb8f": {
->>>>>>> c2d39c45
+    "92026c5adc47c29e6d93991da91f56c7305a0a2b9e4f03efb7a77af0cec526b7": {
       "source": {
         "path": "github-runners-test.template.json",
         "packaging": "file"
@@ -244,11 +230,7 @@
       "destinations": {
         "current_account-current_region": {
           "bucketName": "cdk-hnb659fds-assets-${AWS::AccountId}-${AWS::Region}",
-<<<<<<< HEAD
-          "objectKey": "fae4830ce48bae3baa326be758c4be7a83737d69d8bb5ffa9cafc20ba97b00d3.json",
-=======
-          "objectKey": "66bdf80391667760e9feaf24a0d6b14f115823b722a2fb48a50bb87619e0fb8f.json",
->>>>>>> c2d39c45
+          "objectKey": "92026c5adc47c29e6d93991da91f56c7305a0a2b9e4f03efb7a77af0cec526b7.json",
           "assumeRoleArn": "arn:${AWS::Partition}:iam::${AWS::AccountId}:role/cdk-hnb659fds-file-publishing-role-${AWS::AccountId}-${AWS::Region}"
         }
       }
