--- conflicted
+++ resolved
@@ -209,11 +209,7 @@
         }
       }
     },
-<<<<<<< HEAD
-    "28479317d7da2efac00b660590926b8b2243044e12ad7d0705df47faf9f06c4c": {
-=======
-    "4171d1c2bdf41dbdc37ff18bdd2e208a5000932b7412f8408de8565c01e53179": {
->>>>>>> 200e0c32
+    "556e2c463ed8c8846842fd4684bbd6ed49a71a79cd8bbcb8988897dc0e818c94": {
       "source": {
         "path": "github-runners-test.template.json",
         "packaging": "file"
@@ -221,11 +217,7 @@
       "destinations": {
         "current_account-current_region": {
           "bucketName": "cdk-hnb659fds-assets-${AWS::AccountId}-${AWS::Region}",
-<<<<<<< HEAD
-          "objectKey": "28479317d7da2efac00b660590926b8b2243044e12ad7d0705df47faf9f06c4c.json",
-=======
-          "objectKey": "4171d1c2bdf41dbdc37ff18bdd2e208a5000932b7412f8408de8565c01e53179.json",
->>>>>>> 200e0c32
+          "objectKey": "556e2c463ed8c8846842fd4684bbd6ed49a71a79cd8bbcb8988897dc0e818c94.json",
           "assumeRoleArn": "arn:${AWS::Partition}:iam::${AWS::AccountId}:role/cdk-hnb659fds-file-publishing-role-${AWS::AccountId}-${AWS::Region}"
         }
       }
