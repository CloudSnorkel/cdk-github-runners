{
  "version": "20.0.0",
  "files": {
    "4873aabd98900f485d3d5030bc6ba74565d55fe45574e02de8b6bc09c87736e5": {
      "source": {
        "path": "asset.4873aabd98900f485d3d5030bc6ba74565d55fe45574e02de8b6bc09c87736e5",
        "packaging": "zip"
      },
      "destinations": {
        "current_account-current_region": {
          "bucketName": "cdk-hnb659fds-assets-${AWS::AccountId}-${AWS::Region}",
          "objectKey": "4873aabd98900f485d3d5030bc6ba74565d55fe45574e02de8b6bc09c87736e5.zip",
          "assumeRoleArn": "arn:${AWS::Partition}:iam::${AWS::AccountId}:role/cdk-hnb659fds-file-publishing-role-${AWS::AccountId}-${AWS::Region}"
        }
      }
    },
    "c27e6e0f7224f4fd63be740718fc70d63fe486de35abbc62830edb5e44b83335": {
      "source": {
        "path": "asset.c27e6e0f7224f4fd63be740718fc70d63fe486de35abbc62830edb5e44b83335",
        "packaging": "zip"
      },
      "destinations": {
        "current_account-current_region": {
          "bucketName": "cdk-hnb659fds-assets-${AWS::AccountId}-${AWS::Region}",
          "objectKey": "c27e6e0f7224f4fd63be740718fc70d63fe486de35abbc62830edb5e44b83335.zip",
          "assumeRoleArn": "arn:${AWS::Partition}:iam::${AWS::AccountId}:role/cdk-hnb659fds-file-publishing-role-${AWS::AccountId}-${AWS::Region}"
        }
      }
    },
    "e28c9227468cb90a6a0635bd91d351d90a6ca667d95a1af578f4f349dc550b31": {
      "source": {
        "path": "asset.e28c9227468cb90a6a0635bd91d351d90a6ca667d95a1af578f4f349dc550b31",
        "packaging": "zip"
      },
      "destinations": {
        "current_account-current_region": {
          "bucketName": "cdk-hnb659fds-assets-${AWS::AccountId}-${AWS::Region}",
          "objectKey": "e28c9227468cb90a6a0635bd91d351d90a6ca667d95a1af578f4f349dc550b31.zip",
          "assumeRoleArn": "arn:${AWS::Partition}:iam::${AWS::AccountId}:role/cdk-hnb659fds-file-publishing-role-${AWS::AccountId}-${AWS::Region}"
        }
      }
    },
    "fe710895fc78c6ee320929ed6260a21ff4938541ecc882b95d0a504a09ac105a": {
      "source": {
        "path": "asset.fe710895fc78c6ee320929ed6260a21ff4938541ecc882b95d0a504a09ac105a",
        "packaging": "zip"
      },
      "destinations": {
        "current_account-current_region": {
          "bucketName": "cdk-hnb659fds-assets-${AWS::AccountId}-${AWS::Region}",
          "objectKey": "fe710895fc78c6ee320929ed6260a21ff4938541ecc882b95d0a504a09ac105a.zip",
          "assumeRoleArn": "arn:${AWS::Partition}:iam::${AWS::AccountId}:role/cdk-hnb659fds-file-publishing-role-${AWS::AccountId}-${AWS::Region}"
        }
      }
    },
    "ed7d1958d487b4f1bc06546e4a09b9791b2cafa01c969b4916033b6b615ffbb8": {
      "source": {
        "path": "asset.ed7d1958d487b4f1bc06546e4a09b9791b2cafa01c969b4916033b6b615ffbb8",
        "packaging": "zip"
      },
      "destinations": {
        "current_account-current_region": {
          "bucketName": "cdk-hnb659fds-assets-${AWS::AccountId}-${AWS::Region}",
          "objectKey": "ed7d1958d487b4f1bc06546e4a09b9791b2cafa01c969b4916033b6b615ffbb8.zip",
          "assumeRoleArn": "arn:${AWS::Partition}:iam::${AWS::AccountId}:role/cdk-hnb659fds-file-publishing-role-${AWS::AccountId}-${AWS::Region}"
        }
      }
    },
    "4cd567bf52e0f31674ae9e960efae8855b8b1249fa9997799ae47dc9f80e9ff8": {
      "source": {
        "path": "asset.4cd567bf52e0f31674ae9e960efae8855b8b1249fa9997799ae47dc9f80e9ff8",
        "packaging": "zip"
      },
      "destinations": {
        "current_account-current_region": {
          "bucketName": "cdk-hnb659fds-assets-${AWS::AccountId}-${AWS::Region}",
          "objectKey": "4cd567bf52e0f31674ae9e960efae8855b8b1249fa9997799ae47dc9f80e9ff8.zip",
          "assumeRoleArn": "arn:${AWS::Partition}:iam::${AWS::AccountId}:role/cdk-hnb659fds-file-publishing-role-${AWS::AccountId}-${AWS::Region}"
        }
      }
    },
    "ff60a42c91c0f8214eaa25030c3a2857ecd5d20434e145d39c3909e3fffcfa34": {
      "source": {
        "path": "asset.ff60a42c91c0f8214eaa25030c3a2857ecd5d20434e145d39c3909e3fffcfa34",
        "packaging": "zip"
      },
      "destinations": {
        "current_account-current_region": {
          "bucketName": "cdk-hnb659fds-assets-${AWS::AccountId}-${AWS::Region}",
          "objectKey": "ff60a42c91c0f8214eaa25030c3a2857ecd5d20434e145d39c3909e3fffcfa34.zip",
          "assumeRoleArn": "arn:${AWS::Partition}:iam::${AWS::AccountId}:role/cdk-hnb659fds-file-publishing-role-${AWS::AccountId}-${AWS::Region}"
        }
      }
    },
    "47f0eabb30db37def53735bde36273880be115fda7f270fbf4f175b6bc6e334f": {
      "source": {
        "path": "asset.47f0eabb30db37def53735bde36273880be115fda7f270fbf4f175b6bc6e334f",
        "packaging": "zip"
      },
      "destinations": {
        "current_account-current_region": {
          "bucketName": "cdk-hnb659fds-assets-${AWS::AccountId}-${AWS::Region}",
          "objectKey": "47f0eabb30db37def53735bde36273880be115fda7f270fbf4f175b6bc6e334f.zip",
          "assumeRoleArn": "arn:${AWS::Partition}:iam::${AWS::AccountId}:role/cdk-hnb659fds-file-publishing-role-${AWS::AccountId}-${AWS::Region}"
        }
      }
    },
    "35c99ca05f12b61868c715d657cd142b535de141a93e018fd30f8198753d147e": {
      "source": {
        "path": "asset.35c99ca05f12b61868c715d657cd142b535de141a93e018fd30f8198753d147e",
        "packaging": "zip"
      },
      "destinations": {
        "current_account-current_region": {
          "bucketName": "cdk-hnb659fds-assets-${AWS::AccountId}-${AWS::Region}",
          "objectKey": "35c99ca05f12b61868c715d657cd142b535de141a93e018fd30f8198753d147e.zip",
          "assumeRoleArn": "arn:${AWS::Partition}:iam::${AWS::AccountId}:role/cdk-hnb659fds-file-publishing-role-${AWS::AccountId}-${AWS::Region}"
        }
      }
    },
    "f42e40ba2d5ca6d6513aa94e011449cad93c282b5651a39bc56fdb3a5c74b40a": {
      "source": {
        "path": "asset.f42e40ba2d5ca6d6513aa94e011449cad93c282b5651a39bc56fdb3a5c74b40a",
        "packaging": "zip"
      },
      "destinations": {
        "current_account-current_region": {
          "bucketName": "cdk-hnb659fds-assets-${AWS::AccountId}-${AWS::Region}",
          "objectKey": "f42e40ba2d5ca6d6513aa94e011449cad93c282b5651a39bc56fdb3a5c74b40a.zip",
          "assumeRoleArn": "arn:${AWS::Partition}:iam::${AWS::AccountId}:role/cdk-hnb659fds-file-publishing-role-${AWS::AccountId}-${AWS::Region}"
        }
      }
    },
    "64383a4045e31a55607dd07c5d0c57b5d836ebe50c6af8de69fe0d81df21a1bb": {
      "source": {
        "path": "asset.64383a4045e31a55607dd07c5d0c57b5d836ebe50c6af8de69fe0d81df21a1bb",
        "packaging": "zip"
      },
      "destinations": {
        "current_account-current_region": {
          "bucketName": "cdk-hnb659fds-assets-${AWS::AccountId}-${AWS::Region}",
          "objectKey": "64383a4045e31a55607dd07c5d0c57b5d836ebe50c6af8de69fe0d81df21a1bb.zip",
          "assumeRoleArn": "arn:${AWS::Partition}:iam::${AWS::AccountId}:role/cdk-hnb659fds-file-publishing-role-${AWS::AccountId}-${AWS::Region}"
        }
      }
    },
    "89729b6e57cb49eca5067f9522ee7305033468ca9488d1f2dd578a62bf90870f": {
      "source": {
        "path": "asset.89729b6e57cb49eca5067f9522ee7305033468ca9488d1f2dd578a62bf90870f",
        "packaging": "zip"
      },
      "destinations": {
        "current_account-current_region": {
          "bucketName": "cdk-hnb659fds-assets-${AWS::AccountId}-${AWS::Region}",
          "objectKey": "89729b6e57cb49eca5067f9522ee7305033468ca9488d1f2dd578a62bf90870f.zip",
          "assumeRoleArn": "arn:${AWS::Partition}:iam::${AWS::AccountId}:role/cdk-hnb659fds-file-publishing-role-${AWS::AccountId}-${AWS::Region}"
        }
      }
    },
    "709fef0716eee2709012f6546e06fe02accd7dca0ce8cb276f2b374f3cb12252": {
      "source": {
        "path": "asset.709fef0716eee2709012f6546e06fe02accd7dca0ce8cb276f2b374f3cb12252",
        "packaging": "zip"
      },
      "destinations": {
        "current_account-current_region": {
          "bucketName": "cdk-hnb659fds-assets-${AWS::AccountId}-${AWS::Region}",
          "objectKey": "709fef0716eee2709012f6546e06fe02accd7dca0ce8cb276f2b374f3cb12252.zip",
          "assumeRoleArn": "arn:${AWS::Partition}:iam::${AWS::AccountId}:role/cdk-hnb659fds-file-publishing-role-${AWS::AccountId}-${AWS::Region}"
        }
      }
    },
    "515bd639482ffe6fa97ce86e0db3353e0d91c1bd3f26640c3bda9ba3d5f0aead": {
      "source": {
        "path": "asset.515bd639482ffe6fa97ce86e0db3353e0d91c1bd3f26640c3bda9ba3d5f0aead",
        "packaging": "zip"
      },
      "destinations": {
        "current_account-current_region": {
          "bucketName": "cdk-hnb659fds-assets-${AWS::AccountId}-${AWS::Region}",
          "objectKey": "515bd639482ffe6fa97ce86e0db3353e0d91c1bd3f26640c3bda9ba3d5f0aead.zip",
          "assumeRoleArn": "arn:${AWS::Partition}:iam::${AWS::AccountId}:role/cdk-hnb659fds-file-publishing-role-${AWS::AccountId}-${AWS::Region}"
        }
      }
    },
    "ab5f954cc7aa68680f826e948118a38f0b287614532cb518abd0b2d00c0c0c32": {
      "source": {
        "path": "asset.ab5f954cc7aa68680f826e948118a38f0b287614532cb518abd0b2d00c0c0c32",
        "packaging": "zip"
      },
      "destinations": {
        "current_account-current_region": {
          "bucketName": "cdk-hnb659fds-assets-${AWS::AccountId}-${AWS::Region}",
          "objectKey": "ab5f954cc7aa68680f826e948118a38f0b287614532cb518abd0b2d00c0c0c32.zip",
          "assumeRoleArn": "arn:${AWS::Partition}:iam::${AWS::AccountId}:role/cdk-hnb659fds-file-publishing-role-${AWS::AccountId}-${AWS::Region}"
        }
      }
    },
<<<<<<< HEAD
    "3e87e2cdbd73ad7a0c26770922e470b1629965d39dae5e95bafb8f0d7d88ab16": {
=======
    "1ba1bd4a09653bb58194a734bd256e8c4c9bc8f642ad138aa151baf3c584e6f4": {
>>>>>>> 2f9becb1
      "source": {
        "path": "github-runners-test.template.json",
        "packaging": "file"
      },
      "destinations": {
        "current_account-current_region": {
          "bucketName": "cdk-hnb659fds-assets-${AWS::AccountId}-${AWS::Region}",
<<<<<<< HEAD
          "objectKey": "3e87e2cdbd73ad7a0c26770922e470b1629965d39dae5e95bafb8f0d7d88ab16.json",
=======
          "objectKey": "1ba1bd4a09653bb58194a734bd256e8c4c9bc8f642ad138aa151baf3c584e6f4.json",
>>>>>>> 2f9becb1
          "assumeRoleArn": "arn:${AWS::Partition}:iam::${AWS::AccountId}:role/cdk-hnb659fds-file-publishing-role-${AWS::AccountId}-${AWS::Region}"
        }
      }
    }
  },
  "dockerImages": {}
}<|MERGE_RESOLUTION|>--- conflicted
+++ resolved
@@ -196,11 +196,7 @@
         }
       }
     },
-<<<<<<< HEAD
-    "3e87e2cdbd73ad7a0c26770922e470b1629965d39dae5e95bafb8f0d7d88ab16": {
-=======
-    "1ba1bd4a09653bb58194a734bd256e8c4c9bc8f642ad138aa151baf3c584e6f4": {
->>>>>>> 2f9becb1
+    "3864249f8791e6ab2fd57f24089656a353ff7229c4899167e3e2209e75f58892": {
       "source": {
         "path": "github-runners-test.template.json",
         "packaging": "file"
@@ -208,11 +204,7 @@
       "destinations": {
         "current_account-current_region": {
           "bucketName": "cdk-hnb659fds-assets-${AWS::AccountId}-${AWS::Region}",
-<<<<<<< HEAD
-          "objectKey": "3e87e2cdbd73ad7a0c26770922e470b1629965d39dae5e95bafb8f0d7d88ab16.json",
-=======
-          "objectKey": "1ba1bd4a09653bb58194a734bd256e8c4c9bc8f642ad138aa151baf3c584e6f4.json",
->>>>>>> 2f9becb1
+          "objectKey": "3864249f8791e6ab2fd57f24089656a353ff7229c4899167e3e2209e75f58892.json",
           "assumeRoleArn": "arn:${AWS::Partition}:iam::${AWS::AccountId}:role/cdk-hnb659fds-file-publishing-role-${AWS::AccountId}-${AWS::Region}"
         }
       }
