--- conflicted
+++ resolved
@@ -209,11 +209,7 @@
         }
       }
     },
-<<<<<<< HEAD
     "79fcc3bb9a73a5553a60fd627009e18930ee6e1ec62574131c764f6cb131ba2f": {
-=======
-    "ed2e67230a698c6787d3416c64965259b00d380570225cedb3dca0e0d392dc98": {
->>>>>>> d27b5a12
       "source": {
         "path": "github-runners-test.template.json",
         "packaging": "file"
@@ -221,11 +217,7 @@
       "destinations": {
         "current_account-current_region": {
           "bucketName": "cdk-hnb659fds-assets-${AWS::AccountId}-${AWS::Region}",
-<<<<<<< HEAD
           "objectKey": "79fcc3bb9a73a5553a60fd627009e18930ee6e1ec62574131c764f6cb131ba2f.json",
-=======
-          "objectKey": "ed2e67230a698c6787d3416c64965259b00d380570225cedb3dca0e0d392dc98.json",
->>>>>>> d27b5a12
           "assumeRoleArn": "arn:${AWS::Partition}:iam::${AWS::AccountId}:role/cdk-hnb659fds-file-publishing-role-${AWS::AccountId}-${AWS::Region}"
         }
       }
