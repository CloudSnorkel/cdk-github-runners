{
  "version": "21.0.0",
  "files": {
    "7016cd24653d28ac7705bc5ec6608f27c8625b2871072fba158790922d95eef1": {
      "source": {
        "path": "asset.7016cd24653d28ac7705bc5ec6608f27c8625b2871072fba158790922d95eef1",
        "packaging": "zip"
      },
      "destinations": {
        "current_account-current_region": {
          "bucketName": "cdk-hnb659fds-assets-${AWS::AccountId}-${AWS::Region}",
          "objectKey": "7016cd24653d28ac7705bc5ec6608f27c8625b2871072fba158790922d95eef1.zip",
          "assumeRoleArn": "arn:${AWS::Partition}:iam::${AWS::AccountId}:role/cdk-hnb659fds-file-publishing-role-${AWS::AccountId}-${AWS::Region}"
        }
      }
    },
    "fcdd8c8653be84158994fea0b9638c46cdd8fa303dec32dc3ea5f506b8ecff39": {
      "source": {
        "path": "asset.fcdd8c8653be84158994fea0b9638c46cdd8fa303dec32dc3ea5f506b8ecff39",
        "packaging": "zip"
      },
      "destinations": {
        "current_account-current_region": {
          "bucketName": "cdk-hnb659fds-assets-${AWS::AccountId}-${AWS::Region}",
          "objectKey": "fcdd8c8653be84158994fea0b9638c46cdd8fa303dec32dc3ea5f506b8ecff39.zip",
          "assumeRoleArn": "arn:${AWS::Partition}:iam::${AWS::AccountId}:role/cdk-hnb659fds-file-publishing-role-${AWS::AccountId}-${AWS::Region}"
        }
      }
    },
    "62a61b3949f1689cbe3d634ea53cdf3653739068ea82405b3f5daa6af112cd14": {
      "source": {
        "path": "asset.62a61b3949f1689cbe3d634ea53cdf3653739068ea82405b3f5daa6af112cd14",
        "packaging": "zip"
      },
      "destinations": {
        "current_account-current_region": {
          "bucketName": "cdk-hnb659fds-assets-${AWS::AccountId}-${AWS::Region}",
          "objectKey": "62a61b3949f1689cbe3d634ea53cdf3653739068ea82405b3f5daa6af112cd14.zip",
          "assumeRoleArn": "arn:${AWS::Partition}:iam::${AWS::AccountId}:role/cdk-hnb659fds-file-publishing-role-${AWS::AccountId}-${AWS::Region}"
        }
      }
    },
    "4e54985b8639a96d9f381204ae955dbee6d1cb715efa67383d64e0b3cb528146": {
      "source": {
        "path": "asset.4e54985b8639a96d9f381204ae955dbee6d1cb715efa67383d64e0b3cb528146.lambda",
        "packaging": "zip"
      },
      "destinations": {
        "current_account-current_region": {
          "bucketName": "cdk-hnb659fds-assets-${AWS::AccountId}-${AWS::Region}",
          "objectKey": "4e54985b8639a96d9f381204ae955dbee6d1cb715efa67383d64e0b3cb528146.zip",
          "assumeRoleArn": "arn:${AWS::Partition}:iam::${AWS::AccountId}:role/cdk-hnb659fds-file-publishing-role-${AWS::AccountId}-${AWS::Region}"
        }
      }
    },
    "eb5b005c858404ea0c8f68098ed5dcdf5340e02461f149751d10f59c210d5ef8": {
      "source": {
        "path": "asset.eb5b005c858404ea0c8f68098ed5dcdf5340e02461f149751d10f59c210d5ef8",
        "packaging": "zip"
      },
      "destinations": {
        "current_account-current_region": {
          "bucketName": "cdk-hnb659fds-assets-${AWS::AccountId}-${AWS::Region}",
          "objectKey": "eb5b005c858404ea0c8f68098ed5dcdf5340e02461f149751d10f59c210d5ef8.zip",
          "assumeRoleArn": "arn:${AWS::Partition}:iam::${AWS::AccountId}:role/cdk-hnb659fds-file-publishing-role-${AWS::AccountId}-${AWS::Region}"
        }
      }
    },
    "cf6c81647b444e50910bbd38ad5bd5b74170fa75de8878c6b108a0be22fe8da2": {
      "source": {
        "path": "asset.cf6c81647b444e50910bbd38ad5bd5b74170fa75de8878c6b108a0be22fe8da2",
        "packaging": "zip"
      },
      "destinations": {
        "current_account-current_region": {
          "bucketName": "cdk-hnb659fds-assets-${AWS::AccountId}-${AWS::Region}",
          "objectKey": "cf6c81647b444e50910bbd38ad5bd5b74170fa75de8878c6b108a0be22fe8da2.zip",
          "assumeRoleArn": "arn:${AWS::Partition}:iam::${AWS::AccountId}:role/cdk-hnb659fds-file-publishing-role-${AWS::AccountId}-${AWS::Region}"
        }
      }
    },
    "cce9d43a5bc86408a6dc113c7884bf669a70b8871afdaa5a58e980b2fdc2f690": {
      "source": {
        "path": "asset.cce9d43a5bc86408a6dc113c7884bf669a70b8871afdaa5a58e980b2fdc2f690.lambda",
        "packaging": "zip"
      },
      "destinations": {
        "current_account-current_region": {
          "bucketName": "cdk-hnb659fds-assets-${AWS::AccountId}-${AWS::Region}",
          "objectKey": "cce9d43a5bc86408a6dc113c7884bf669a70b8871afdaa5a58e980b2fdc2f690.zip",
          "assumeRoleArn": "arn:${AWS::Partition}:iam::${AWS::AccountId}:role/cdk-hnb659fds-file-publishing-role-${AWS::AccountId}-${AWS::Region}"
        }
      }
    },
    "c521fa041f1b5714edf8fab8f33b2c6e7fa2c95cb57217bdb0a663d2245a28d6": {
      "source": {
        "path": "asset.c521fa041f1b5714edf8fab8f33b2c6e7fa2c95cb57217bdb0a663d2245a28d6",
        "packaging": "zip"
      },
      "destinations": {
        "current_account-current_region": {
          "bucketName": "cdk-hnb659fds-assets-${AWS::AccountId}-${AWS::Region}",
          "objectKey": "c521fa041f1b5714edf8fab8f33b2c6e7fa2c95cb57217bdb0a663d2245a28d6.zip",
          "assumeRoleArn": "arn:${AWS::Partition}:iam::${AWS::AccountId}:role/cdk-hnb659fds-file-publishing-role-${AWS::AccountId}-${AWS::Region}"
        }
      }
    },
    "e845402ce43b66fc6f20df4a239f20f8662eb6c7f920b94cf6542dd0e64ce0f7": {
      "source": {
        "path": "asset.e845402ce43b66fc6f20df4a239f20f8662eb6c7f920b94cf6542dd0e64ce0f7",
        "packaging": "zip"
      },
      "destinations": {
        "current_account-current_region": {
          "bucketName": "cdk-hnb659fds-assets-${AWS::AccountId}-${AWS::Region}",
          "objectKey": "e845402ce43b66fc6f20df4a239f20f8662eb6c7f920b94cf6542dd0e64ce0f7.zip",
          "assumeRoleArn": "arn:${AWS::Partition}:iam::${AWS::AccountId}:role/cdk-hnb659fds-file-publishing-role-${AWS::AccountId}-${AWS::Region}"
        }
      }
    },
    "538485fcd4f67ef943ca40cf1a41902101af04990c1c3b36c0be33c386526f80": {
      "source": {
        "path": "asset.538485fcd4f67ef943ca40cf1a41902101af04990c1c3b36c0be33c386526f80.lambda",
        "packaging": "zip"
      },
      "destinations": {
        "current_account-current_region": {
          "bucketName": "cdk-hnb659fds-assets-${AWS::AccountId}-${AWS::Region}",
          "objectKey": "538485fcd4f67ef943ca40cf1a41902101af04990c1c3b36c0be33c386526f80.zip",
          "assumeRoleArn": "arn:${AWS::Partition}:iam::${AWS::AccountId}:role/cdk-hnb659fds-file-publishing-role-${AWS::AccountId}-${AWS::Region}"
        }
      }
    },
    "91095b20a1ffa4f95834cb332fde4bda534f434fcdd9ea642110a24e343c7756": {
      "source": {
        "path": "asset.91095b20a1ffa4f95834cb332fde4bda534f434fcdd9ea642110a24e343c7756",
        "packaging": "zip"
      },
      "destinations": {
        "current_account-current_region": {
          "bucketName": "cdk-hnb659fds-assets-${AWS::AccountId}-${AWS::Region}",
          "objectKey": "91095b20a1ffa4f95834cb332fde4bda534f434fcdd9ea642110a24e343c7756.zip",
          "assumeRoleArn": "arn:${AWS::Partition}:iam::${AWS::AccountId}:role/cdk-hnb659fds-file-publishing-role-${AWS::AccountId}-${AWS::Region}"
        }
      }
    },
    "24a14dec593eff4936f53f00700f130442d79e7147c93aaeb9508811f2154332": {
      "source": {
        "path": "asset.24a14dec593eff4936f53f00700f130442d79e7147c93aaeb9508811f2154332.lambda",
        "packaging": "zip"
      },
      "destinations": {
        "current_account-current_region": {
          "bucketName": "cdk-hnb659fds-assets-${AWS::AccountId}-${AWS::Region}",
          "objectKey": "24a14dec593eff4936f53f00700f130442d79e7147c93aaeb9508811f2154332.zip",
          "assumeRoleArn": "arn:${AWS::Partition}:iam::${AWS::AccountId}:role/cdk-hnb659fds-file-publishing-role-${AWS::AccountId}-${AWS::Region}"
        }
      }
    },
    "e8539313156d300fd2cb24fb660fee40d6cd5bbe94208f469dc63b59483756a8": {
      "source": {
        "path": "asset.e8539313156d300fd2cb24fb660fee40d6cd5bbe94208f469dc63b59483756a8.lambda",
        "packaging": "zip"
      },
      "destinations": {
        "current_account-current_region": {
          "bucketName": "cdk-hnb659fds-assets-${AWS::AccountId}-${AWS::Region}",
          "objectKey": "e8539313156d300fd2cb24fb660fee40d6cd5bbe94208f469dc63b59483756a8.zip",
          "assumeRoleArn": "arn:${AWS::Partition}:iam::${AWS::AccountId}:role/cdk-hnb659fds-file-publishing-role-${AWS::AccountId}-${AWS::Region}"
        }
      }
    },
    "58f7728341641b8e03781eebbcb5edda2feadf18747a28c9b5e50f4856670e9e": {
      "source": {
        "path": "asset.58f7728341641b8e03781eebbcb5edda2feadf18747a28c9b5e50f4856670e9e.lambda",
        "packaging": "zip"
      },
      "destinations": {
        "current_account-current_region": {
          "bucketName": "cdk-hnb659fds-assets-${AWS::AccountId}-${AWS::Region}",
          "objectKey": "58f7728341641b8e03781eebbcb5edda2feadf18747a28c9b5e50f4856670e9e.zip",
          "assumeRoleArn": "arn:${AWS::Partition}:iam::${AWS::AccountId}:role/cdk-hnb659fds-file-publishing-role-${AWS::AccountId}-${AWS::Region}"
        }
      }
    },
    "36f617ce2a1658e69c5535f2b9e4b5f0fe86996a4ba34071705ddd7d154294ef": {
      "source": {
        "path": "asset.36f617ce2a1658e69c5535f2b9e4b5f0fe86996a4ba34071705ddd7d154294ef.lambda",
        "packaging": "zip"
      },
      "destinations": {
        "current_account-current_region": {
          "bucketName": "cdk-hnb659fds-assets-${AWS::AccountId}-${AWS::Region}",
          "objectKey": "36f617ce2a1658e69c5535f2b9e4b5f0fe86996a4ba34071705ddd7d154294ef.zip",
          "assumeRoleArn": "arn:${AWS::Partition}:iam::${AWS::AccountId}:role/cdk-hnb659fds-file-publishing-role-${AWS::AccountId}-${AWS::Region}"
        }
      }
    },
    "fe24ddf471a2570dd8daed26c8017a4ee3e7aaacea8a3f758c51f6835d193972": {
      "source": {
        "path": "asset.fe24ddf471a2570dd8daed26c8017a4ee3e7aaacea8a3f758c51f6835d193972.lambda",
        "packaging": "zip"
      },
      "destinations": {
        "current_account-current_region": {
          "bucketName": "cdk-hnb659fds-assets-${AWS::AccountId}-${AWS::Region}",
          "objectKey": "fe24ddf471a2570dd8daed26c8017a4ee3e7aaacea8a3f758c51f6835d193972.zip",
          "assumeRoleArn": "arn:${AWS::Partition}:iam::${AWS::AccountId}:role/cdk-hnb659fds-file-publishing-role-${AWS::AccountId}-${AWS::Region}"
        }
      }
    },
    "1957334b5e2f2c85645f5ecee614470ff020e89375c225ebbcfc3d47a14e877d": {
      "source": {
        "path": "asset.1957334b5e2f2c85645f5ecee614470ff020e89375c225ebbcfc3d47a14e877d.lambda",
        "packaging": "zip"
      },
      "destinations": {
        "current_account-current_region": {
          "bucketName": "cdk-hnb659fds-assets-${AWS::AccountId}-${AWS::Region}",
          "objectKey": "1957334b5e2f2c85645f5ecee614470ff020e89375c225ebbcfc3d47a14e877d.zip",
          "assumeRoleArn": "arn:${AWS::Partition}:iam::${AWS::AccountId}:role/cdk-hnb659fds-file-publishing-role-${AWS::AccountId}-${AWS::Region}"
        }
      }
    },
<<<<<<< HEAD
    "67627786dc3a33aa526ef554e17b33552d0d2ba846e855893b8a7990a5c5ebd8": {
=======
    "75e0cf6676e0757e39f952d8bdb92498d71417f94dadf188702c9e107e6c544d": {
>>>>>>> 5c07ac01
      "source": {
        "path": "github-runners-test.template.json",
        "packaging": "file"
      },
      "destinations": {
        "current_account-current_region": {
          "bucketName": "cdk-hnb659fds-assets-${AWS::AccountId}-${AWS::Region}",
<<<<<<< HEAD
          "objectKey": "67627786dc3a33aa526ef554e17b33552d0d2ba846e855893b8a7990a5c5ebd8.json",
=======
          "objectKey": "75e0cf6676e0757e39f952d8bdb92498d71417f94dadf188702c9e107e6c544d.json",
>>>>>>> 5c07ac01
          "assumeRoleArn": "arn:${AWS::Partition}:iam::${AWS::AccountId}:role/cdk-hnb659fds-file-publishing-role-${AWS::AccountId}-${AWS::Region}"
        }
      }
    }
  },
  "dockerImages": {}
}<|MERGE_RESOLUTION|>--- conflicted
+++ resolved
@@ -222,11 +222,7 @@
         }
       }
     },
-<<<<<<< HEAD
-    "67627786dc3a33aa526ef554e17b33552d0d2ba846e855893b8a7990a5c5ebd8": {
-=======
-    "75e0cf6676e0757e39f952d8bdb92498d71417f94dadf188702c9e107e6c544d": {
->>>>>>> 5c07ac01
+    "8579cde4d4d83d637ddfde4876c1a717a3cc2181626091eda3f52b8c5de46a9e": {
       "source": {
         "path": "github-runners-test.template.json",
         "packaging": "file"
@@ -234,11 +230,7 @@
       "destinations": {
         "current_account-current_region": {
           "bucketName": "cdk-hnb659fds-assets-${AWS::AccountId}-${AWS::Region}",
-<<<<<<< HEAD
-          "objectKey": "67627786dc3a33aa526ef554e17b33552d0d2ba846e855893b8a7990a5c5ebd8.json",
-=======
-          "objectKey": "75e0cf6676e0757e39f952d8bdb92498d71417f94dadf188702c9e107e6c544d.json",
->>>>>>> 5c07ac01
+          "objectKey": "8579cde4d4d83d637ddfde4876c1a717a3cc2181626091eda3f52b8c5de46a9e.json",
           "assumeRoleArn": "arn:${AWS::Partition}:iam::${AWS::AccountId}:role/cdk-hnb659fds-file-publishing-role-${AWS::AccountId}-${AWS::Region}"
         }
       }
