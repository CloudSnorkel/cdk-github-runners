{
  "version": "36.3.0",
  "files": {
    "64f83fc47e69ce862669fca14d759c3034fdbed3686b66dcf7bf9ff166f65c68": {
      "source": {
        "path": "asset.64f83fc47e69ce862669fca14d759c3034fdbed3686b66dcf7bf9ff166f65c68.yml",
        "packaging": "file"
      },
      "destinations": {
        "current_account-current_region": {
          "bucketName": "cdk-hnb659fds-assets-${AWS::AccountId}-${AWS::Region}",
          "objectKey": "64f83fc47e69ce862669fca14d759c3034fdbed3686b66dcf7bf9ff166f65c68.yml",
          "assumeRoleArn": "arn:${AWS::Partition}:iam::${AWS::AccountId}:role/cdk-hnb659fds-file-publishing-role-${AWS::AccountId}-${AWS::Region}"
        }
      }
    },
    "2c61df9d7754f7f3edb5a4779da56c846513991ec9a4b73bb8a76ab1dfeb45f0": {
      "source": {
        "path": "asset.2c61df9d7754f7f3edb5a4779da56c846513991ec9a4b73bb8a76ab1dfeb45f0.lambda",
        "packaging": "zip"
      },
      "destinations": {
        "current_account-current_region": {
          "bucketName": "cdk-hnb659fds-assets-${AWS::AccountId}-${AWS::Region}",
          "objectKey": "2c61df9d7754f7f3edb5a4779da56c846513991ec9a4b73bb8a76ab1dfeb45f0.zip",
          "assumeRoleArn": "arn:${AWS::Partition}:iam::${AWS::AccountId}:role/cdk-hnb659fds-file-publishing-role-${AWS::AccountId}-${AWS::Region}"
        }
      }
    },
    "b7834236939c9a294497904b8875b2907e35733e9147ea3e3fefd392618e911f": {
      "source": {
        "path": "asset.b7834236939c9a294497904b8875b2907e35733e9147ea3e3fefd392618e911f.lambda",
        "packaging": "zip"
      },
      "destinations": {
        "current_account-current_region": {
          "bucketName": "cdk-hnb659fds-assets-${AWS::AccountId}-${AWS::Region}",
          "objectKey": "b7834236939c9a294497904b8875b2907e35733e9147ea3e3fefd392618e911f.zip",
          "assumeRoleArn": "arn:${AWS::Partition}:iam::${AWS::AccountId}:role/cdk-hnb659fds-file-publishing-role-${AWS::AccountId}-${AWS::Region}"
        }
      }
    },
    "bfba719fe2a2764d7716a472198f4f8cbe46f6ea4616cd6ba0ebf26e75954814": {
      "source": {
        "path": "asset.bfba719fe2a2764d7716a472198f4f8cbe46f6ea4616cd6ba0ebf26e75954814.lambda",
        "packaging": "zip"
      },
      "destinations": {
        "current_account-current_region": {
          "bucketName": "cdk-hnb659fds-assets-${AWS::AccountId}-${AWS::Region}",
          "objectKey": "bfba719fe2a2764d7716a472198f4f8cbe46f6ea4616cd6ba0ebf26e75954814.zip",
          "assumeRoleArn": "arn:${AWS::Partition}:iam::${AWS::AccountId}:role/cdk-hnb659fds-file-publishing-role-${AWS::AccountId}-${AWS::Region}"
        }
      }
    },
    "88cc171bf3103a3b98ba0006fc7e5c6fdfd338c03591b344bb4cf60f1a9da18c": {
      "source": {
        "path": "asset.88cc171bf3103a3b98ba0006fc7e5c6fdfd338c03591b344bb4cf60f1a9da18c.lambda",
        "packaging": "zip"
      },
      "destinations": {
        "current_account-current_region": {
          "bucketName": "cdk-hnb659fds-assets-${AWS::AccountId}-${AWS::Region}",
          "objectKey": "88cc171bf3103a3b98ba0006fc7e5c6fdfd338c03591b344bb4cf60f1a9da18c.zip",
          "assumeRoleArn": "arn:${AWS::Partition}:iam::${AWS::AccountId}:role/cdk-hnb659fds-file-publishing-role-${AWS::AccountId}-${AWS::Region}"
        }
      }
    },
    "2fc3b84da69dcc5adb6dc4721b50c1166474fa7e5fd5f242e833d12ac28e09d9": {
      "source": {
        "path": "asset.2fc3b84da69dcc5adb6dc4721b50c1166474fa7e5fd5f242e833d12ac28e09d9.sh",
        "packaging": "file"
      },
      "destinations": {
        "current_account-current_region": {
          "bucketName": "cdk-hnb659fds-assets-${AWS::AccountId}-${AWS::Region}",
          "objectKey": "2fc3b84da69dcc5adb6dc4721b50c1166474fa7e5fd5f242e833d12ac28e09d9.sh",
          "assumeRoleArn": "arn:${AWS::Partition}:iam::${AWS::AccountId}:role/cdk-hnb659fds-file-publishing-role-${AWS::AccountId}-${AWS::Region}"
        }
      }
    },
    "914d4fe73199c3182a0fa42b5c35cbfc70e883a96d7cc0abd00b8d9d744c7a18": {
      "source": {
        "path": "asset.914d4fe73199c3182a0fa42b5c35cbfc70e883a96d7cc0abd00b8d9d744c7a18.sh",
        "packaging": "file"
      },
      "destinations": {
        "current_account-current_region": {
          "bucketName": "cdk-hnb659fds-assets-${AWS::AccountId}-${AWS::Region}",
          "objectKey": "914d4fe73199c3182a0fa42b5c35cbfc70e883a96d7cc0abd00b8d9d744c7a18.sh",
          "assumeRoleArn": "arn:${AWS::Partition}:iam::${AWS::AccountId}:role/cdk-hnb659fds-file-publishing-role-${AWS::AccountId}-${AWS::Region}"
        }
      }
    },
    "97f30e67419a1676a2215492723e5add1aa491caf0cbe2dd878fc4fab0468cd4": {
      "source": {
        "path": "asset.97f30e67419a1676a2215492723e5add1aa491caf0cbe2dd878fc4fab0468cd4",
        "packaging": "zip"
      },
      "destinations": {
        "current_account-current_region": {
          "bucketName": "cdk-hnb659fds-assets-${AWS::AccountId}-${AWS::Region}",
          "objectKey": "97f30e67419a1676a2215492723e5add1aa491caf0cbe2dd878fc4fab0468cd4.zip",
          "assumeRoleArn": "arn:${AWS::Partition}:iam::${AWS::AccountId}:role/cdk-hnb659fds-file-publishing-role-${AWS::AccountId}-${AWS::Region}"
        }
      }
    },
    "aa9b0a3f0625b484074bb9cb369382960e95d5721493cc6f1c6dc46797cd3aea": {
      "source": {
        "path": "asset.aa9b0a3f0625b484074bb9cb369382960e95d5721493cc6f1c6dc46797cd3aea.lambda",
        "packaging": "zip"
      },
      "destinations": {
        "current_account-current_region": {
          "bucketName": "cdk-hnb659fds-assets-${AWS::AccountId}-${AWS::Region}",
          "objectKey": "aa9b0a3f0625b484074bb9cb369382960e95d5721493cc6f1c6dc46797cd3aea.zip",
          "assumeRoleArn": "arn:${AWS::Partition}:iam::${AWS::AccountId}:role/cdk-hnb659fds-file-publishing-role-${AWS::AccountId}-${AWS::Region}"
        }
      }
    },
    "83c9fbef7e367049876156e1b2fd8fb89d8044003b26b693e2e7aca16fd4fb7f": {
      "source": {
        "path": "asset.83c9fbef7e367049876156e1b2fd8fb89d8044003b26b693e2e7aca16fd4fb7f.lambda",
        "packaging": "zip"
      },
      "destinations": {
        "current_account-current_region": {
          "bucketName": "cdk-hnb659fds-assets-${AWS::AccountId}-${AWS::Region}",
          "objectKey": "83c9fbef7e367049876156e1b2fd8fb89d8044003b26b693e2e7aca16fd4fb7f.zip",
          "assumeRoleArn": "arn:${AWS::Partition}:iam::${AWS::AccountId}:role/cdk-hnb659fds-file-publishing-role-${AWS::AccountId}-${AWS::Region}"
        }
      }
    },
    "58d5d36cd7892b7fd12ad066a7375852ea9dccee4d69b43d39d22c6017650342": {
      "source": {
        "path": "asset.58d5d36cd7892b7fd12ad066a7375852ea9dccee4d69b43d39d22c6017650342.lambda",
        "packaging": "zip"
      },
      "destinations": {
        "current_account-current_region": {
          "bucketName": "cdk-hnb659fds-assets-${AWS::AccountId}-${AWS::Region}",
          "objectKey": "58d5d36cd7892b7fd12ad066a7375852ea9dccee4d69b43d39d22c6017650342.zip",
          "assumeRoleArn": "arn:${AWS::Partition}:iam::${AWS::AccountId}:role/cdk-hnb659fds-file-publishing-role-${AWS::AccountId}-${AWS::Region}"
        }
      }
    },
    "49869fe027dea4e6f2328c09949544583e341ef66f515b3b37ddacf60879a30c": {
      "source": {
        "path": "asset.49869fe027dea4e6f2328c09949544583e341ef66f515b3b37ddacf60879a30c.lambda",
        "packaging": "zip"
      },
      "destinations": {
        "current_account-current_region": {
          "bucketName": "cdk-hnb659fds-assets-${AWS::AccountId}-${AWS::Region}",
          "objectKey": "49869fe027dea4e6f2328c09949544583e341ef66f515b3b37ddacf60879a30c.zip",
          "assumeRoleArn": "arn:${AWS::Partition}:iam::${AWS::AccountId}:role/cdk-hnb659fds-file-publishing-role-${AWS::AccountId}-${AWS::Region}"
        }
      }
    },
    "a6d5327a26dddc6b6f43ae3283a2a1b5c81537b5ddbfd861228b9eefee22d96a": {
      "source": {
        "path": "asset.a6d5327a26dddc6b6f43ae3283a2a1b5c81537b5ddbfd861228b9eefee22d96a.lambda",
        "packaging": "zip"
      },
      "destinations": {
        "current_account-current_region": {
          "bucketName": "cdk-hnb659fds-assets-${AWS::AccountId}-${AWS::Region}",
          "objectKey": "a6d5327a26dddc6b6f43ae3283a2a1b5c81537b5ddbfd861228b9eefee22d96a.zip",
          "assumeRoleArn": "arn:${AWS::Partition}:iam::${AWS::AccountId}:role/cdk-hnb659fds-file-publishing-role-${AWS::AccountId}-${AWS::Region}"
        }
      }
    },
    "e811b384dbaedb002f694afb4e67cc7fdc154aec8e0729cdbe9675799c03aac5": {
      "source": {
        "path": "asset.e811b384dbaedb002f694afb4e67cc7fdc154aec8e0729cdbe9675799c03aac5.lambda",
        "packaging": "zip"
      },
      "destinations": {
        "current_account-current_region": {
          "bucketName": "cdk-hnb659fds-assets-${AWS::AccountId}-${AWS::Region}",
          "objectKey": "e811b384dbaedb002f694afb4e67cc7fdc154aec8e0729cdbe9675799c03aac5.zip",
          "assumeRoleArn": "arn:${AWS::Partition}:iam::${AWS::AccountId}:role/cdk-hnb659fds-file-publishing-role-${AWS::AccountId}-${AWS::Region}"
        }
      }
    },
    "b96cd1521d61d225c1bb3d42a20a9938e3a20ce0c1cc67e62792935acaf1118b": {
      "source": {
        "path": "asset.b96cd1521d61d225c1bb3d42a20a9938e3a20ce0c1cc67e62792935acaf1118b.lambda",
        "packaging": "zip"
      },
      "destinations": {
        "current_account-current_region": {
          "bucketName": "cdk-hnb659fds-assets-${AWS::AccountId}-${AWS::Region}",
          "objectKey": "b96cd1521d61d225c1bb3d42a20a9938e3a20ce0c1cc67e62792935acaf1118b.zip",
          "assumeRoleArn": "arn:${AWS::Partition}:iam::${AWS::AccountId}:role/cdk-hnb659fds-file-publishing-role-${AWS::AccountId}-${AWS::Region}"
        }
      }
    },
    "f07c60cc451d4f0c652f687a1c8cd6cf21a2a8f6cd7ab6807e6ee06606ea4122": {
      "source": {
        "path": "asset.f07c60cc451d4f0c652f687a1c8cd6cf21a2a8f6cd7ab6807e6ee06606ea4122.lambda",
        "packaging": "zip"
      },
      "destinations": {
        "current_account-current_region": {
          "bucketName": "cdk-hnb659fds-assets-${AWS::AccountId}-${AWS::Region}",
          "objectKey": "f07c60cc451d4f0c652f687a1c8cd6cf21a2a8f6cd7ab6807e6ee06606ea4122.zip",
          "assumeRoleArn": "arn:${AWS::Partition}:iam::${AWS::AccountId}:role/cdk-hnb659fds-file-publishing-role-${AWS::AccountId}-${AWS::Region}"
        }
      }
    },
<<<<<<< HEAD
    "4d3cdb5291c20a286e3c533b0af04c766622a31420d1aa40ab4d1d279c3bbd60": {
=======
    "78610e700407b5dd263a1046689ca276f638c28cc56d1ccef09d6fa4ba725d14": {
>>>>>>> e3521b4f
      "source": {
        "path": "github-runners-test.template.json",
        "packaging": "file"
      },
      "destinations": {
        "current_account-current_region": {
          "bucketName": "cdk-hnb659fds-assets-${AWS::AccountId}-${AWS::Region}",
<<<<<<< HEAD
          "objectKey": "4d3cdb5291c20a286e3c533b0af04c766622a31420d1aa40ab4d1d279c3bbd60.json",
=======
          "objectKey": "78610e700407b5dd263a1046689ca276f638c28cc56d1ccef09d6fa4ba725d14.json",
>>>>>>> e3521b4f
          "assumeRoleArn": "arn:${AWS::Partition}:iam::${AWS::AccountId}:role/cdk-hnb659fds-file-publishing-role-${AWS::AccountId}-${AWS::Region}"
        }
      }
    }
  },
  "dockerImages": {}
}<|MERGE_RESOLUTION|>--- conflicted
+++ resolved
@@ -209,11 +209,7 @@
         }
       }
     },
-<<<<<<< HEAD
-    "4d3cdb5291c20a286e3c533b0af04c766622a31420d1aa40ab4d1d279c3bbd60": {
-=======
-    "78610e700407b5dd263a1046689ca276f638c28cc56d1ccef09d6fa4ba725d14": {
->>>>>>> e3521b4f
+    "0eece65ce89e8b0a0eff19463f60aa3274e2f723c1409b9b782331f68c42015d": {
       "source": {
         "path": "github-runners-test.template.json",
         "packaging": "file"
@@ -221,11 +217,7 @@
       "destinations": {
         "current_account-current_region": {
           "bucketName": "cdk-hnb659fds-assets-${AWS::AccountId}-${AWS::Region}",
-<<<<<<< HEAD
-          "objectKey": "4d3cdb5291c20a286e3c533b0af04c766622a31420d1aa40ab4d1d279c3bbd60.json",
-=======
-          "objectKey": "78610e700407b5dd263a1046689ca276f638c28cc56d1ccef09d6fa4ba725d14.json",
->>>>>>> e3521b4f
+          "objectKey": "0eece65ce89e8b0a0eff19463f60aa3274e2f723c1409b9b782331f68c42015d.json",
           "assumeRoleArn": "arn:${AWS::Partition}:iam::${AWS::AccountId}:role/cdk-hnb659fds-file-publishing-role-${AWS::AccountId}-${AWS::Region}"
         }
       }
