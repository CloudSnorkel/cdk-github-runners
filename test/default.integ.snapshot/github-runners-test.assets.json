{
  "version": "20.0.0",
  "files": {
    "ff33ef8c42c19a3b1919fad5b849b69b1979dcfaceb2eb58695b4f124e16a818": {
      "source": {
        "path": "asset.ff33ef8c42c19a3b1919fad5b849b69b1979dcfaceb2eb58695b4f124e16a818",
        "packaging": "zip"
      },
      "destinations": {
        "current_account-current_region": {
          "bucketName": "cdk-hnb659fds-assets-${AWS::AccountId}-${AWS::Region}",
          "objectKey": "ff33ef8c42c19a3b1919fad5b849b69b1979dcfaceb2eb58695b4f124e16a818.zip",
          "assumeRoleArn": "arn:${AWS::Partition}:iam::${AWS::AccountId}:role/cdk-hnb659fds-file-publishing-role-${AWS::AccountId}-${AWS::Region}"
        }
      }
    },
    "0b985e7436349a499cd2e6551aa8c08f3a42276bfdaf949f98be4d3af2c33de3": {
      "source": {
        "path": "asset.0b985e7436349a499cd2e6551aa8c08f3a42276bfdaf949f98be4d3af2c33de3",
        "packaging": "zip"
      },
      "destinations": {
        "current_account-current_region": {
          "bucketName": "cdk-hnb659fds-assets-${AWS::AccountId}-${AWS::Region}",
          "objectKey": "0b985e7436349a499cd2e6551aa8c08f3a42276bfdaf949f98be4d3af2c33de3.zip",
          "assumeRoleArn": "arn:${AWS::Partition}:iam::${AWS::AccountId}:role/cdk-hnb659fds-file-publishing-role-${AWS::AccountId}-${AWS::Region}"
        }
      }
    },
    "719a3a6918de22e066f2368ac5b23e039f9611031fab1754dfda06eff0c0d6bb": {
      "source": {
        "path": "asset.719a3a6918de22e066f2368ac5b23e039f9611031fab1754dfda06eff0c0d6bb",
        "packaging": "zip"
      },
      "destinations": {
        "current_account-current_region": {
          "bucketName": "cdk-hnb659fds-assets-${AWS::AccountId}-${AWS::Region}",
          "objectKey": "719a3a6918de22e066f2368ac5b23e039f9611031fab1754dfda06eff0c0d6bb.zip",
          "assumeRoleArn": "arn:${AWS::Partition}:iam::${AWS::AccountId}:role/cdk-hnb659fds-file-publishing-role-${AWS::AccountId}-${AWS::Region}"
        }
      }
    },
    "01c5f064d10ce243310200a60c9a4d91e69a03745fec76ab55d2c357ac49c680": {
      "source": {
        "path": "asset.01c5f064d10ce243310200a60c9a4d91e69a03745fec76ab55d2c357ac49c680",
        "packaging": "zip"
      },
      "destinations": {
        "current_account-current_region": {
          "bucketName": "cdk-hnb659fds-assets-${AWS::AccountId}-${AWS::Region}",
          "objectKey": "01c5f064d10ce243310200a60c9a4d91e69a03745fec76ab55d2c357ac49c680.zip",
          "assumeRoleArn": "arn:${AWS::Partition}:iam::${AWS::AccountId}:role/cdk-hnb659fds-file-publishing-role-${AWS::AccountId}-${AWS::Region}"
        }
      }
    },
    "4cd567bf52e0f31674ae9e960efae8855b8b1249fa9997799ae47dc9f80e9ff8": {
      "source": {
        "path": "asset.4cd567bf52e0f31674ae9e960efae8855b8b1249fa9997799ae47dc9f80e9ff8",
        "packaging": "zip"
      },
      "destinations": {
        "current_account-current_region": {
          "bucketName": "cdk-hnb659fds-assets-${AWS::AccountId}-${AWS::Region}",
          "objectKey": "4cd567bf52e0f31674ae9e960efae8855b8b1249fa9997799ae47dc9f80e9ff8.zip",
          "assumeRoleArn": "arn:${AWS::Partition}:iam::${AWS::AccountId}:role/cdk-hnb659fds-file-publishing-role-${AWS::AccountId}-${AWS::Region}"
        }
      }
    },
    "5ddcf0270bec799efcd364faedadaa445365fef56d807626d8708ab83f24f7e2": {
      "source": {
        "path": "asset.5ddcf0270bec799efcd364faedadaa445365fef56d807626d8708ab83f24f7e2",
        "packaging": "zip"
      },
      "destinations": {
        "current_account-current_region": {
          "bucketName": "cdk-hnb659fds-assets-${AWS::AccountId}-${AWS::Region}",
          "objectKey": "5ddcf0270bec799efcd364faedadaa445365fef56d807626d8708ab83f24f7e2.zip",
          "assumeRoleArn": "arn:${AWS::Partition}:iam::${AWS::AccountId}:role/cdk-hnb659fds-file-publishing-role-${AWS::AccountId}-${AWS::Region}"
        }
      }
    },
    "ed7d1958d487b4f1bc06546e4a09b9791b2cafa01c969b4916033b6b615ffbb8": {
      "source": {
        "path": "asset.ed7d1958d487b4f1bc06546e4a09b9791b2cafa01c969b4916033b6b615ffbb8",
        "packaging": "zip"
      },
      "destinations": {
        "current_account-current_region": {
          "bucketName": "cdk-hnb659fds-assets-${AWS::AccountId}-${AWS::Region}",
          "objectKey": "ed7d1958d487b4f1bc06546e4a09b9791b2cafa01c969b4916033b6b615ffbb8.zip",
          "assumeRoleArn": "arn:${AWS::Partition}:iam::${AWS::AccountId}:role/cdk-hnb659fds-file-publishing-role-${AWS::AccountId}-${AWS::Region}"
        }
      }
    },
    "b26ba58062e07311ed57d94ceb9332e828312745abd3718f2d296206e9ec05c2": {
      "source": {
        "path": "asset.b26ba58062e07311ed57d94ceb9332e828312745abd3718f2d296206e9ec05c2",
        "packaging": "zip"
      },
      "destinations": {
        "current_account-current_region": {
          "bucketName": "cdk-hnb659fds-assets-${AWS::AccountId}-${AWS::Region}",
          "objectKey": "b26ba58062e07311ed57d94ceb9332e828312745abd3718f2d296206e9ec05c2.zip",
          "assumeRoleArn": "arn:${AWS::Partition}:iam::${AWS::AccountId}:role/cdk-hnb659fds-file-publishing-role-${AWS::AccountId}-${AWS::Region}"
        }
      }
    },
    "864aa5eb2d6ca4e0d4d65c940bc9e4d5a29db1e4f3f3a098ddb56f76b2129ac4": {
      "source": {
        "path": "asset.864aa5eb2d6ca4e0d4d65c940bc9e4d5a29db1e4f3f3a098ddb56f76b2129ac4",
        "packaging": "zip"
      },
      "destinations": {
        "current_account-current_region": {
          "bucketName": "cdk-hnb659fds-assets-${AWS::AccountId}-${AWS::Region}",
          "objectKey": "864aa5eb2d6ca4e0d4d65c940bc9e4d5a29db1e4f3f3a098ddb56f76b2129ac4.zip",
          "assumeRoleArn": "arn:${AWS::Partition}:iam::${AWS::AccountId}:role/cdk-hnb659fds-file-publishing-role-${AWS::AccountId}-${AWS::Region}"
        }
      }
    },
    "fe9e25fca74427d04db77686a1941ae8a3dd271ba63f95dadfd70d6fda59b6f1": {
      "source": {
        "path": "asset.fe9e25fca74427d04db77686a1941ae8a3dd271ba63f95dadfd70d6fda59b6f1",
        "packaging": "zip"
      },
      "destinations": {
        "current_account-current_region": {
          "bucketName": "cdk-hnb659fds-assets-${AWS::AccountId}-${AWS::Region}",
          "objectKey": "fe9e25fca74427d04db77686a1941ae8a3dd271ba63f95dadfd70d6fda59b6f1.zip",
          "assumeRoleArn": "arn:${AWS::Partition}:iam::${AWS::AccountId}:role/cdk-hnb659fds-file-publishing-role-${AWS::AccountId}-${AWS::Region}"
        }
      }
    },
    "fd74efb11a23e888bfdda26033271f933286246b5b17741e787125a962a76dcc": {
      "source": {
        "path": "asset.fd74efb11a23e888bfdda26033271f933286246b5b17741e787125a962a76dcc",
        "packaging": "zip"
      },
      "destinations": {
        "current_account-current_region": {
          "bucketName": "cdk-hnb659fds-assets-${AWS::AccountId}-${AWS::Region}",
          "objectKey": "fd74efb11a23e888bfdda26033271f933286246b5b17741e787125a962a76dcc.zip",
          "assumeRoleArn": "arn:${AWS::Partition}:iam::${AWS::AccountId}:role/cdk-hnb659fds-file-publishing-role-${AWS::AccountId}-${AWS::Region}"
        }
      }
    },
    "3a48f2b55b764c585fa481c83e119860d9d64dd4655fa7ff6e45ae0e94cf91ed": {
      "source": {
        "path": "asset.3a48f2b55b764c585fa481c83e119860d9d64dd4655fa7ff6e45ae0e94cf91ed",
        "packaging": "zip"
      },
      "destinations": {
        "current_account-current_region": {
          "bucketName": "cdk-hnb659fds-assets-${AWS::AccountId}-${AWS::Region}",
          "objectKey": "3a48f2b55b764c585fa481c83e119860d9d64dd4655fa7ff6e45ae0e94cf91ed.zip",
          "assumeRoleArn": "arn:${AWS::Partition}:iam::${AWS::AccountId}:role/cdk-hnb659fds-file-publishing-role-${AWS::AccountId}-${AWS::Region}"
        }
      }
    },
    "6e55d76fa08197b5d130bca3a8643a21da2d8e1f74f73aed49e52c25e2a2215c": {
      "source": {
        "path": "asset.6e55d76fa08197b5d130bca3a8643a21da2d8e1f74f73aed49e52c25e2a2215c",
        "packaging": "zip"
      },
      "destinations": {
        "current_account-current_region": {
          "bucketName": "cdk-hnb659fds-assets-${AWS::AccountId}-${AWS::Region}",
          "objectKey": "6e55d76fa08197b5d130bca3a8643a21da2d8e1f74f73aed49e52c25e2a2215c.zip",
          "assumeRoleArn": "arn:${AWS::Partition}:iam::${AWS::AccountId}:role/cdk-hnb659fds-file-publishing-role-${AWS::AccountId}-${AWS::Region}"
        }
      }
    },
    "709fef0716eee2709012f6546e06fe02accd7dca0ce8cb276f2b374f3cb12252": {
      "source": {
        "path": "asset.709fef0716eee2709012f6546e06fe02accd7dca0ce8cb276f2b374f3cb12252",
        "packaging": "zip"
      },
      "destinations": {
        "current_account-current_region": {
          "bucketName": "cdk-hnb659fds-assets-${AWS::AccountId}-${AWS::Region}",
          "objectKey": "709fef0716eee2709012f6546e06fe02accd7dca0ce8cb276f2b374f3cb12252.zip",
          "assumeRoleArn": "arn:${AWS::Partition}:iam::${AWS::AccountId}:role/cdk-hnb659fds-file-publishing-role-${AWS::AccountId}-${AWS::Region}"
        }
      }
    },
    "548e48d52cf7a8c7b238c646708f1549cb0bb88151b4ffa727612d23a34d0701": {
      "source": {
        "path": "asset.548e48d52cf7a8c7b238c646708f1549cb0bb88151b4ffa727612d23a34d0701",
        "packaging": "zip"
      },
      "destinations": {
        "current_account-current_region": {
          "bucketName": "cdk-hnb659fds-assets-${AWS::AccountId}-${AWS::Region}",
          "objectKey": "548e48d52cf7a8c7b238c646708f1549cb0bb88151b4ffa727612d23a34d0701.zip",
          "assumeRoleArn": "arn:${AWS::Partition}:iam::${AWS::AccountId}:role/cdk-hnb659fds-file-publishing-role-${AWS::AccountId}-${AWS::Region}"
        }
      }
    },
    "e41db675dd3aec882949c6d38560f47559abd70d4961d0afd1af5b0e8b2f5c1e": {
      "source": {
        "path": "asset.e41db675dd3aec882949c6d38560f47559abd70d4961d0afd1af5b0e8b2f5c1e",
        "packaging": "zip"
      },
      "destinations": {
        "current_account-current_region": {
          "bucketName": "cdk-hnb659fds-assets-${AWS::AccountId}-${AWS::Region}",
          "objectKey": "e41db675dd3aec882949c6d38560f47559abd70d4961d0afd1af5b0e8b2f5c1e.zip",
          "assumeRoleArn": "arn:${AWS::Partition}:iam::${AWS::AccountId}:role/cdk-hnb659fds-file-publishing-role-${AWS::AccountId}-${AWS::Region}"
        }
      }
    },
<<<<<<< HEAD
    "5d3cf8bebb5886b373a39d560372dae10b9a4427e72bb1f372d92568ab34b948": {
=======
    "781489eb6e2e3af062d2923ea547d79ea0a76323db5e5fb134e92ef9f458fcd4": {
>>>>>>> 13f319d7
      "source": {
        "path": "github-runners-test.template.json",
        "packaging": "file"
      },
      "destinations": {
        "current_account-current_region": {
          "bucketName": "cdk-hnb659fds-assets-${AWS::AccountId}-${AWS::Region}",
<<<<<<< HEAD
          "objectKey": "5d3cf8bebb5886b373a39d560372dae10b9a4427e72bb1f372d92568ab34b948.json",
=======
          "objectKey": "781489eb6e2e3af062d2923ea547d79ea0a76323db5e5fb134e92ef9f458fcd4.json",
>>>>>>> 13f319d7
          "assumeRoleArn": "arn:${AWS::Partition}:iam::${AWS::AccountId}:role/cdk-hnb659fds-file-publishing-role-${AWS::AccountId}-${AWS::Region}"
        }
      }
    }
  },
  "dockerImages": {}
}<|MERGE_RESOLUTION|>--- conflicted
+++ resolved
@@ -209,11 +209,7 @@
         }
       }
     },
-<<<<<<< HEAD
-    "5d3cf8bebb5886b373a39d560372dae10b9a4427e72bb1f372d92568ab34b948": {
-=======
-    "781489eb6e2e3af062d2923ea547d79ea0a76323db5e5fb134e92ef9f458fcd4": {
->>>>>>> 13f319d7
+    "c16f1e65f78d42e471fcc611bc146dcb546e66ad127b0d600a178478c326454f": {
       "source": {
         "path": "github-runners-test.template.json",
         "packaging": "file"
@@ -221,11 +217,7 @@
       "destinations": {
         "current_account-current_region": {
           "bucketName": "cdk-hnb659fds-assets-${AWS::AccountId}-${AWS::Region}",
-<<<<<<< HEAD
-          "objectKey": "5d3cf8bebb5886b373a39d560372dae10b9a4427e72bb1f372d92568ab34b948.json",
-=======
-          "objectKey": "781489eb6e2e3af062d2923ea547d79ea0a76323db5e5fb134e92ef9f458fcd4.json",
->>>>>>> 13f319d7
+          "objectKey": "c16f1e65f78d42e471fcc611bc146dcb546e66ad127b0d600a178478c326454f.json",
           "assumeRoleArn": "arn:${AWS::Partition}:iam::${AWS::AccountId}:role/cdk-hnb659fds-file-publishing-role-${AWS::AccountId}-${AWS::Region}"
         }
       }
