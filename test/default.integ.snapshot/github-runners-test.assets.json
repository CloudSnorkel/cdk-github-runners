{
  "version": "48.0.0",
  "files": {
    "64f83fc47e69ce862669fca14d759c3034fdbed3686b66dcf7bf9ff166f65c68": {
      "displayName": "CodeBuild Image Builder/Component 7 Custom-Undefined Asset 0",
      "source": {
        "path": "asset.64f83fc47e69ce862669fca14d759c3034fdbed3686b66dcf7bf9ff166f65c68.yml",
        "packaging": "file"
      },
      "destinations": {
        "current_account-current_region-ddf90974": {
          "bucketName": "cdk-hnb659fds-assets-${AWS::AccountId}-${AWS::Region}",
          "objectKey": "64f83fc47e69ce862669fca14d759c3034fdbed3686b66dcf7bf9ff166f65c68.yml",
          "assumeRoleArn": "arn:${AWS::Partition}:iam::${AWS::AccountId}:role/cdk-hnb659fds-file-publishing-role-${AWS::AccountId}-${AWS::Region}"
        }
      }
    },
    "2c61df9d7754f7f3edb5a4779da56c846513991ec9a4b73bb8a76ab1dfeb45f0": {
      "displayName": "build-image-dcc036c8-876b-451e-a2c1-552f9e06e9e1/Code",
      "source": {
        "path": "asset.2c61df9d7754f7f3edb5a4779da56c846513991ec9a4b73bb8a76ab1dfeb45f0.lambda",
        "packaging": "zip"
      },
      "destinations": {
        "current_account-current_region-022085c0": {
          "bucketName": "cdk-hnb659fds-assets-${AWS::AccountId}-${AWS::Region}",
          "objectKey": "2c61df9d7754f7f3edb5a4779da56c846513991ec9a4b73bb8a76ab1dfeb45f0.zip",
          "assumeRoleArn": "arn:${AWS::Partition}:iam::${AWS::AccountId}:role/cdk-hnb659fds-file-publishing-role-${AWS::AccountId}-${AWS::Region}"
        }
      }
    },
    "b97c8701d090be54cf447e094fd55ece7c99b860476949ee5db7ceca6eeb2f6a": {
      "displayName": "aws-image-builder-delete-resources-dcc036c8-876b-451e-a2c1-552f9e06e9e1/Code",
      "source": {
        "path": "asset.b97c8701d090be54cf447e094fd55ece7c99b860476949ee5db7ceca6eeb2f6a.lambda",
        "packaging": "zip"
      },
      "destinations": {
        "current_account-current_region-d6a52ecd": {
          "bucketName": "cdk-hnb659fds-assets-${AWS::AccountId}-${AWS::Region}",
          "objectKey": "b97c8701d090be54cf447e094fd55ece7c99b860476949ee5db7ceca6eeb2f6a.zip",
          "assumeRoleArn": "arn:${AWS::Partition}:iam::${AWS::AccountId}:role/cdk-hnb659fds-file-publishing-role-${AWS::AccountId}-${AWS::Region}"
        }
      }
    },
    "88cc171bf3103a3b98ba0006fc7e5c6fdfd338c03591b344bb4cf60f1a9da18c": {
      "displayName": "AMI Root Device Reader-dcc036c8-876b-451e-a2c1-552f9e06e9e1/Code",
      "source": {
        "path": "asset.88cc171bf3103a3b98ba0006fc7e5c6fdfd338c03591b344bb4cf60f1a9da18c.lambda",
        "packaging": "zip"
      },
      "destinations": {
        "current_account-current_region-d9353ac7": {
          "bucketName": "cdk-hnb659fds-assets-${AWS::AccountId}-${AWS::Region}",
          "objectKey": "88cc171bf3103a3b98ba0006fc7e5c6fdfd338c03591b344bb4cf60f1a9da18c.zip",
          "assumeRoleArn": "arn:${AWS::Partition}:iam::${AWS::AccountId}:role/cdk-hnb659fds-file-publishing-role-${AWS::AccountId}-${AWS::Region}"
        }
      }
    },
    "2fc3b84da69dcc5adb6dc4721b50c1166474fa7e5fd5f242e833d12ac28e09d9": {
      "displayName": "Lambda Image Builder x64/Component 6 Lambda-Entrypoint Asset 0",
      "source": {
        "path": "asset.2fc3b84da69dcc5adb6dc4721b50c1166474fa7e5fd5f242e833d12ac28e09d9.sh",
        "packaging": "file"
      },
      "destinations": {
        "current_account-current_region-07fa966c": {
          "bucketName": "cdk-hnb659fds-assets-${AWS::AccountId}-${AWS::Region}",
          "objectKey": "2fc3b84da69dcc5adb6dc4721b50c1166474fa7e5fd5f242e833d12ac28e09d9.sh",
          "assumeRoleArn": "arn:${AWS::Partition}:iam::${AWS::AccountId}:role/cdk-hnb659fds-file-publishing-role-${AWS::AccountId}-${AWS::Region}"
        }
      }
    },
    "d4d0d96c5b566f0a3ac0a1e539ba4c128b07704ec2678b99ce89af13b422a331": {
      "displayName": "Lambda Image Builder x64/Component 6 Lambda-Entrypoint Asset 1",
      "source": {
        "path": "asset.d4d0d96c5b566f0a3ac0a1e539ba4c128b07704ec2678b99ce89af13b422a331.sh",
        "packaging": "file"
      },
      "destinations": {
        "current_account-current_region-53455d71": {
          "bucketName": "cdk-hnb659fds-assets-${AWS::AccountId}-${AWS::Region}",
          "objectKey": "d4d0d96c5b566f0a3ac0a1e539ba4c128b07704ec2678b99ce89af13b422a331.sh",
          "assumeRoleArn": "arn:${AWS::Partition}:iam::${AWS::AccountId}:role/cdk-hnb659fds-file-publishing-role-${AWS::AccountId}-${AWS::Region}"
        }
      }
    },
    "bc8ef58951f4c88e641dd23090e9d2e2e61c7530a07960e767522941e959b625": {
      "displayName": "AWS679f53fac002430cb0da5b7982bd2287/Code",
      "source": {
        "path": "asset.bc8ef58951f4c88e641dd23090e9d2e2e61c7530a07960e767522941e959b625",
        "packaging": "zip"
      },
      "destinations": {
        "current_account-current_region-d28f70a5": {
          "bucketName": "cdk-hnb659fds-assets-${AWS::AccountId}-${AWS::Region}",
          "objectKey": "bc8ef58951f4c88e641dd23090e9d2e2e61c7530a07960e767522941e959b625.zip",
          "assumeRoleArn": "arn:${AWS::Partition}:iam::${AWS::AccountId}:role/cdk-hnb659fds-file-publishing-role-${AWS::AccountId}-${AWS::Region}"
        }
      }
    },
    "aa9b0a3f0625b484074bb9cb369382960e95d5721493cc6f1c6dc46797cd3aea": {
      "displayName": "update-lambda-dcc036c8-876b-451e-a2c1-552f9e06e9e1/Code",
      "source": {
        "path": "asset.aa9b0a3f0625b484074bb9cb369382960e95d5721493cc6f1c6dc46797cd3aea.lambda",
        "packaging": "zip"
      },
      "destinations": {
        "current_account-current_region-01742b58": {
          "bucketName": "cdk-hnb659fds-assets-${AWS::AccountId}-${AWS::Region}",
          "objectKey": "aa9b0a3f0625b484074bb9cb369382960e95d5721493cc6f1c6dc46797cd3aea.zip",
          "assumeRoleArn": "arn:${AWS::Partition}:iam::${AWS::AccountId}:role/cdk-hnb659fds-file-publishing-role-${AWS::AccountId}-${AWS::Region}"
        }
      }
    },
    "2ff4713074c133dfff9146c0b79d668687e846e2a43ec12c9f097fa39e6a91b2": {
      "displayName": "runners/token-retriever/Code",
      "source": {
        "path": "asset.2ff4713074c133dfff9146c0b79d668687e846e2a43ec12c9f097fa39e6a91b2.lambda",
        "packaging": "zip"
      },
      "destinations": {
        "current_account-current_region-e26bf12f": {
          "bucketName": "cdk-hnb659fds-assets-${AWS::AccountId}-${AWS::Region}",
          "objectKey": "2ff4713074c133dfff9146c0b79d668687e846e2a43ec12c9f097fa39e6a91b2.zip",
          "assumeRoleArn": "arn:${AWS::Partition}:iam::${AWS::AccountId}:role/cdk-hnb659fds-file-publishing-role-${AWS::AccountId}-${AWS::Region}"
        }
      }
    },
    "27c23e97f087082e485f85bfae31f09925e083d4bff1868616a56a1e2cc0e5cb": {
      "displayName": "runners/delete-runner/Code",
      "source": {
        "path": "asset.27c23e97f087082e485f85bfae31f09925e083d4bff1868616a56a1e2cc0e5cb.lambda",
        "packaging": "zip"
      },
      "destinations": {
        "current_account-current_region-f69630e5": {
          "bucketName": "cdk-hnb659fds-assets-${AWS::AccountId}-${AWS::Region}",
          "objectKey": "27c23e97f087082e485f85bfae31f09925e083d4bff1868616a56a1e2cc0e5cb.zip",
          "assumeRoleArn": "arn:${AWS::Partition}:iam::${AWS::AccountId}:role/cdk-hnb659fds-file-publishing-role-${AWS::AccountId}-${AWS::Region}"
        }
      }
    },
    "27183e380a4a6bde72c00c642ca4ee7a6f44a8032b60f5e37b4c5eadcb89d364": {
      "displayName": "runners/Idle Reaper/Code",
      "source": {
        "path": "asset.27183e380a4a6bde72c00c642ca4ee7a6f44a8032b60f5e37b4c5eadcb89d364.lambda",
        "packaging": "zip"
      },
      "destinations": {
        "current_account-current_region-4a8838bc": {
          "bucketName": "cdk-hnb659fds-assets-${AWS::AccountId}-${AWS::Region}",
          "objectKey": "27183e380a4a6bde72c00c642ca4ee7a6f44a8032b60f5e37b4c5eadcb89d364.zip",
          "assumeRoleArn": "arn:${AWS::Partition}:iam::${AWS::AccountId}:role/cdk-hnb659fds-file-publishing-role-${AWS::AccountId}-${AWS::Region}"
        }
      }
    },
    "12f9637d96532b9e702983a56208fdc8a9f5b4a1b92048e909ce9ba4a1e8fa56": {
      "displayName": "runners/Webhook Handler/webhook-handler/Code",
      "source": {
        "path": "asset.12f9637d96532b9e702983a56208fdc8a9f5b4a1b92048e909ce9ba4a1e8fa56.lambda",
        "packaging": "zip"
      },
      "destinations": {
        "current_account-current_region-3229b282": {
          "bucketName": "cdk-hnb659fds-assets-${AWS::AccountId}-${AWS::Region}",
          "objectKey": "12f9637d96532b9e702983a56208fdc8a9f5b4a1b92048e909ce9ba4a1e8fa56.zip",
          "assumeRoleArn": "arn:${AWS::Partition}:iam::${AWS::AccountId}:role/cdk-hnb659fds-file-publishing-role-${AWS::AccountId}-${AWS::Region}"
        }
      }
    },
    "43d1c41a4d46ac4fe14ab076e83579caf4adb34ca59c1dfcaeb14dc6ccc54a18": {
      "displayName": "runners/Webhook Redelivery/Lambda/Code",
      "source": {
        "path": "asset.43d1c41a4d46ac4fe14ab076e83579caf4adb34ca59c1dfcaeb14dc6ccc54a18.lambda",
        "packaging": "zip"
      },
      "destinations": {
        "current_account-current_region-4bd461a4": {
          "bucketName": "cdk-hnb659fds-assets-${AWS::AccountId}-${AWS::Region}",
          "objectKey": "43d1c41a4d46ac4fe14ab076e83579caf4adb34ca59c1dfcaeb14dc6ccc54a18.zip",
          "assumeRoleArn": "arn:${AWS::Partition}:iam::${AWS::AccountId}:role/cdk-hnb659fds-file-publishing-role-${AWS::AccountId}-${AWS::Region}"
        }
      }
    },
    "70f0e98b4442f9b1760db6ed6fae54fd00508308ddbd277c1e8c40a85b200dd5": {
      "displayName": "runners/setup/Code",
      "source": {
        "path": "asset.70f0e98b4442f9b1760db6ed6fae54fd00508308ddbd277c1e8c40a85b200dd5.lambda",
        "packaging": "zip"
      },
      "destinations": {
        "current_account-current_region-de5e816e": {
          "bucketName": "cdk-hnb659fds-assets-${AWS::AccountId}-${AWS::Region}",
          "objectKey": "70f0e98b4442f9b1760db6ed6fae54fd00508308ddbd277c1e8c40a85b200dd5.zip",
          "assumeRoleArn": "arn:${AWS::Partition}:iam::${AWS::AccountId}:role/cdk-hnb659fds-file-publishing-role-${AWS::AccountId}-${AWS::Region}"
        }
      }
    },
    "b51bdaeb29dde378d0ed7dd22232b6d0941545402571d7277eb42b358459d6d9": {
      "displayName": "runners/status/Code",
      "source": {
        "path": "asset.b51bdaeb29dde378d0ed7dd22232b6d0941545402571d7277eb42b358459d6d9.lambda",
        "packaging": "zip"
      },
      "destinations": {
        "current_account-current_region-b1fd60d6": {
          "bucketName": "cdk-hnb659fds-assets-${AWS::AccountId}-${AWS::Region}",
          "objectKey": "b51bdaeb29dde378d0ed7dd22232b6d0941545402571d7277eb42b358459d6d9.zip",
          "assumeRoleArn": "arn:${AWS::Partition}:iam::${AWS::AccountId}:role/cdk-hnb659fds-file-publishing-role-${AWS::AccountId}-${AWS::Region}"
        }
      }
    },
    "f07c60cc451d4f0c652f687a1c8cd6cf21a2a8f6cd7ab6807e6ee06606ea4122": {
      "displayName": "runners/Image Builder Builds Filter/Code",
      "source": {
        "path": "asset.f07c60cc451d4f0c652f687a1c8cd6cf21a2a8f6cd7ab6807e6ee06606ea4122.lambda",
        "packaging": "zip"
      },
      "destinations": {
        "current_account-current_region-017eb7bb": {
          "bucketName": "cdk-hnb659fds-assets-${AWS::AccountId}-${AWS::Region}",
          "objectKey": "f07c60cc451d4f0c652f687a1c8cd6cf21a2a8f6cd7ab6807e6ee06606ea4122.zip",
          "assumeRoleArn": "arn:${AWS::Partition}:iam::${AWS::AccountId}:role/cdk-hnb659fds-file-publishing-role-${AWS::AccountId}-${AWS::Region}"
        }
      }
    },
<<<<<<< HEAD
    "b07691b60586c45baf84badbbbba44452288658d1dce669d94a324bb0d8ccfb1": {
      "displayName": "github-runners-test Template",
=======
    "80ceb457c5587398a1fc1d63960b801a4ca67fcbc08b5b2a08ba7442b330e560": {
>>>>>>> d3c695d2
      "source": {
        "path": "github-runners-test.template.json",
        "packaging": "file"
      },
      "destinations": {
        "current_account-current_region-288a2d1d": {
          "bucketName": "cdk-hnb659fds-assets-${AWS::AccountId}-${AWS::Region}",
<<<<<<< HEAD
          "objectKey": "b07691b60586c45baf84badbbbba44452288658d1dce669d94a324bb0d8ccfb1.json",
=======
          "objectKey": "80ceb457c5587398a1fc1d63960b801a4ca67fcbc08b5b2a08ba7442b330e560.json",
>>>>>>> d3c695d2
          "assumeRoleArn": "arn:${AWS::Partition}:iam::${AWS::AccountId}:role/cdk-hnb659fds-file-publishing-role-${AWS::AccountId}-${AWS::Region}"
        }
      }
    }
  },
  "dockerImages": {}
}<|MERGE_RESOLUTION|>--- conflicted
+++ resolved
@@ -225,24 +225,16 @@
         }
       }
     },
-<<<<<<< HEAD
-    "b07691b60586c45baf84badbbbba44452288658d1dce669d94a324bb0d8ccfb1": {
+    "831b2c2e46ade086358ee9fa00b24c15a83fc408bf9416980a447216ab5f7245": {
       "displayName": "github-runners-test Template",
-=======
-    "80ceb457c5587398a1fc1d63960b801a4ca67fcbc08b5b2a08ba7442b330e560": {
->>>>>>> d3c695d2
       "source": {
         "path": "github-runners-test.template.json",
         "packaging": "file"
       },
       "destinations": {
-        "current_account-current_region-288a2d1d": {
-          "bucketName": "cdk-hnb659fds-assets-${AWS::AccountId}-${AWS::Region}",
-<<<<<<< HEAD
-          "objectKey": "b07691b60586c45baf84badbbbba44452288658d1dce669d94a324bb0d8ccfb1.json",
-=======
-          "objectKey": "80ceb457c5587398a1fc1d63960b801a4ca67fcbc08b5b2a08ba7442b330e560.json",
->>>>>>> d3c695d2
+        "current_account-current_region-54bdb6c5": {
+          "bucketName": "cdk-hnb659fds-assets-${AWS::AccountId}-${AWS::Region}",
+          "objectKey": "831b2c2e46ade086358ee9fa00b24c15a83fc408bf9416980a447216ab5f7245.json",
           "assumeRoleArn": "arn:${AWS::Partition}:iam::${AWS::AccountId}:role/cdk-hnb659fds-file-publishing-role-${AWS::AccountId}-${AWS::Region}"
         }
       }
