--- conflicted
+++ resolved
@@ -222,23 +222,14 @@
         }
       }
     },
-<<<<<<< HEAD
-    "c2822ff75b10806b106028ef401bbed464a897b608e8597bc0b2e409e00756ca": {
-=======
     "d057cca2400e08f4f8bfe037228d2a8ad41bb86ff2b528b864c671c81a92f72c": {
->>>>>>> 7b7b2f77
       "source": {
         "path": "github-runners-test.template.json",
         "packaging": "file"
       },
       "destinations": {
         "current_account-current_region": {
-          "bucketName": "cdk-hnb659fds-assets-${AWS::AccountId}-${AWS::Region}",
-<<<<<<< HEAD
-          "objectKey": "c2822ff75b10806b106028ef401bbed464a897b608e8597bc0b2e409e00756ca.json",
-=======
           "objectKey": "d057cca2400e08f4f8bfe037228d2a8ad41bb86ff2b528b864c671c81a92f72c.json",
->>>>>>> 7b7b2f77
           "assumeRoleArn": "arn:${AWS::Partition}:iam::${AWS::AccountId}:role/cdk-hnb659fds-file-publishing-role-${AWS::AccountId}-${AWS::Region}"
         }
       }
