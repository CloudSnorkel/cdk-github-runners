{
  "version": "21.0.0",
  "files": {
    "7016cd24653d28ac7705bc5ec6608f27c8625b2871072fba158790922d95eef1": {
      "source": {
        "path": "asset.7016cd24653d28ac7705bc5ec6608f27c8625b2871072fba158790922d95eef1",
        "packaging": "zip"
      },
      "destinations": {
        "current_account-current_region": {
          "bucketName": "cdk-hnb659fds-assets-${AWS::AccountId}-${AWS::Region}",
          "objectKey": "7016cd24653d28ac7705bc5ec6608f27c8625b2871072fba158790922d95eef1.zip",
          "assumeRoleArn": "arn:${AWS::Partition}:iam::${AWS::AccountId}:role/cdk-hnb659fds-file-publishing-role-${AWS::AccountId}-${AWS::Region}"
        }
      }
    },
    "fcdd8c8653be84158994fea0b9638c46cdd8fa303dec32dc3ea5f506b8ecff39": {
      "source": {
        "path": "asset.fcdd8c8653be84158994fea0b9638c46cdd8fa303dec32dc3ea5f506b8ecff39",
        "packaging": "zip"
      },
      "destinations": {
        "current_account-current_region": {
          "bucketName": "cdk-hnb659fds-assets-${AWS::AccountId}-${AWS::Region}",
          "objectKey": "fcdd8c8653be84158994fea0b9638c46cdd8fa303dec32dc3ea5f506b8ecff39.zip",
          "assumeRoleArn": "arn:${AWS::Partition}:iam::${AWS::AccountId}:role/cdk-hnb659fds-file-publishing-role-${AWS::AccountId}-${AWS::Region}"
        }
      }
    },
    "c6586c763100b9311cadceb2a66b5cd94d96d0f4f402d8c4c26b09b74cb79712": {
      "source": {
        "path": "asset.c6586c763100b9311cadceb2a66b5cd94d96d0f4f402d8c4c26b09b74cb79712",
        "packaging": "zip"
      },
      "destinations": {
        "current_account-current_region": {
          "bucketName": "cdk-hnb659fds-assets-${AWS::AccountId}-${AWS::Region}",
          "objectKey": "c6586c763100b9311cadceb2a66b5cd94d96d0f4f402d8c4c26b09b74cb79712.zip",
          "assumeRoleArn": "arn:${AWS::Partition}:iam::${AWS::AccountId}:role/cdk-hnb659fds-file-publishing-role-${AWS::AccountId}-${AWS::Region}"
        }
      }
    },
    "01c5f064d10ce243310200a60c9a4d91e69a03745fec76ab55d2c357ac49c680": {
      "source": {
        "path": "asset.01c5f064d10ce243310200a60c9a4d91e69a03745fec76ab55d2c357ac49c680",
        "packaging": "zip"
      },
      "destinations": {
        "current_account-current_region": {
          "bucketName": "cdk-hnb659fds-assets-${AWS::AccountId}-${AWS::Region}",
          "objectKey": "01c5f064d10ce243310200a60c9a4d91e69a03745fec76ab55d2c357ac49c680.zip",
          "assumeRoleArn": "arn:${AWS::Partition}:iam::${AWS::AccountId}:role/cdk-hnb659fds-file-publishing-role-${AWS::AccountId}-${AWS::Region}"
        }
      }
    },
    "eb5b005c858404ea0c8f68098ed5dcdf5340e02461f149751d10f59c210d5ef8": {
      "source": {
        "path": "asset.eb5b005c858404ea0c8f68098ed5dcdf5340e02461f149751d10f59c210d5ef8",
        "packaging": "zip"
      },
      "destinations": {
        "current_account-current_region": {
          "bucketName": "cdk-hnb659fds-assets-${AWS::AccountId}-${AWS::Region}",
          "objectKey": "eb5b005c858404ea0c8f68098ed5dcdf5340e02461f149751d10f59c210d5ef8.zip",
          "assumeRoleArn": "arn:${AWS::Partition}:iam::${AWS::AccountId}:role/cdk-hnb659fds-file-publishing-role-${AWS::AccountId}-${AWS::Region}"
        }
      }
    },
    "cf6c81647b444e50910bbd38ad5bd5b74170fa75de8878c6b108a0be22fe8da2": {
      "source": {
        "path": "asset.cf6c81647b444e50910bbd38ad5bd5b74170fa75de8878c6b108a0be22fe8da2",
        "packaging": "zip"
      },
      "destinations": {
        "current_account-current_region": {
          "bucketName": "cdk-hnb659fds-assets-${AWS::AccountId}-${AWS::Region}",
          "objectKey": "cf6c81647b444e50910bbd38ad5bd5b74170fa75de8878c6b108a0be22fe8da2.zip",
          "assumeRoleArn": "arn:${AWS::Partition}:iam::${AWS::AccountId}:role/cdk-hnb659fds-file-publishing-role-${AWS::AccountId}-${AWS::Region}"
        }
      }
    },
    "ed7d1958d487b4f1bc06546e4a09b9791b2cafa01c969b4916033b6b615ffbb8": {
      "source": {
        "path": "asset.ed7d1958d487b4f1bc06546e4a09b9791b2cafa01c969b4916033b6b615ffbb8",
        "packaging": "zip"
      },
      "destinations": {
        "current_account-current_region": {
          "bucketName": "cdk-hnb659fds-assets-${AWS::AccountId}-${AWS::Region}",
          "objectKey": "ed7d1958d487b4f1bc06546e4a09b9791b2cafa01c969b4916033b6b615ffbb8.zip",
          "assumeRoleArn": "arn:${AWS::Partition}:iam::${AWS::AccountId}:role/cdk-hnb659fds-file-publishing-role-${AWS::AccountId}-${AWS::Region}"
        }
      }
    },
    "c521fa041f1b5714edf8fab8f33b2c6e7fa2c95cb57217bdb0a663d2245a28d6": {
      "source": {
        "path": "asset.c521fa041f1b5714edf8fab8f33b2c6e7fa2c95cb57217bdb0a663d2245a28d6",
        "packaging": "zip"
      },
      "destinations": {
        "current_account-current_region": {
          "bucketName": "cdk-hnb659fds-assets-${AWS::AccountId}-${AWS::Region}",
          "objectKey": "c521fa041f1b5714edf8fab8f33b2c6e7fa2c95cb57217bdb0a663d2245a28d6.zip",
          "assumeRoleArn": "arn:${AWS::Partition}:iam::${AWS::AccountId}:role/cdk-hnb659fds-file-publishing-role-${AWS::AccountId}-${AWS::Region}"
        }
      }
    },
    "e845402ce43b66fc6f20df4a239f20f8662eb6c7f920b94cf6542dd0e64ce0f7": {
      "source": {
        "path": "asset.e845402ce43b66fc6f20df4a239f20f8662eb6c7f920b94cf6542dd0e64ce0f7",
        "packaging": "zip"
      },
      "destinations": {
        "current_account-current_region": {
          "bucketName": "cdk-hnb659fds-assets-${AWS::AccountId}-${AWS::Region}",
          "objectKey": "e845402ce43b66fc6f20df4a239f20f8662eb6c7f920b94cf6542dd0e64ce0f7.zip",
          "assumeRoleArn": "arn:${AWS::Partition}:iam::${AWS::AccountId}:role/cdk-hnb659fds-file-publishing-role-${AWS::AccountId}-${AWS::Region}"
        }
      }
    },
    "d3a6073401e5d342d45cb199222b25e5785030865a6614e592d23ec1daedbd7f": {
      "source": {
        "path": "asset.d3a6073401e5d342d45cb199222b25e5785030865a6614e592d23ec1daedbd7f",
        "packaging": "zip"
      },
      "destinations": {
        "current_account-current_region": {
          "bucketName": "cdk-hnb659fds-assets-${AWS::AccountId}-${AWS::Region}",
          "objectKey": "d3a6073401e5d342d45cb199222b25e5785030865a6614e592d23ec1daedbd7f.zip",
          "assumeRoleArn": "arn:${AWS::Partition}:iam::${AWS::AccountId}:role/cdk-hnb659fds-file-publishing-role-${AWS::AccountId}-${AWS::Region}"
        }
      }
    },
    "8c55ea107f6e2196a0031415c01f5379272fd74e2e444a90fee3c356b9ecf5a2": {
      "source": {
        "path": "asset.8c55ea107f6e2196a0031415c01f5379272fd74e2e444a90fee3c356b9ecf5a2",
        "packaging": "zip"
      },
      "destinations": {
        "current_account-current_region": {
          "bucketName": "cdk-hnb659fds-assets-${AWS::AccountId}-${AWS::Region}",
          "objectKey": "8c55ea107f6e2196a0031415c01f5379272fd74e2e444a90fee3c356b9ecf5a2.zip",
          "assumeRoleArn": "arn:${AWS::Partition}:iam::${AWS::AccountId}:role/cdk-hnb659fds-file-publishing-role-${AWS::AccountId}-${AWS::Region}"
        }
      }
    },
    "89fb355a5751903f14f49c4f49a73774f27c2a8caf67ae82f5900bec2207968f": {
      "source": {
        "path": "asset.89fb355a5751903f14f49c4f49a73774f27c2a8caf67ae82f5900bec2207968f",
        "packaging": "zip"
      },
      "destinations": {
        "current_account-current_region": {
          "bucketName": "cdk-hnb659fds-assets-${AWS::AccountId}-${AWS::Region}",
          "objectKey": "89fb355a5751903f14f49c4f49a73774f27c2a8caf67ae82f5900bec2207968f.zip",
          "assumeRoleArn": "arn:${AWS::Partition}:iam::${AWS::AccountId}:role/cdk-hnb659fds-file-publishing-role-${AWS::AccountId}-${AWS::Region}"
        }
      }
    },
    "ac1208cbebd205ffd017f3b0f80e919958634e61c36f32b78cb3af4e012b9a94": {
      "source": {
        "path": "asset.ac1208cbebd205ffd017f3b0f80e919958634e61c36f32b78cb3af4e012b9a94",
        "packaging": "zip"
      },
      "destinations": {
        "current_account-current_region": {
          "bucketName": "cdk-hnb659fds-assets-${AWS::AccountId}-${AWS::Region}",
          "objectKey": "ac1208cbebd205ffd017f3b0f80e919958634e61c36f32b78cb3af4e012b9a94.zip",
          "assumeRoleArn": "arn:${AWS::Partition}:iam::${AWS::AccountId}:role/cdk-hnb659fds-file-publishing-role-${AWS::AccountId}-${AWS::Region}"
        }
      }
    },
    "709fef0716eee2709012f6546e06fe02accd7dca0ce8cb276f2b374f3cb12252": {
      "source": {
        "path": "asset.709fef0716eee2709012f6546e06fe02accd7dca0ce8cb276f2b374f3cb12252",
        "packaging": "zip"
      },
      "destinations": {
        "current_account-current_region": {
          "bucketName": "cdk-hnb659fds-assets-${AWS::AccountId}-${AWS::Region}",
          "objectKey": "709fef0716eee2709012f6546e06fe02accd7dca0ce8cb276f2b374f3cb12252.zip",
          "assumeRoleArn": "arn:${AWS::Partition}:iam::${AWS::AccountId}:role/cdk-hnb659fds-file-publishing-role-${AWS::AccountId}-${AWS::Region}"
        }
      }
    },
    "a6c339413c000c1d0ef107f8dc11fa93b594777d7855af5b45472b5348cb97b1": {
      "source": {
        "path": "asset.a6c339413c000c1d0ef107f8dc11fa93b594777d7855af5b45472b5348cb97b1",
        "packaging": "zip"
      },
      "destinations": {
        "current_account-current_region": {
          "bucketName": "cdk-hnb659fds-assets-${AWS::AccountId}-${AWS::Region}",
          "objectKey": "a6c339413c000c1d0ef107f8dc11fa93b594777d7855af5b45472b5348cb97b1.zip",
          "assumeRoleArn": "arn:${AWS::Partition}:iam::${AWS::AccountId}:role/cdk-hnb659fds-file-publishing-role-${AWS::AccountId}-${AWS::Region}"
        }
      }
    },
    "364ea9fedf72057cb30dd1f6364bf00f40f8d46ae4ce4e3985a13fe220f1b9f8": {
      "source": {
        "path": "asset.364ea9fedf72057cb30dd1f6364bf00f40f8d46ae4ce4e3985a13fe220f1b9f8",
        "packaging": "zip"
      },
      "destinations": {
        "current_account-current_region": {
          "bucketName": "cdk-hnb659fds-assets-${AWS::AccountId}-${AWS::Region}",
          "objectKey": "364ea9fedf72057cb30dd1f6364bf00f40f8d46ae4ce4e3985a13fe220f1b9f8.zip",
          "assumeRoleArn": "arn:${AWS::Partition}:iam::${AWS::AccountId}:role/cdk-hnb659fds-file-publishing-role-${AWS::AccountId}-${AWS::Region}"
        }
      }
    },
<<<<<<< HEAD
    "5d5a931a82c0f238863be77e8e473387cf0aada03e0c5eaedad3ba1657af430f": {
=======
    "4e7a3e93473b0c1049f3a07356558f5ed0dca3921665378153dd1e52dd4260aa": {
>>>>>>> b9be7989
      "source": {
        "path": "github-runners-test.template.json",
        "packaging": "file"
      },
      "destinations": {
        "current_account-current_region": {
          "bucketName": "cdk-hnb659fds-assets-${AWS::AccountId}-${AWS::Region}",
<<<<<<< HEAD
          "objectKey": "5d5a931a82c0f238863be77e8e473387cf0aada03e0c5eaedad3ba1657af430f.json",
=======
          "objectKey": "4e7a3e93473b0c1049f3a07356558f5ed0dca3921665378153dd1e52dd4260aa.json",
>>>>>>> b9be7989
          "assumeRoleArn": "arn:${AWS::Partition}:iam::${AWS::AccountId}:role/cdk-hnb659fds-file-publishing-role-${AWS::AccountId}-${AWS::Region}"
        }
      }
    }
  },
  "dockerImages": {}
}<|MERGE_RESOLUTION|>--- conflicted
+++ resolved
@@ -209,11 +209,8 @@
         }
       }
     },
-<<<<<<< HEAD
     "5d5a931a82c0f238863be77e8e473387cf0aada03e0c5eaedad3ba1657af430f": {
-=======
     "4e7a3e93473b0c1049f3a07356558f5ed0dca3921665378153dd1e52dd4260aa": {
->>>>>>> b9be7989
       "source": {
         "path": "github-runners-test.template.json",
         "packaging": "file"
@@ -221,11 +218,7 @@
       "destinations": {
         "current_account-current_region": {
           "bucketName": "cdk-hnb659fds-assets-${AWS::AccountId}-${AWS::Region}",
-<<<<<<< HEAD
           "objectKey": "5d5a931a82c0f238863be77e8e473387cf0aada03e0c5eaedad3ba1657af430f.json",
-=======
-          "objectKey": "4e7a3e93473b0c1049f3a07356558f5ed0dca3921665378153dd1e52dd4260aa.json",
->>>>>>> b9be7989
           "assumeRoleArn": "arn:${AWS::Partition}:iam::${AWS::AccountId}:role/cdk-hnb659fds-file-publishing-role-${AWS::AccountId}-${AWS::Region}"
         }
       }
