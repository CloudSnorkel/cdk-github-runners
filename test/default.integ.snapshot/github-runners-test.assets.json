{
  "version": "36.3.0",
  "files": {
    "64f83fc47e69ce862669fca14d759c3034fdbed3686b66dcf7bf9ff166f65c68": {
      "source": {
        "path": "asset.64f83fc47e69ce862669fca14d759c3034fdbed3686b66dcf7bf9ff166f65c68.yml",
        "packaging": "file"
      },
      "destinations": {
        "current_account-current_region": {
          "bucketName": "cdk-hnb659fds-assets-${AWS::AccountId}-${AWS::Region}",
          "objectKey": "64f83fc47e69ce862669fca14d759c3034fdbed3686b66dcf7bf9ff166f65c68.yml",
          "assumeRoleArn": "arn:${AWS::Partition}:iam::${AWS::AccountId}:role/cdk-hnb659fds-file-publishing-role-${AWS::AccountId}-${AWS::Region}"
        }
      }
    },
    "2c61df9d7754f7f3edb5a4779da56c846513991ec9a4b73bb8a76ab1dfeb45f0": {
      "source": {
        "path": "asset.2c61df9d7754f7f3edb5a4779da56c846513991ec9a4b73bb8a76ab1dfeb45f0.lambda",
        "packaging": "zip"
      },
      "destinations": {
        "current_account-current_region": {
          "bucketName": "cdk-hnb659fds-assets-${AWS::AccountId}-${AWS::Region}",
          "objectKey": "2c61df9d7754f7f3edb5a4779da56c846513991ec9a4b73bb8a76ab1dfeb45f0.zip",
          "assumeRoleArn": "arn:${AWS::Partition}:iam::${AWS::AccountId}:role/cdk-hnb659fds-file-publishing-role-${AWS::AccountId}-${AWS::Region}"
        }
      }
    },
    "b97c8701d090be54cf447e094fd55ece7c99b860476949ee5db7ceca6eeb2f6a": {
      "source": {
        "path": "asset.b97c8701d090be54cf447e094fd55ece7c99b860476949ee5db7ceca6eeb2f6a.lambda",
        "packaging": "zip"
      },
      "destinations": {
        "current_account-current_region": {
          "bucketName": "cdk-hnb659fds-assets-${AWS::AccountId}-${AWS::Region}",
          "objectKey": "b97c8701d090be54cf447e094fd55ece7c99b860476949ee5db7ceca6eeb2f6a.zip",
          "assumeRoleArn": "arn:${AWS::Partition}:iam::${AWS::AccountId}:role/cdk-hnb659fds-file-publishing-role-${AWS::AccountId}-${AWS::Region}"
        }
      }
    },
    "88cc171bf3103a3b98ba0006fc7e5c6fdfd338c03591b344bb4cf60f1a9da18c": {
      "source": {
        "path": "asset.88cc171bf3103a3b98ba0006fc7e5c6fdfd338c03591b344bb4cf60f1a9da18c.lambda",
        "packaging": "zip"
      },
      "destinations": {
        "current_account-current_region": {
          "bucketName": "cdk-hnb659fds-assets-${AWS::AccountId}-${AWS::Region}",
          "objectKey": "88cc171bf3103a3b98ba0006fc7e5c6fdfd338c03591b344bb4cf60f1a9da18c.zip",
          "assumeRoleArn": "arn:${AWS::Partition}:iam::${AWS::AccountId}:role/cdk-hnb659fds-file-publishing-role-${AWS::AccountId}-${AWS::Region}"
        }
      }
    },
    "2fc3b84da69dcc5adb6dc4721b50c1166474fa7e5fd5f242e833d12ac28e09d9": {
      "source": {
        "path": "asset.2fc3b84da69dcc5adb6dc4721b50c1166474fa7e5fd5f242e833d12ac28e09d9.sh",
        "packaging": "file"
      },
      "destinations": {
        "current_account-current_region": {
          "bucketName": "cdk-hnb659fds-assets-${AWS::AccountId}-${AWS::Region}",
          "objectKey": "2fc3b84da69dcc5adb6dc4721b50c1166474fa7e5fd5f242e833d12ac28e09d9.sh",
          "assumeRoleArn": "arn:${AWS::Partition}:iam::${AWS::AccountId}:role/cdk-hnb659fds-file-publishing-role-${AWS::AccountId}-${AWS::Region}"
        }
      }
    },
    "d4d0d96c5b566f0a3ac0a1e539ba4c128b07704ec2678b99ce89af13b422a331": {
      "source": {
        "path": "asset.d4d0d96c5b566f0a3ac0a1e539ba4c128b07704ec2678b99ce89af13b422a331.sh",
        "packaging": "file"
      },
      "destinations": {
        "current_account-current_region": {
          "bucketName": "cdk-hnb659fds-assets-${AWS::AccountId}-${AWS::Region}",
          "objectKey": "d4d0d96c5b566f0a3ac0a1e539ba4c128b07704ec2678b99ce89af13b422a331.sh",
          "assumeRoleArn": "arn:${AWS::Partition}:iam::${AWS::AccountId}:role/cdk-hnb659fds-file-publishing-role-${AWS::AccountId}-${AWS::Region}"
        }
      }
    },
    "97f30e67419a1676a2215492723e5add1aa491caf0cbe2dd878fc4fab0468cd4": {
      "source": {
        "path": "asset.97f30e67419a1676a2215492723e5add1aa491caf0cbe2dd878fc4fab0468cd4",
        "packaging": "zip"
      },
      "destinations": {
        "current_account-current_region": {
          "bucketName": "cdk-hnb659fds-assets-${AWS::AccountId}-${AWS::Region}",
          "objectKey": "97f30e67419a1676a2215492723e5add1aa491caf0cbe2dd878fc4fab0468cd4.zip",
          "assumeRoleArn": "arn:${AWS::Partition}:iam::${AWS::AccountId}:role/cdk-hnb659fds-file-publishing-role-${AWS::AccountId}-${AWS::Region}"
        }
      }
    },
    "aa9b0a3f0625b484074bb9cb369382960e95d5721493cc6f1c6dc46797cd3aea": {
      "source": {
        "path": "asset.aa9b0a3f0625b484074bb9cb369382960e95d5721493cc6f1c6dc46797cd3aea.lambda",
        "packaging": "zip"
      },
      "destinations": {
        "current_account-current_region": {
          "bucketName": "cdk-hnb659fds-assets-${AWS::AccountId}-${AWS::Region}",
          "objectKey": "aa9b0a3f0625b484074bb9cb369382960e95d5721493cc6f1c6dc46797cd3aea.zip",
          "assumeRoleArn": "arn:${AWS::Partition}:iam::${AWS::AccountId}:role/cdk-hnb659fds-file-publishing-role-${AWS::AccountId}-${AWS::Region}"
        }
      }
    },
    "6323cb15eaaa23e6d34ee9d8047db277fa4a4fbea8edbcade9b9ee3f71d342a8": {
      "source": {
        "path": "asset.6323cb15eaaa23e6d34ee9d8047db277fa4a4fbea8edbcade9b9ee3f71d342a8.lambda",
        "packaging": "zip"
      },
      "destinations": {
        "current_account-current_region": {
          "bucketName": "cdk-hnb659fds-assets-${AWS::AccountId}-${AWS::Region}",
          "objectKey": "6323cb15eaaa23e6d34ee9d8047db277fa4a4fbea8edbcade9b9ee3f71d342a8.zip",
          "assumeRoleArn": "arn:${AWS::Partition}:iam::${AWS::AccountId}:role/cdk-hnb659fds-file-publishing-role-${AWS::AccountId}-${AWS::Region}"
        }
      }
    },
    "4c359dec0e0331f05befe2f591f9b883552b5e779b297ec4352a3eba2285cd2a": {
      "source": {
        "path": "asset.4c359dec0e0331f05befe2f591f9b883552b5e779b297ec4352a3eba2285cd2a.lambda",
        "packaging": "zip"
      },
      "destinations": {
        "current_account-current_region": {
          "bucketName": "cdk-hnb659fds-assets-${AWS::AccountId}-${AWS::Region}",
          "objectKey": "4c359dec0e0331f05befe2f591f9b883552b5e779b297ec4352a3eba2285cd2a.zip",
          "assumeRoleArn": "arn:${AWS::Partition}:iam::${AWS::AccountId}:role/cdk-hnb659fds-file-publishing-role-${AWS::AccountId}-${AWS::Region}"
        }
      }
    },
    "23e6c88079a4fbc4037b4d849374e28a724f595c6d728c12ce844ab9d2724252": {
      "source": {
        "path": "asset.23e6c88079a4fbc4037b4d849374e28a724f595c6d728c12ce844ab9d2724252.lambda",
        "packaging": "zip"
      },
      "destinations": {
        "current_account-current_region": {
          "bucketName": "cdk-hnb659fds-assets-${AWS::AccountId}-${AWS::Region}",
          "objectKey": "23e6c88079a4fbc4037b4d849374e28a724f595c6d728c12ce844ab9d2724252.zip",
          "assumeRoleArn": "arn:${AWS::Partition}:iam::${AWS::AccountId}:role/cdk-hnb659fds-file-publishing-role-${AWS::AccountId}-${AWS::Region}"
        }
      }
    },
    "489f5ed6d9f3b01aab18373614361f42bb332b06a23b89503db33a9cc78b73ea": {
      "source": {
        "path": "asset.489f5ed6d9f3b01aab18373614361f42bb332b06a23b89503db33a9cc78b73ea.lambda",
        "packaging": "zip"
      },
      "destinations": {
        "current_account-current_region": {
          "bucketName": "cdk-hnb659fds-assets-${AWS::AccountId}-${AWS::Region}",
          "objectKey": "489f5ed6d9f3b01aab18373614361f42bb332b06a23b89503db33a9cc78b73ea.zip",
          "assumeRoleArn": "arn:${AWS::Partition}:iam::${AWS::AccountId}:role/cdk-hnb659fds-file-publishing-role-${AWS::AccountId}-${AWS::Region}"
        }
      }
    },
    "672d18f042a2870677d5cf37252b151d5bb9e7563033c6b0f58d7c450df0073d": {
      "source": {
        "path": "asset.672d18f042a2870677d5cf37252b151d5bb9e7563033c6b0f58d7c450df0073d.lambda",
        "packaging": "zip"
      },
      "destinations": {
        "current_account-current_region": {
          "bucketName": "cdk-hnb659fds-assets-${AWS::AccountId}-${AWS::Region}",
          "objectKey": "672d18f042a2870677d5cf37252b151d5bb9e7563033c6b0f58d7c450df0073d.zip",
          "assumeRoleArn": "arn:${AWS::Partition}:iam::${AWS::AccountId}:role/cdk-hnb659fds-file-publishing-role-${AWS::AccountId}-${AWS::Region}"
        }
      }
    },
    "3a5ed6524013a1c94760dad265222d3b9bdfdc087283c4aaf3d6a6e5d82124a9": {
      "source": {
        "path": "asset.3a5ed6524013a1c94760dad265222d3b9bdfdc087283c4aaf3d6a6e5d82124a9.lambda",
        "packaging": "zip"
      },
      "destinations": {
        "current_account-current_region": {
          "bucketName": "cdk-hnb659fds-assets-${AWS::AccountId}-${AWS::Region}",
          "objectKey": "3a5ed6524013a1c94760dad265222d3b9bdfdc087283c4aaf3d6a6e5d82124a9.zip",
          "assumeRoleArn": "arn:${AWS::Partition}:iam::${AWS::AccountId}:role/cdk-hnb659fds-file-publishing-role-${AWS::AccountId}-${AWS::Region}"
        }
      }
    },
    "7c02b208b40e73533f7a72004156f6c34d5c223ef4afae0e099168bd88422397": {
      "source": {
        "path": "asset.7c02b208b40e73533f7a72004156f6c34d5c223ef4afae0e099168bd88422397.lambda",
        "packaging": "zip"
      },
      "destinations": {
        "current_account-current_region": {
          "bucketName": "cdk-hnb659fds-assets-${AWS::AccountId}-${AWS::Region}",
          "objectKey": "7c02b208b40e73533f7a72004156f6c34d5c223ef4afae0e099168bd88422397.zip",
          "assumeRoleArn": "arn:${AWS::Partition}:iam::${AWS::AccountId}:role/cdk-hnb659fds-file-publishing-role-${AWS::AccountId}-${AWS::Region}"
        }
      }
    },
    "f07c60cc451d4f0c652f687a1c8cd6cf21a2a8f6cd7ab6807e6ee06606ea4122": {
      "source": {
        "path": "asset.f07c60cc451d4f0c652f687a1c8cd6cf21a2a8f6cd7ab6807e6ee06606ea4122.lambda",
        "packaging": "zip"
      },
      "destinations": {
        "current_account-current_region": {
          "bucketName": "cdk-hnb659fds-assets-${AWS::AccountId}-${AWS::Region}",
          "objectKey": "f07c60cc451d4f0c652f687a1c8cd6cf21a2a8f6cd7ab6807e6ee06606ea4122.zip",
          "assumeRoleArn": "arn:${AWS::Partition}:iam::${AWS::AccountId}:role/cdk-hnb659fds-file-publishing-role-${AWS::AccountId}-${AWS::Region}"
        }
      }
    },
<<<<<<< HEAD
    "e4a6c548dd27e3a6f02701c2f6e2969fbab6ed8fd6c4741effc0164487a6f020": {
=======
    "ac4ad1cc356570c6f197fc2105e69f844cc4357bd23944a3ff47c4e209498913": {
>>>>>>> 3d9f749d
      "source": {
        "path": "github-runners-test.template.json",
        "packaging": "file"
      },
      "destinations": {
        "current_account-current_region": {
          "bucketName": "cdk-hnb659fds-assets-${AWS::AccountId}-${AWS::Region}",
<<<<<<< HEAD
          "objectKey": "e4a6c548dd27e3a6f02701c2f6e2969fbab6ed8fd6c4741effc0164487a6f020.json",
=======
          "objectKey": "ac4ad1cc356570c6f197fc2105e69f844cc4357bd23944a3ff47c4e209498913.json",
>>>>>>> 3d9f749d
          "assumeRoleArn": "arn:${AWS::Partition}:iam::${AWS::AccountId}:role/cdk-hnb659fds-file-publishing-role-${AWS::AccountId}-${AWS::Region}"
        }
      }
    }
  },
  "dockerImages": {}
}<|MERGE_RESOLUTION|>--- conflicted
+++ resolved
@@ -209,11 +209,7 @@
         }
       }
     },
-<<<<<<< HEAD
-    "e4a6c548dd27e3a6f02701c2f6e2969fbab6ed8fd6c4741effc0164487a6f020": {
-=======
-    "ac4ad1cc356570c6f197fc2105e69f844cc4357bd23944a3ff47c4e209498913": {
->>>>>>> 3d9f749d
+    "6d412dd8c3826f54d3bf5d039845b949f2a57e20c19bcccd38ea136d24bd057d": {
       "source": {
         "path": "github-runners-test.template.json",
         "packaging": "file"
@@ -221,11 +217,7 @@
       "destinations": {
         "current_account-current_region": {
           "bucketName": "cdk-hnb659fds-assets-${AWS::AccountId}-${AWS::Region}",
-<<<<<<< HEAD
-          "objectKey": "e4a6c548dd27e3a6f02701c2f6e2969fbab6ed8fd6c4741effc0164487a6f020.json",
-=======
-          "objectKey": "ac4ad1cc356570c6f197fc2105e69f844cc4357bd23944a3ff47c4e209498913.json",
->>>>>>> 3d9f749d
+          "objectKey": "6d412dd8c3826f54d3bf5d039845b949f2a57e20c19bcccd38ea136d24bd057d.json",
           "assumeRoleArn": "arn:${AWS::Partition}:iam::${AWS::AccountId}:role/cdk-hnb659fds-file-publishing-role-${AWS::AccountId}-${AWS::Region}"
         }
       }
