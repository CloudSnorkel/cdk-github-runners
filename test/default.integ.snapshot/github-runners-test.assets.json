--- conflicted
+++ resolved
@@ -144,25 +144,15 @@
         }
       }
     },
-<<<<<<< HEAD
-    "4759acade1b42f19a5299b3f064babb148fd8351efcc5c3cdf2c3ebbaa891062": {
-      "source": {
-        "path": "asset.4759acade1b42f19a5299b3f064babb148fd8351efcc5c3cdf2c3ebbaa891062.lambda",
-=======
-    "f15601e571741096c07e7b2e77420948fce7c3f22e7612119706ebbedab808ba": {
-      "source": {
-        "path": "asset.f15601e571741096c07e7b2e77420948fce7c3f22e7612119706ebbedab808ba.lambda",
->>>>>>> 9255d0ca
-        "packaging": "zip"
-      },
-      "destinations": {
-        "current_account-current_region": {
-          "bucketName": "cdk-hnb659fds-assets-${AWS::AccountId}-${AWS::Region}",
-<<<<<<< HEAD
-          "objectKey": "4759acade1b42f19a5299b3f064babb148fd8351efcc5c3cdf2c3ebbaa891062.zip",
-=======
-          "objectKey": "f15601e571741096c07e7b2e77420948fce7c3f22e7612119706ebbedab808ba.zip",
->>>>>>> 9255d0ca
+    "7f192a8bdfa9cbecd502dde62ac8068d353ff256ad746adc129d86401eadba82": {
+      "source": {
+        "path": "asset.7f192a8bdfa9cbecd502dde62ac8068d353ff256ad746adc129d86401eadba82.lambda",
+        "packaging": "zip"
+      },
+      "destinations": {
+        "current_account-current_region": {
+          "bucketName": "cdk-hnb659fds-assets-${AWS::AccountId}-${AWS::Region}",
+          "objectKey": "7f192a8bdfa9cbecd502dde62ac8068d353ff256ad746adc129d86401eadba82.zip",
           "assumeRoleArn": "arn:${AWS::Partition}:iam::${AWS::AccountId}:role/cdk-hnb659fds-file-publishing-role-${AWS::AccountId}-${AWS::Region}"
         }
       }
@@ -180,15 +170,15 @@
         }
       }
     },
-    "bea8971c10ecafb0bc56848fdff3d0bde91d3cc121e558e3e75eb667980cf10d": {
-      "source": {
-        "path": "asset.bea8971c10ecafb0bc56848fdff3d0bde91d3cc121e558e3e75eb667980cf10d.lambda",
-        "packaging": "zip"
-      },
-      "destinations": {
-        "current_account-current_region": {
-          "bucketName": "cdk-hnb659fds-assets-${AWS::AccountId}-${AWS::Region}",
-          "objectKey": "bea8971c10ecafb0bc56848fdff3d0bde91d3cc121e558e3e75eb667980cf10d.zip",
+    "69fa7b4e762e0e054cdaf622a61fe1fc033b2e7df067eb6d37197fe4adf596c9": {
+      "source": {
+        "path": "asset.69fa7b4e762e0e054cdaf622a61fe1fc033b2e7df067eb6d37197fe4adf596c9.lambda",
+        "packaging": "zip"
+      },
+      "destinations": {
+        "current_account-current_region": {
+          "bucketName": "cdk-hnb659fds-assets-${AWS::AccountId}-${AWS::Region}",
+          "objectKey": "69fa7b4e762e0e054cdaf622a61fe1fc033b2e7df067eb6d37197fe4adf596c9.zip",
           "assumeRoleArn": "arn:${AWS::Partition}:iam::${AWS::AccountId}:role/cdk-hnb659fds-file-publishing-role-${AWS::AccountId}-${AWS::Region}"
         }
       }
@@ -232,11 +222,7 @@
         }
       }
     },
-<<<<<<< HEAD
-    "80b88b192c940900107e234d52c98d023abbaa6960d1f4145247d31c8dffcaa5": {
-=======
-    "404ffbb7e9a7061d5cf74a38cbbe2c53c9bacb7c6df81eac2157aa39d3213766": {
->>>>>>> 9255d0ca
+    "9d6ed58344d917bea0d492b9decae6fa426b0ff4bcd7f5e922f98c1909329a6d": {
       "source": {
         "path": "github-runners-test.template.json",
         "packaging": "file"
@@ -244,11 +230,7 @@
       "destinations": {
         "current_account-current_region": {
           "bucketName": "cdk-hnb659fds-assets-${AWS::AccountId}-${AWS::Region}",
-<<<<<<< HEAD
-          "objectKey": "80b88b192c940900107e234d52c98d023abbaa6960d1f4145247d31c8dffcaa5.json",
-=======
-          "objectKey": "404ffbb7e9a7061d5cf74a38cbbe2c53c9bacb7c6df81eac2157aa39d3213766.json",
->>>>>>> 9255d0ca
+          "objectKey": "9d6ed58344d917bea0d492b9decae6fa426b0ff4bcd7f5e922f98c1909329a6d.json",
           "assumeRoleArn": "arn:${AWS::Partition}:iam::${AWS::AccountId}:role/cdk-hnb659fds-file-publishing-role-${AWS::AccountId}-${AWS::Region}"
         }
       }
