{
  "version": "36.3.0",
  "files": {
    "64f83fc47e69ce862669fca14d759c3034fdbed3686b66dcf7bf9ff166f65c68": {
      "source": {
        "path": "asset.64f83fc47e69ce862669fca14d759c3034fdbed3686b66dcf7bf9ff166f65c68.yml",
        "packaging": "file"
      },
      "destinations": {
        "current_account-current_region": {
          "bucketName": "cdk-hnb659fds-assets-${AWS::AccountId}-${AWS::Region}",
          "objectKey": "64f83fc47e69ce862669fca14d759c3034fdbed3686b66dcf7bf9ff166f65c68.yml",
          "assumeRoleArn": "arn:${AWS::Partition}:iam::${AWS::AccountId}:role/cdk-hnb659fds-file-publishing-role-${AWS::AccountId}-${AWS::Region}"
        }
      }
    },
    "2c61df9d7754f7f3edb5a4779da56c846513991ec9a4b73bb8a76ab1dfeb45f0": {
      "source": {
        "path": "asset.2c61df9d7754f7f3edb5a4779da56c846513991ec9a4b73bb8a76ab1dfeb45f0.lambda",
        "packaging": "zip"
      },
      "destinations": {
        "current_account-current_region": {
          "bucketName": "cdk-hnb659fds-assets-${AWS::AccountId}-${AWS::Region}",
          "objectKey": "2c61df9d7754f7f3edb5a4779da56c846513991ec9a4b73bb8a76ab1dfeb45f0.zip",
          "assumeRoleArn": "arn:${AWS::Partition}:iam::${AWS::AccountId}:role/cdk-hnb659fds-file-publishing-role-${AWS::AccountId}-${AWS::Region}"
        }
      }
    },
    "11ba5fdbf506761b452f7afd98730582ffb1aa60f58faa05b2bbb67b64bb8954": {
      "source": {
        "path": "asset.11ba5fdbf506761b452f7afd98730582ffb1aa60f58faa05b2bbb67b64bb8954.lambda",
        "packaging": "zip"
      },
      "destinations": {
        "current_account-current_region": {
          "bucketName": "cdk-hnb659fds-assets-${AWS::AccountId}-${AWS::Region}",
          "objectKey": "11ba5fdbf506761b452f7afd98730582ffb1aa60f58faa05b2bbb67b64bb8954.zip",
          "assumeRoleArn": "arn:${AWS::Partition}:iam::${AWS::AccountId}:role/cdk-hnb659fds-file-publishing-role-${AWS::AccountId}-${AWS::Region}"
        }
      }
    },
    "b97c8701d090be54cf447e094fd55ece7c99b860476949ee5db7ceca6eeb2f6a": {
      "source": {
        "path": "asset.b97c8701d090be54cf447e094fd55ece7c99b860476949ee5db7ceca6eeb2f6a.lambda",
        "packaging": "zip"
      },
      "destinations": {
        "current_account-current_region": {
          "bucketName": "cdk-hnb659fds-assets-${AWS::AccountId}-${AWS::Region}",
          "objectKey": "b97c8701d090be54cf447e094fd55ece7c99b860476949ee5db7ceca6eeb2f6a.zip",
          "assumeRoleArn": "arn:${AWS::Partition}:iam::${AWS::AccountId}:role/cdk-hnb659fds-file-publishing-role-${AWS::AccountId}-${AWS::Region}"
        }
      }
    },
    "88cc171bf3103a3b98ba0006fc7e5c6fdfd338c03591b344bb4cf60f1a9da18c": {
      "source": {
        "path": "asset.88cc171bf3103a3b98ba0006fc7e5c6fdfd338c03591b344bb4cf60f1a9da18c.lambda",
        "packaging": "zip"
      },
      "destinations": {
        "current_account-current_region": {
          "bucketName": "cdk-hnb659fds-assets-${AWS::AccountId}-${AWS::Region}",
          "objectKey": "88cc171bf3103a3b98ba0006fc7e5c6fdfd338c03591b344bb4cf60f1a9da18c.zip",
          "assumeRoleArn": "arn:${AWS::Partition}:iam::${AWS::AccountId}:role/cdk-hnb659fds-file-publishing-role-${AWS::AccountId}-${AWS::Region}"
        }
      }
    },
    "2fc3b84da69dcc5adb6dc4721b50c1166474fa7e5fd5f242e833d12ac28e09d9": {
      "source": {
        "path": "asset.2fc3b84da69dcc5adb6dc4721b50c1166474fa7e5fd5f242e833d12ac28e09d9.sh",
        "packaging": "file"
      },
      "destinations": {
        "current_account-current_region": {
          "bucketName": "cdk-hnb659fds-assets-${AWS::AccountId}-${AWS::Region}",
          "objectKey": "2fc3b84da69dcc5adb6dc4721b50c1166474fa7e5fd5f242e833d12ac28e09d9.sh",
          "assumeRoleArn": "arn:${AWS::Partition}:iam::${AWS::AccountId}:role/cdk-hnb659fds-file-publishing-role-${AWS::AccountId}-${AWS::Region}"
        }
      }
    },
    "914d4fe73199c3182a0fa42b5c35cbfc70e883a96d7cc0abd00b8d9d744c7a18": {
      "source": {
        "path": "asset.914d4fe73199c3182a0fa42b5c35cbfc70e883a96d7cc0abd00b8d9d744c7a18.sh",
        "packaging": "file"
      },
      "destinations": {
        "current_account-current_region": {
          "bucketName": "cdk-hnb659fds-assets-${AWS::AccountId}-${AWS::Region}",
          "objectKey": "914d4fe73199c3182a0fa42b5c35cbfc70e883a96d7cc0abd00b8d9d744c7a18.sh",
          "assumeRoleArn": "arn:${AWS::Partition}:iam::${AWS::AccountId}:role/cdk-hnb659fds-file-publishing-role-${AWS::AccountId}-${AWS::Region}"
        }
      }
    },
    "97f30e67419a1676a2215492723e5add1aa491caf0cbe2dd878fc4fab0468cd4": {
      "source": {
        "path": "asset.97f30e67419a1676a2215492723e5add1aa491caf0cbe2dd878fc4fab0468cd4",
        "packaging": "zip"
      },
      "destinations": {
        "current_account-current_region": {
          "bucketName": "cdk-hnb659fds-assets-${AWS::AccountId}-${AWS::Region}",
          "objectKey": "97f30e67419a1676a2215492723e5add1aa491caf0cbe2dd878fc4fab0468cd4.zip",
          "assumeRoleArn": "arn:${AWS::Partition}:iam::${AWS::AccountId}:role/cdk-hnb659fds-file-publishing-role-${AWS::AccountId}-${AWS::Region}"
        }
      }
    },
    "aa9b0a3f0625b484074bb9cb369382960e95d5721493cc6f1c6dc46797cd3aea": {
      "source": {
        "path": "asset.aa9b0a3f0625b484074bb9cb369382960e95d5721493cc6f1c6dc46797cd3aea.lambda",
        "packaging": "zip"
      },
      "destinations": {
        "current_account-current_region": {
          "bucketName": "cdk-hnb659fds-assets-${AWS::AccountId}-${AWS::Region}",
          "objectKey": "aa9b0a3f0625b484074bb9cb369382960e95d5721493cc6f1c6dc46797cd3aea.zip",
          "assumeRoleArn": "arn:${AWS::Partition}:iam::${AWS::AccountId}:role/cdk-hnb659fds-file-publishing-role-${AWS::AccountId}-${AWS::Region}"
        }
      }
    },
    "268fe8eb092ad08bdbff12db77543450f80d66602712a37e97cc30aca0af038f": {
      "source": {
        "path": "asset.268fe8eb092ad08bdbff12db77543450f80d66602712a37e97cc30aca0af038f.lambda",
        "packaging": "zip"
      },
      "destinations": {
        "current_account-current_region": {
          "bucketName": "cdk-hnb659fds-assets-${AWS::AccountId}-${AWS::Region}",
          "objectKey": "268fe8eb092ad08bdbff12db77543450f80d66602712a37e97cc30aca0af038f.zip",
          "assumeRoleArn": "arn:${AWS::Partition}:iam::${AWS::AccountId}:role/cdk-hnb659fds-file-publishing-role-${AWS::AccountId}-${AWS::Region}"
        }
      }
    },
    "8907f52d94260e17496c33cc6e7a72877e97366a7f66bac1489c4e512d4515f8": {
      "source": {
        "path": "asset.8907f52d94260e17496c33cc6e7a72877e97366a7f66bac1489c4e512d4515f8.lambda",
        "packaging": "zip"
      },
      "destinations": {
        "current_account-current_region": {
          "bucketName": "cdk-hnb659fds-assets-${AWS::AccountId}-${AWS::Region}",
          "objectKey": "8907f52d94260e17496c33cc6e7a72877e97366a7f66bac1489c4e512d4515f8.zip",
          "assumeRoleArn": "arn:${AWS::Partition}:iam::${AWS::AccountId}:role/cdk-hnb659fds-file-publishing-role-${AWS::AccountId}-${AWS::Region}"
        }
      }
    },
    "7f192a8bdfa9cbecd502dde62ac8068d353ff256ad746adc129d86401eadba82": {
      "source": {
        "path": "asset.7f192a8bdfa9cbecd502dde62ac8068d353ff256ad746adc129d86401eadba82.lambda",
        "packaging": "zip"
      },
      "destinations": {
        "current_account-current_region": {
          "bucketName": "cdk-hnb659fds-assets-${AWS::AccountId}-${AWS::Region}",
          "objectKey": "7f192a8bdfa9cbecd502dde62ac8068d353ff256ad746adc129d86401eadba82.zip",
          "assumeRoleArn": "arn:${AWS::Partition}:iam::${AWS::AccountId}:role/cdk-hnb659fds-file-publishing-role-${AWS::AccountId}-${AWS::Region}"
        }
      }
    },
    "b55c42198b2ffed3981e1725b0b4d80345d7c20d6defb7bf66b6fedcb9607d22": {
      "source": {
        "path": "asset.b55c42198b2ffed3981e1725b0b4d80345d7c20d6defb7bf66b6fedcb9607d22.lambda",
        "packaging": "zip"
      },
      "destinations": {
        "current_account-current_region": {
          "bucketName": "cdk-hnb659fds-assets-${AWS::AccountId}-${AWS::Region}",
          "objectKey": "b55c42198b2ffed3981e1725b0b4d80345d7c20d6defb7bf66b6fedcb9607d22.zip",
          "assumeRoleArn": "arn:${AWS::Partition}:iam::${AWS::AccountId}:role/cdk-hnb659fds-file-publishing-role-${AWS::AccountId}-${AWS::Region}"
        }
      }
    },
    "9a415784d8333f678a135bc53347164c372698aff6cb63570350c6aa92e71816": {
      "source": {
        "path": "asset.9a415784d8333f678a135bc53347164c372698aff6cb63570350c6aa92e71816.lambda",
        "packaging": "zip"
      },
      "destinations": {
        "current_account-current_region": {
          "bucketName": "cdk-hnb659fds-assets-${AWS::AccountId}-${AWS::Region}",
          "objectKey": "9a415784d8333f678a135bc53347164c372698aff6cb63570350c6aa92e71816.zip",
          "assumeRoleArn": "arn:${AWS::Partition}:iam::${AWS::AccountId}:role/cdk-hnb659fds-file-publishing-role-${AWS::AccountId}-${AWS::Region}"
        }
      }
    },
    "eb855dc481cb3e562a381e446a9a0a1d3533128a31ceadbcb2dd29dead4a365e": {
      "source": {
        "path": "asset.eb855dc481cb3e562a381e446a9a0a1d3533128a31ceadbcb2dd29dead4a365e.lambda",
        "packaging": "zip"
      },
      "destinations": {
        "current_account-current_region": {
          "bucketName": "cdk-hnb659fds-assets-${AWS::AccountId}-${AWS::Region}",
          "objectKey": "eb855dc481cb3e562a381e446a9a0a1d3533128a31ceadbcb2dd29dead4a365e.zip",
          "assumeRoleArn": "arn:${AWS::Partition}:iam::${AWS::AccountId}:role/cdk-hnb659fds-file-publishing-role-${AWS::AccountId}-${AWS::Region}"
        }
      }
    },
    "428c15c559f993930de461adc5722790db87dcc912b622dd645b2cfcfb70018f": {
      "source": {
        "path": "asset.428c15c559f993930de461adc5722790db87dcc912b622dd645b2cfcfb70018f.lambda",
        "packaging": "zip"
      },
      "destinations": {
        "current_account-current_region": {
          "bucketName": "cdk-hnb659fds-assets-${AWS::AccountId}-${AWS::Region}",
          "objectKey": "428c15c559f993930de461adc5722790db87dcc912b622dd645b2cfcfb70018f.zip",
          "assumeRoleArn": "arn:${AWS::Partition}:iam::${AWS::AccountId}:role/cdk-hnb659fds-file-publishing-role-${AWS::AccountId}-${AWS::Region}"
        }
      }
    },
    "f07c60cc451d4f0c652f687a1c8cd6cf21a2a8f6cd7ab6807e6ee06606ea4122": {
      "source": {
        "path": "asset.f07c60cc451d4f0c652f687a1c8cd6cf21a2a8f6cd7ab6807e6ee06606ea4122.lambda",
        "packaging": "zip"
      },
      "destinations": {
        "current_account-current_region": {
          "bucketName": "cdk-hnb659fds-assets-${AWS::AccountId}-${AWS::Region}",
          "objectKey": "f07c60cc451d4f0c652f687a1c8cd6cf21a2a8f6cd7ab6807e6ee06606ea4122.zip",
          "assumeRoleArn": "arn:${AWS::Partition}:iam::${AWS::AccountId}:role/cdk-hnb659fds-file-publishing-role-${AWS::AccountId}-${AWS::Region}"
        }
      }
    },
<<<<<<< HEAD
    "99b0311d83e18f20dedce3214cf07cb58749baffbe1459d61ca1a10501c0ca1e": {
=======
    "be8690ec40ca8ade962502d9830915ef52a35d3133d1392c7928dbab17bd9674": {
>>>>>>> a7ec27df
      "source": {
        "path": "github-runners-test.template.json",
        "packaging": "file"
      },
      "destinations": {
        "current_account-current_region": {
          "bucketName": "cdk-hnb659fds-assets-${AWS::AccountId}-${AWS::Region}",
<<<<<<< HEAD
          "objectKey": "99b0311d83e18f20dedce3214cf07cb58749baffbe1459d61ca1a10501c0ca1e.json",
=======
          "objectKey": "be8690ec40ca8ade962502d9830915ef52a35d3133d1392c7928dbab17bd9674.json",
>>>>>>> a7ec27df
          "assumeRoleArn": "arn:${AWS::Partition}:iam::${AWS::AccountId}:role/cdk-hnb659fds-file-publishing-role-${AWS::AccountId}-${AWS::Region}"
        }
      }
    }
  },
  "dockerImages": {}
}<|MERGE_RESOLUTION|>--- conflicted
+++ resolved
@@ -222,11 +222,7 @@
         }
       }
     },
-<<<<<<< HEAD
-    "99b0311d83e18f20dedce3214cf07cb58749baffbe1459d61ca1a10501c0ca1e": {
-=======
-    "be8690ec40ca8ade962502d9830915ef52a35d3133d1392c7928dbab17bd9674": {
->>>>>>> a7ec27df
+    "6844ff80df9abe26508cda065bbc1d25f55f8cd646a5e5ed44ffe4f7dc57b044": {
       "source": {
         "path": "github-runners-test.template.json",
         "packaging": "file"
@@ -234,11 +230,7 @@
       "destinations": {
         "current_account-current_region": {
           "bucketName": "cdk-hnb659fds-assets-${AWS::AccountId}-${AWS::Region}",
-<<<<<<< HEAD
-          "objectKey": "99b0311d83e18f20dedce3214cf07cb58749baffbe1459d61ca1a10501c0ca1e.json",
-=======
-          "objectKey": "be8690ec40ca8ade962502d9830915ef52a35d3133d1392c7928dbab17bd9674.json",
->>>>>>> a7ec27df
+          "objectKey": "6844ff80df9abe26508cda065bbc1d25f55f8cd646a5e5ed44ffe4f7dc57b044.json",
           "assumeRoleArn": "arn:${AWS::Partition}:iam::${AWS::AccountId}:role/cdk-hnb659fds-file-publishing-role-${AWS::AccountId}-${AWS::Region}"
         }
       }
