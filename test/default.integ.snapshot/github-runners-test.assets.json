--- conflicted
+++ resolved
@@ -170,15 +170,15 @@
         }
       }
     },
-    "6d27e0953a2efccca63184b696e3d7291e430a1f7c0bafb0c699890ac83e00a0": {
-      "source": {
-        "path": "asset.6d27e0953a2efccca63184b696e3d7291e430a1f7c0bafb0c699890ac83e00a0.lambda",
-        "packaging": "zip"
-      },
-      "destinations": {
-        "current_account-current_region": {
-          "bucketName": "cdk-hnb659fds-assets-${AWS::AccountId}-${AWS::Region}",
-          "objectKey": "6d27e0953a2efccca63184b696e3d7291e430a1f7c0bafb0c699890ac83e00a0.zip",
+    "2667d483b67b514e4728042b7ccde3921cfc74cb6476e4662a30b5dedcd439a8": {
+      "source": {
+        "path": "asset.2667d483b67b514e4728042b7ccde3921cfc74cb6476e4662a30b5dedcd439a8.lambda",
+        "packaging": "zip"
+      },
+      "destinations": {
+        "current_account-current_region": {
+          "bucketName": "cdk-hnb659fds-assets-${AWS::AccountId}-${AWS::Region}",
+          "objectKey": "2667d483b67b514e4728042b7ccde3921cfc74cb6476e4662a30b5dedcd439a8.zip",
           "assumeRoleArn": "arn:${AWS::Partition}:iam::${AWS::AccountId}:role/cdk-hnb659fds-file-publishing-role-${AWS::AccountId}-${AWS::Region}"
         }
       }
@@ -222,11 +222,7 @@
         }
       }
     },
-<<<<<<< HEAD
-    "6731f575ecad6fd975c7b4c28098bdb4570dd4c70ec9c3de3c76b5eeaaf05db7": {
-=======
-    "571743c5ef6f89ec11ae42b251b94498d247afc2adfbde31fcde48da582edd59": {
->>>>>>> e7bc8f51
+    "d83e49c45b4c134a383abceef92b67723f8ff7c5d2b7aac5f1269f70c692a307": {
       "source": {
         "path": "github-runners-test.template.json",
         "packaging": "file"
@@ -234,11 +230,7 @@
       "destinations": {
         "current_account-current_region": {
           "bucketName": "cdk-hnb659fds-assets-${AWS::AccountId}-${AWS::Region}",
-<<<<<<< HEAD
-          "objectKey": "6731f575ecad6fd975c7b4c28098bdb4570dd4c70ec9c3de3c76b5eeaaf05db7.json",
-=======
-          "objectKey": "571743c5ef6f89ec11ae42b251b94498d247afc2adfbde31fcde48da582edd59.json",
->>>>>>> e7bc8f51
+          "objectKey": "d83e49c45b4c134a383abceef92b67723f8ff7c5d2b7aac5f1269f70c692a307.json",
           "assumeRoleArn": "arn:${AWS::Partition}:iam::${AWS::AccountId}:role/cdk-hnb659fds-file-publishing-role-${AWS::AccountId}-${AWS::Region}"
         }
       }
