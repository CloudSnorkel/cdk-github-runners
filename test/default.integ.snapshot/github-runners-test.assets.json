{
  "version": "21.0.0",
  "files": {
    "64f83fc47e69ce862669fca14d759c3034fdbed3686b66dcf7bf9ff166f65c68": {
      "source": {
        "path": "asset.64f83fc47e69ce862669fca14d759c3034fdbed3686b66dcf7bf9ff166f65c68.yml",
        "packaging": "file"
      },
      "destinations": {
        "current_account-current_region": {
          "bucketName": "cdk-hnb659fds-assets-${AWS::AccountId}-${AWS::Region}",
          "objectKey": "64f83fc47e69ce862669fca14d759c3034fdbed3686b66dcf7bf9ff166f65c68.yml",
          "assumeRoleArn": "arn:${AWS::Partition}:iam::${AWS::AccountId}:role/cdk-hnb659fds-file-publishing-role-${AWS::AccountId}-${AWS::Region}"
        }
      }
    },
    "c9749e09be6e3c3035293f90674e1e9bd7c4c1b6a29e8376ac43f26c773d2cba": {
      "source": {
        "path": "asset.c9749e09be6e3c3035293f90674e1e9bd7c4c1b6a29e8376ac43f26c773d2cba.lambda",
        "packaging": "zip"
      },
      "destinations": {
        "current_account-current_region": {
          "bucketName": "cdk-hnb659fds-assets-${AWS::AccountId}-${AWS::Region}",
          "objectKey": "c9749e09be6e3c3035293f90674e1e9bd7c4c1b6a29e8376ac43f26c773d2cba.zip",
          "assumeRoleArn": "arn:${AWS::Partition}:iam::${AWS::AccountId}:role/cdk-hnb659fds-file-publishing-role-${AWS::AccountId}-${AWS::Region}"
        }
      }
    },
    "eb5b005c858404ea0c8f68098ed5dcdf5340e02461f149751d10f59c210d5ef8": {
      "source": {
        "path": "asset.eb5b005c858404ea0c8f68098ed5dcdf5340e02461f149751d10f59c210d5ef8",
        "packaging": "zip"
      },
      "destinations": {
        "current_account-current_region": {
          "bucketName": "cdk-hnb659fds-assets-${AWS::AccountId}-${AWS::Region}",
          "objectKey": "eb5b005c858404ea0c8f68098ed5dcdf5340e02461f149751d10f59c210d5ef8.zip",
          "assumeRoleArn": "arn:${AWS::Partition}:iam::${AWS::AccountId}:role/cdk-hnb659fds-file-publishing-role-${AWS::AccountId}-${AWS::Region}"
        }
      }
    },
    "19f12e11c214a80f8e2228255ca85efed59fcb994f840baf7ac863baf97945c1": {
      "source": {
        "path": "asset.19f12e11c214a80f8e2228255ca85efed59fcb994f840baf7ac863baf97945c1.lambda",
        "packaging": "zip"
      },
      "destinations": {
        "current_account-current_region": {
          "bucketName": "cdk-hnb659fds-assets-${AWS::AccountId}-${AWS::Region}",
          "objectKey": "19f12e11c214a80f8e2228255ca85efed59fcb994f840baf7ac863baf97945c1.zip",
          "assumeRoleArn": "arn:${AWS::Partition}:iam::${AWS::AccountId}:role/cdk-hnb659fds-file-publishing-role-${AWS::AccountId}-${AWS::Region}"
        }
      }
    },
    "b16f2198b508c8dabad430c23e4fb9b92716c58dffdb64372353ee354af749a7": {
      "source": {
        "path": "asset.b16f2198b508c8dabad430c23e4fb9b92716c58dffdb64372353ee354af749a7.lambda",
        "packaging": "zip"
      },
      "destinations": {
        "current_account-current_region": {
          "bucketName": "cdk-hnb659fds-assets-${AWS::AccountId}-${AWS::Region}",
          "objectKey": "b16f2198b508c8dabad430c23e4fb9b92716c58dffdb64372353ee354af749a7.zip",
          "assumeRoleArn": "arn:${AWS::Partition}:iam::${AWS::AccountId}:role/cdk-hnb659fds-file-publishing-role-${AWS::AccountId}-${AWS::Region}"
        }
      }
    },
    "2ed40b7362410e8fc94308e93208caeaba3457d493db292221633d84af7454fe": {
      "source": {
        "path": "asset.2ed40b7362410e8fc94308e93208caeaba3457d493db292221633d84af7454fe.js",
        "packaging": "file"
      },
      "destinations": {
        "current_account-current_region": {
          "bucketName": "cdk-hnb659fds-assets-${AWS::AccountId}-${AWS::Region}",
          "objectKey": "2ed40b7362410e8fc94308e93208caeaba3457d493db292221633d84af7454fe.js",
          "assumeRoleArn": "arn:${AWS::Partition}:iam::${AWS::AccountId}:role/cdk-hnb659fds-file-publishing-role-${AWS::AccountId}-${AWS::Region}"
        }
      }
    },
    "87fb05c277980b465b21ee7baa15bbacc55d6ea6bd5f0e0a4fe78d27fd87907e": {
      "source": {
        "path": "asset.87fb05c277980b465b21ee7baa15bbacc55d6ea6bd5f0e0a4fe78d27fd87907e.sh",
        "packaging": "file"
      },
      "destinations": {
        "current_account-current_region": {
          "bucketName": "cdk-hnb659fds-assets-${AWS::AccountId}-${AWS::Region}",
          "objectKey": "87fb05c277980b465b21ee7baa15bbacc55d6ea6bd5f0e0a4fe78d27fd87907e.sh",
          "assumeRoleArn": "arn:${AWS::Partition}:iam::${AWS::AccountId}:role/cdk-hnb659fds-file-publishing-role-${AWS::AccountId}-${AWS::Region}"
        }
      }
    },
    "e845402ce43b66fc6f20df4a239f20f8662eb6c7f920b94cf6542dd0e64ce0f7": {
      "source": {
        "path": "asset.e845402ce43b66fc6f20df4a239f20f8662eb6c7f920b94cf6542dd0e64ce0f7",
        "packaging": "zip"
      },
      "destinations": {
        "current_account-current_region": {
          "bucketName": "cdk-hnb659fds-assets-${AWS::AccountId}-${AWS::Region}",
          "objectKey": "e845402ce43b66fc6f20df4a239f20f8662eb6c7f920b94cf6542dd0e64ce0f7.zip",
          "assumeRoleArn": "arn:${AWS::Partition}:iam::${AWS::AccountId}:role/cdk-hnb659fds-file-publishing-role-${AWS::AccountId}-${AWS::Region}"
        }
      }
    },
    "76f1588e07dd22a1d1f6c19fd56c39b7c3b3311c906f11049f85dcc3665d2145": {
      "source": {
        "path": "asset.76f1588e07dd22a1d1f6c19fd56c39b7c3b3311c906f11049f85dcc3665d2145.lambda",
        "packaging": "zip"
      },
      "destinations": {
        "current_account-current_region": {
          "bucketName": "cdk-hnb659fds-assets-${AWS::AccountId}-${AWS::Region}",
          "objectKey": "76f1588e07dd22a1d1f6c19fd56c39b7c3b3311c906f11049f85dcc3665d2145.zip",
          "assumeRoleArn": "arn:${AWS::Partition}:iam::${AWS::AccountId}:role/cdk-hnb659fds-file-publishing-role-${AWS::AccountId}-${AWS::Region}"
        }
      }
    },
    "6683a7258f4864c0f6a41110deac0e051df3d2d56625241995907113e8f6d534": {
      "source": {
        "path": "asset.6683a7258f4864c0f6a41110deac0e051df3d2d56625241995907113e8f6d534.lambda",
        "packaging": "zip"
      },
      "destinations": {
        "current_account-current_region": {
          "bucketName": "cdk-hnb659fds-assets-${AWS::AccountId}-${AWS::Region}",
          "objectKey": "6683a7258f4864c0f6a41110deac0e051df3d2d56625241995907113e8f6d534.zip",
          "assumeRoleArn": "arn:${AWS::Partition}:iam::${AWS::AccountId}:role/cdk-hnb659fds-file-publishing-role-${AWS::AccountId}-${AWS::Region}"
        }
      }
    },
    "e79417202e09d594482b794c7ba4e86cfd24e3f826613db3688ba31f595c333b": {
      "source": {
        "path": "asset.e79417202e09d594482b794c7ba4e86cfd24e3f826613db3688ba31f595c333b.lambda",
        "packaging": "zip"
      },
      "destinations": {
        "current_account-current_region": {
          "bucketName": "cdk-hnb659fds-assets-${AWS::AccountId}-${AWS::Region}",
          "objectKey": "e79417202e09d594482b794c7ba4e86cfd24e3f826613db3688ba31f595c333b.zip",
          "assumeRoleArn": "arn:${AWS::Partition}:iam::${AWS::AccountId}:role/cdk-hnb659fds-file-publishing-role-${AWS::AccountId}-${AWS::Region}"
        }
      }
    },
    "f57b175bc5ad09731b062ba8da6591960ac258df2cd69ec79f543b51f1f25d95": {
      "source": {
        "path": "asset.f57b175bc5ad09731b062ba8da6591960ac258df2cd69ec79f543b51f1f25d95.lambda",
        "packaging": "zip"
      },
      "destinations": {
        "current_account-current_region": {
          "bucketName": "cdk-hnb659fds-assets-${AWS::AccountId}-${AWS::Region}",
          "objectKey": "f57b175bc5ad09731b062ba8da6591960ac258df2cd69ec79f543b51f1f25d95.zip",
          "assumeRoleArn": "arn:${AWS::Partition}:iam::${AWS::AccountId}:role/cdk-hnb659fds-file-publishing-role-${AWS::AccountId}-${AWS::Region}"
        }
      }
    },
    "9ac02ea7b9d39b40d380832f72b5ea23c9f3a23b936bd673d852f655f3eb991b": {
      "source": {
        "path": "asset.9ac02ea7b9d39b40d380832f72b5ea23c9f3a23b936bd673d852f655f3eb991b.lambda",
        "packaging": "zip"
      },
      "destinations": {
        "current_account-current_region": {
          "bucketName": "cdk-hnb659fds-assets-${AWS::AccountId}-${AWS::Region}",
          "objectKey": "9ac02ea7b9d39b40d380832f72b5ea23c9f3a23b936bd673d852f655f3eb991b.zip",
          "assumeRoleArn": "arn:${AWS::Partition}:iam::${AWS::AccountId}:role/cdk-hnb659fds-file-publishing-role-${AWS::AccountId}-${AWS::Region}"
        }
      }
    },
    "f6443e31e1528e3c0ecc843baeafa9eb46d31cebbab14d3c0343227d415e4c0e": {
      "source": {
        "path": "asset.f6443e31e1528e3c0ecc843baeafa9eb46d31cebbab14d3c0343227d415e4c0e.lambda",
        "packaging": "zip"
      },
      "destinations": {
        "current_account-current_region": {
          "bucketName": "cdk-hnb659fds-assets-${AWS::AccountId}-${AWS::Region}",
          "objectKey": "f6443e31e1528e3c0ecc843baeafa9eb46d31cebbab14d3c0343227d415e4c0e.zip",
          "assumeRoleArn": "arn:${AWS::Partition}:iam::${AWS::AccountId}:role/cdk-hnb659fds-file-publishing-role-${AWS::AccountId}-${AWS::Region}"
        }
      }
    },
<<<<<<< HEAD
    "9a1b4f3b4b3219043bedee12b4d7fddf0e58cbc2627e29e044476e7153265e36": {
      "source": {
        "path": "asset.9a1b4f3b4b3219043bedee12b4d7fddf0e58cbc2627e29e044476e7153265e36.lambda",
=======
    "ac08ece42be7080005ee1b06e2b937274aed1e965033838126e6160b619edfff": {
      "source": {
        "path": "asset.ac08ece42be7080005ee1b06e2b937274aed1e965033838126e6160b619edfff.lambda",
>>>>>>> 12b7d377
        "packaging": "zip"
      },
      "destinations": {
        "current_account-current_region": {
          "bucketName": "cdk-hnb659fds-assets-${AWS::AccountId}-${AWS::Region}",
<<<<<<< HEAD
          "objectKey": "9a1b4f3b4b3219043bedee12b4d7fddf0e58cbc2627e29e044476e7153265e36.zip",
=======
          "objectKey": "ac08ece42be7080005ee1b06e2b937274aed1e965033838126e6160b619edfff.zip",
>>>>>>> 12b7d377
          "assumeRoleArn": "arn:${AWS::Partition}:iam::${AWS::AccountId}:role/cdk-hnb659fds-file-publishing-role-${AWS::AccountId}-${AWS::Region}"
        }
      }
    },
    "e0155307895699caa7ec8432ce8c2a5b743ddc9f5979df0691f04ae8dddee1d1": {
      "source": {
        "path": "asset.e0155307895699caa7ec8432ce8c2a5b743ddc9f5979df0691f04ae8dddee1d1.lambda",
        "packaging": "zip"
      },
      "destinations": {
        "current_account-current_region": {
          "bucketName": "cdk-hnb659fds-assets-${AWS::AccountId}-${AWS::Region}",
          "objectKey": "e0155307895699caa7ec8432ce8c2a5b743ddc9f5979df0691f04ae8dddee1d1.zip",
          "assumeRoleArn": "arn:${AWS::Partition}:iam::${AWS::AccountId}:role/cdk-hnb659fds-file-publishing-role-${AWS::AccountId}-${AWS::Region}"
        }
      }
    },
    "0129250f9af3e1020f12e644d5d1867d238ab50e6ce50a07500bf16712558051": {
      "source": {
        "path": "asset.0129250f9af3e1020f12e644d5d1867d238ab50e6ce50a07500bf16712558051.lambda",
        "packaging": "zip"
      },
      "destinations": {
        "current_account-current_region": {
          "bucketName": "cdk-hnb659fds-assets-${AWS::AccountId}-${AWS::Region}",
          "objectKey": "0129250f9af3e1020f12e644d5d1867d238ab50e6ce50a07500bf16712558051.zip",
          "assumeRoleArn": "arn:${AWS::Partition}:iam::${AWS::AccountId}:role/cdk-hnb659fds-file-publishing-role-${AWS::AccountId}-${AWS::Region}"
        }
      }
    },
    "7fa7173e0809a3d4ef94994566090b1f8e9d5f7dfb4fa85235ca37ca4c9ce52d": {
      "source": {
        "path": "asset.7fa7173e0809a3d4ef94994566090b1f8e9d5f7dfb4fa85235ca37ca4c9ce52d.lambda",
        "packaging": "zip"
      },
      "destinations": {
        "current_account-current_region": {
          "bucketName": "cdk-hnb659fds-assets-${AWS::AccountId}-${AWS::Region}",
          "objectKey": "7fa7173e0809a3d4ef94994566090b1f8e9d5f7dfb4fa85235ca37ca4c9ce52d.zip",
          "assumeRoleArn": "arn:${AWS::Partition}:iam::${AWS::AccountId}:role/cdk-hnb659fds-file-publishing-role-${AWS::AccountId}-${AWS::Region}"
        }
      }
    },
<<<<<<< HEAD
    "d7a4f23e7cd73c9eb199060cdd7a2df045802b2d81ce92e7c2bb82c52b767656": {
=======
    "32d85d41bb6adf337485f10b65168c8ce2990dd062aba913b6c3f2ba9a9643cf": {
>>>>>>> 12b7d377
      "source": {
        "path": "github-runners-test.template.json",
        "packaging": "file"
      },
      "destinations": {
        "current_account-current_region": {
          "bucketName": "cdk-hnb659fds-assets-${AWS::AccountId}-${AWS::Region}",
<<<<<<< HEAD
          "objectKey": "d7a4f23e7cd73c9eb199060cdd7a2df045802b2d81ce92e7c2bb82c52b767656.json",
=======
          "objectKey": "32d85d41bb6adf337485f10b65168c8ce2990dd062aba913b6c3f2ba9a9643cf.json",
>>>>>>> 12b7d377
          "assumeRoleArn": "arn:${AWS::Partition}:iam::${AWS::AccountId}:role/cdk-hnb659fds-file-publishing-role-${AWS::AccountId}-${AWS::Region}"
        }
      }
    }
  },
  "dockerImages": {}
}<|MERGE_RESOLUTION|>--- conflicted
+++ resolved
@@ -183,25 +183,15 @@
         }
       }
     },
-<<<<<<< HEAD
-    "9a1b4f3b4b3219043bedee12b4d7fddf0e58cbc2627e29e044476e7153265e36": {
-      "source": {
-        "path": "asset.9a1b4f3b4b3219043bedee12b4d7fddf0e58cbc2627e29e044476e7153265e36.lambda",
-=======
-    "ac08ece42be7080005ee1b06e2b937274aed1e965033838126e6160b619edfff": {
-      "source": {
-        "path": "asset.ac08ece42be7080005ee1b06e2b937274aed1e965033838126e6160b619edfff.lambda",
->>>>>>> 12b7d377
-        "packaging": "zip"
-      },
-      "destinations": {
-        "current_account-current_region": {
-          "bucketName": "cdk-hnb659fds-assets-${AWS::AccountId}-${AWS::Region}",
-<<<<<<< HEAD
-          "objectKey": "9a1b4f3b4b3219043bedee12b4d7fddf0e58cbc2627e29e044476e7153265e36.zip",
-=======
-          "objectKey": "ac08ece42be7080005ee1b06e2b937274aed1e965033838126e6160b619edfff.zip",
->>>>>>> 12b7d377
+    "574a72cf023d638f766027cbd7d39110a9bfb090257a5956d71e688b775dbb4b": {
+      "source": {
+        "path": "asset.574a72cf023d638f766027cbd7d39110a9bfb090257a5956d71e688b775dbb4b.lambda",
+        "packaging": "zip"
+      },
+      "destinations": {
+        "current_account-current_region": {
+          "bucketName": "cdk-hnb659fds-assets-${AWS::AccountId}-${AWS::Region}",
+          "objectKey": "574a72cf023d638f766027cbd7d39110a9bfb090257a5956d71e688b775dbb4b.zip",
           "assumeRoleArn": "arn:${AWS::Partition}:iam::${AWS::AccountId}:role/cdk-hnb659fds-file-publishing-role-${AWS::AccountId}-${AWS::Region}"
         }
       }
@@ -245,11 +235,7 @@
         }
       }
     },
-<<<<<<< HEAD
-    "d7a4f23e7cd73c9eb199060cdd7a2df045802b2d81ce92e7c2bb82c52b767656": {
-=======
-    "32d85d41bb6adf337485f10b65168c8ce2990dd062aba913b6c3f2ba9a9643cf": {
->>>>>>> 12b7d377
+    "e9882fdc65924d33fb4b4f743c2ef58e543ecda229bdc716b2e5ca80ee0f313c": {
       "source": {
         "path": "github-runners-test.template.json",
         "packaging": "file"
@@ -257,11 +243,7 @@
       "destinations": {
         "current_account-current_region": {
           "bucketName": "cdk-hnb659fds-assets-${AWS::AccountId}-${AWS::Region}",
-<<<<<<< HEAD
-          "objectKey": "d7a4f23e7cd73c9eb199060cdd7a2df045802b2d81ce92e7c2bb82c52b767656.json",
-=======
-          "objectKey": "32d85d41bb6adf337485f10b65168c8ce2990dd062aba913b6c3f2ba9a9643cf.json",
->>>>>>> 12b7d377
+          "objectKey": "e9882fdc65924d33fb4b4f743c2ef58e543ecda229bdc716b2e5ca80ee0f313c.json",
           "assumeRoleArn": "arn:${AWS::Partition}:iam::${AWS::AccountId}:role/cdk-hnb659fds-file-publishing-role-${AWS::AccountId}-${AWS::Region}"
         }
       }
