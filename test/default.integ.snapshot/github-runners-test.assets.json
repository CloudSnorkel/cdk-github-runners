--- conflicted
+++ resolved
@@ -209,11 +209,7 @@
         }
       }
     },
-<<<<<<< HEAD
-    "5352a46a05bf5f691843a499b4087059e9789c44d7be6d6967e2bf7e18a60327": {
-=======
     "c1cc8a76a0c2f6d4666da9179ed5a090d56d771397498e4696cd029da7582913": {
->>>>>>> 86dc80a0
       "source": {
         "path": "github-runners-test.template.json",
         "packaging": "file"
@@ -221,11 +217,7 @@
       "destinations": {
         "current_account-current_region": {
           "bucketName": "cdk-hnb659fds-assets-${AWS::AccountId}-${AWS::Region}",
-<<<<<<< HEAD
-          "objectKey": "5352a46a05bf5f691843a499b4087059e9789c44d7be6d6967e2bf7e18a60327.json",
-=======
           "objectKey": "c1cc8a76a0c2f6d4666da9179ed5a090d56d771397498e4696cd029da7582913.json",
->>>>>>> 86dc80a0
           "assumeRoleArn": "arn:${AWS::Partition}:iam::${AWS::AccountId}:role/cdk-hnb659fds-file-publishing-role-${AWS::AccountId}-${AWS::Region}"
         }
       }
