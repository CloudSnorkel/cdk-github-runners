--- conflicted
+++ resolved
@@ -235,11 +235,7 @@
         }
       }
     },
-<<<<<<< HEAD
-    "2f53a534dc6b6e663fbbdf3da97ce5d0e2fa2a30b958e19a3fc20d5c850592fe": {
-=======
-    "69a02763bb60b5f7e6b1e4ec776b10f3d89a63dded64e7e82a3304f6d7aef6f2": {
->>>>>>> b4ce6934
+    "5f2631639a35b077e04ba77c64a9a1b3c08ea098e9d67ac8d48eec6f4a55cca9": {
       "source": {
         "path": "github-runners-test.template.json",
         "packaging": "file"
@@ -247,11 +243,7 @@
       "destinations": {
         "current_account-current_region": {
           "bucketName": "cdk-hnb659fds-assets-${AWS::AccountId}-${AWS::Region}",
-<<<<<<< HEAD
-          "objectKey": "2f53a534dc6b6e663fbbdf3da97ce5d0e2fa2a30b958e19a3fc20d5c850592fe.json",
-=======
-          "objectKey": "69a02763bb60b5f7e6b1e4ec776b10f3d89a63dded64e7e82a3304f6d7aef6f2.json",
->>>>>>> b4ce6934
+          "objectKey": "5f2631639a35b077e04ba77c64a9a1b3c08ea098e9d67ac8d48eec6f4a55cca9.json",
           "assumeRoleArn": "arn:${AWS::Partition}:iam::${AWS::AccountId}:role/cdk-hnb659fds-file-publishing-role-${AWS::AccountId}-${AWS::Region}"
         }
       }
