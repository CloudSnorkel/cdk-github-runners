{
 "Resources": {
  "Vpc8378EB38": {
   "Type": "AWS::EC2::VPC",
   "Properties": {
    "CidrBlock": "10.0.0.0/16",
    "EnableDnsHostnames": true,
    "EnableDnsSupport": true,
    "InstanceTenancy": "default",
    "Tags": [
     {
      "Key": "Name",
      "Value": "github-runners-test/Vpc"
     }
    ]
   }
  },
  "VpcPublicSubnet1Subnet5C2D37C4": {
   "Type": "AWS::EC2::Subnet",
   "Properties": {
    "VpcId": {
     "Ref": "Vpc8378EB38"
    },
    "AvailabilityZone": {
     "Fn::Select": [
      0,
      {
       "Fn::GetAZs": ""
      }
     ]
    },
    "CidrBlock": "10.0.0.0/17",
    "MapPublicIpOnLaunch": true,
    "Tags": [
     {
      "Key": "aws-cdk:subnet-name",
      "Value": "Public"
     },
     {
      "Key": "aws-cdk:subnet-type",
      "Value": "Public"
     },
     {
      "Key": "Name",
      "Value": "github-runners-test/Vpc/PublicSubnet1"
     }
    ]
   }
  },
  "VpcPublicSubnet1RouteTable6C95E38E": {
   "Type": "AWS::EC2::RouteTable",
   "Properties": {
    "VpcId": {
     "Ref": "Vpc8378EB38"
    },
    "Tags": [
     {
      "Key": "Name",
      "Value": "github-runners-test/Vpc/PublicSubnet1"
     }
    ]
   }
  },
  "VpcPublicSubnet1RouteTableAssociation97140677": {
   "Type": "AWS::EC2::SubnetRouteTableAssociation",
   "Properties": {
    "RouteTableId": {
     "Ref": "VpcPublicSubnet1RouteTable6C95E38E"
    },
    "SubnetId": {
     "Ref": "VpcPublicSubnet1Subnet5C2D37C4"
    }
   }
  },
  "VpcPublicSubnet1DefaultRoute3DA9E72A": {
   "Type": "AWS::EC2::Route",
   "Properties": {
    "RouteTableId": {
     "Ref": "VpcPublicSubnet1RouteTable6C95E38E"
    },
    "DestinationCidrBlock": "0.0.0.0/0",
    "GatewayId": {
     "Ref": "VpcIGWD7BA715C"
    }
   },
   "DependsOn": [
    "VpcVPCGWBF912B6E"
   ]
  },
  "VpcPublicSubnet2Subnet691E08A3": {
   "Type": "AWS::EC2::Subnet",
   "Properties": {
    "VpcId": {
     "Ref": "Vpc8378EB38"
    },
    "AvailabilityZone": {
     "Fn::Select": [
      1,
      {
       "Fn::GetAZs": ""
      }
     ]
    },
    "CidrBlock": "10.0.128.0/17",
    "MapPublicIpOnLaunch": true,
    "Tags": [
     {
      "Key": "aws-cdk:subnet-name",
      "Value": "Public"
     },
     {
      "Key": "aws-cdk:subnet-type",
      "Value": "Public"
     },
     {
      "Key": "Name",
      "Value": "github-runners-test/Vpc/PublicSubnet2"
     }
    ]
   }
  },
  "VpcPublicSubnet2RouteTable94F7E489": {
   "Type": "AWS::EC2::RouteTable",
   "Properties": {
    "VpcId": {
     "Ref": "Vpc8378EB38"
    },
    "Tags": [
     {
      "Key": "Name",
      "Value": "github-runners-test/Vpc/PublicSubnet2"
     }
    ]
   }
  },
  "VpcPublicSubnet2RouteTableAssociationDD5762D8": {
   "Type": "AWS::EC2::SubnetRouteTableAssociation",
   "Properties": {
    "RouteTableId": {
     "Ref": "VpcPublicSubnet2RouteTable94F7E489"
    },
    "SubnetId": {
     "Ref": "VpcPublicSubnet2Subnet691E08A3"
    }
   }
  },
  "VpcPublicSubnet2DefaultRoute97F91067": {
   "Type": "AWS::EC2::Route",
   "Properties": {
    "RouteTableId": {
     "Ref": "VpcPublicSubnet2RouteTable94F7E489"
    },
    "DestinationCidrBlock": "0.0.0.0/0",
    "GatewayId": {
     "Ref": "VpcIGWD7BA715C"
    }
   },
   "DependsOn": [
    "VpcVPCGWBF912B6E"
   ]
  },
  "VpcIGWD7BA715C": {
   "Type": "AWS::EC2::InternetGateway",
   "Properties": {
    "Tags": [
     {
      "Key": "Name",
      "Value": "github-runners-test/Vpc"
     }
    ]
   }
  },
  "VpcVPCGWBF912B6E": {
   "Type": "AWS::EC2::VPCGatewayAttachment",
   "Properties": {
    "VpcId": {
     "Ref": "Vpc8378EB38"
    },
    "InternetGatewayId": {
     "Ref": "VpcIGWD7BA715C"
    }
   }
  },
  "cluster611F8AFF": {
   "Type": "AWS::ECS::Cluster"
  },
  "clusterA4C38409": {
   "Type": "AWS::ECS::ClusterCapacityProviderAssociations",
   "Properties": {
    "CapacityProviders": [
     "FARGATE",
     "FARGATE_SPOT"
    ],
    "Cluster": {
     "Ref": "cluster611F8AFF"
    },
    "DefaultCapacityProviderStrategy": []
   }
  },
  "FargatebuilderRepository8F7BA13C": {
   "Type": "AWS::ECR::Repository",
   "Properties": {
    "ImageScanningConfiguration": {
     "ScanOnPush": true
    },
    "ImageTagMutability": "MUTABLE",
    "LifecyclePolicy": {
     "LifecyclePolicyText": "{\"rules\":[{\"rulePriority\":1,\"description\":\"Remove untagged images that have been replaced by CodeBuild\",\"selection\":{\"tagStatus\":\"untagged\",\"countType\":\"sinceImagePushed\",\"countNumber\":1,\"countUnit\":\"days\"},\"action\":{\"type\":\"expire\"}}]}"
    }
   },
   "UpdateReplacePolicy": "Delete",
   "DeletionPolicy": "Delete"
  },
  "FargatebuilderLogs2F794091": {
   "Type": "AWS::Logs::LogGroup",
   "Properties": {
    "RetentionInDays": 30
   },
   "UpdateReplacePolicy": "Delete",
   "DeletionPolicy": "Delete"
  },
  "FargatebuilderCodeBuildRole814DF0A3": {
   "Type": "AWS::IAM::Role",
   "Properties": {
    "AssumeRolePolicyDocument": {
     "Statement": [
      {
       "Action": "sts:AssumeRole",
       "Effect": "Allow",
       "Principal": {
        "Service": "codebuild.amazonaws.com"
       }
      }
     ],
     "Version": "2012-10-17"
    }
   }
  },
  "FargatebuilderCodeBuildRoleDefaultPolicy154A06CC": {
   "Type": "AWS::IAM::Policy",
   "Properties": {
    "PolicyDocument": {
     "Statement": [
      {
       "Action": [
        "s3:GetObject*",
        "s3:GetBucket*",
        "s3:List*"
       ],
       "Effect": "Allow",
       "Resource": [
        {
         "Fn::Join": [
          "",
          [
           "arn:",
           {
            "Ref": "AWS::Partition"
           },
           ":s3:::",
           {
            "Fn::Sub": "cdk-hnb659fds-assets-${AWS::AccountId}-${AWS::Region}"
           }
          ]
         ]
        },
        {
         "Fn::Join": [
          "",
          [
           "arn:",
           {
            "Ref": "AWS::Partition"
           },
           ":s3:::",
           {
            "Fn::Sub": "cdk-hnb659fds-assets-${AWS::AccountId}-${AWS::Region}"
           },
           "/7016cd24653d28ac7705bc5ec6608f27c8625b2871072fba158790922d95eef1.zip"
          ]
         ]
        }
       ]
      },
      {
       "Action": [
        "logs:CreateLogStream",
        "logs:PutLogEvents"
       ],
       "Effect": "Allow",
       "Resource": {
        "Fn::GetAtt": [
         "FargatebuilderLogs2F794091",
         "Arn"
        ]
       }
      },
      {
       "Action": [
        "logs:CreateLogGroup",
        "logs:CreateLogStream",
        "logs:PutLogEvents"
       ],
       "Effect": "Allow",
       "Resource": [
        {
         "Fn::Join": [
          "",
          [
           "arn:",
           {
            "Ref": "AWS::Partition"
           },
           ":logs:",
           {
            "Ref": "AWS::Region"
           },
           ":",
           {
            "Ref": "AWS::AccountId"
           },
           ":log-group:/aws/codebuild/",
           {
            "Ref": "FargatebuilderCodeBuild4F182743"
           }
          ]
         ]
        },
        {
         "Fn::Join": [
          "",
          [
           "arn:",
           {
            "Ref": "AWS::Partition"
           },
           ":logs:",
           {
            "Ref": "AWS::Region"
           },
           ":",
           {
            "Ref": "AWS::AccountId"
           },
           ":log-group:/aws/codebuild/",
           {
            "Ref": "FargatebuilderCodeBuild4F182743"
           },
           ":*"
          ]
         ]
        }
       ]
      },
      {
       "Action": [
        "codebuild:CreateReportGroup",
        "codebuild:CreateReport",
        "codebuild:UpdateReport",
        "codebuild:BatchPutTestCases",
        "codebuild:BatchPutCodeCoverages"
       ],
       "Effect": "Allow",
       "Resource": {
        "Fn::Join": [
         "",
         [
          "arn:",
          {
           "Ref": "AWS::Partition"
          },
          ":codebuild:",
          {
           "Ref": "AWS::Region"
          },
          ":",
          {
           "Ref": "AWS::AccountId"
          },
          ":report-group/",
          {
           "Ref": "FargatebuilderCodeBuild4F182743"
          },
          "-*"
         ]
        ]
       }
      },
      {
       "Action": [
        "ecr:BatchCheckLayerAvailability",
        "ecr:GetDownloadUrlForLayer",
        "ecr:BatchGetImage"
       ],
       "Effect": "Allow",
       "Resource": {
        "Fn::GetAtt": [
         "FargatebuilderRepository8F7BA13C",
         "Arn"
        ]
       }
      },
      {
       "Action": "ecr:GetAuthorizationToken",
       "Effect": "Allow",
       "Resource": "*"
      },
      {
       "Action": [
        "ecr:PutImage",
        "ecr:InitiateLayerUpload",
        "ecr:UploadLayerPart",
        "ecr:CompleteLayerUpload"
       ],
       "Effect": "Allow",
       "Resource": {
        "Fn::GetAtt": [
         "FargatebuilderRepository8F7BA13C",
         "Arn"
        ]
       }
      }
     ],
     "Version": "2012-10-17"
    },
    "PolicyName": "FargatebuilderCodeBuildRoleDefaultPolicy154A06CC",
    "Roles": [
     {
      "Ref": "FargatebuilderCodeBuildRole814DF0A3"
     }
    ]
   }
  },
  "FargatebuilderCodeBuild4F182743": {
   "Type": "AWS::CodeBuild::Project",
   "Properties": {
    "Artifacts": {
     "Type": "NO_ARTIFACTS"
    },
    "Environment": {
     "ComputeType": "BUILD_GENERAL1_SMALL",
     "Image": "aws/codebuild/standard:4.0",
     "ImagePullCredentialsType": "CODEBUILD",
     "PrivilegedMode": true,
     "Type": "LINUX_CONTAINER"
    },
    "ServiceRole": {
     "Fn::GetAtt": [
      "FargatebuilderCodeBuildRole814DF0A3",
      "Arn"
     ]
    },
    "Source": {
     "BuildSpec": {
      "Fn::Join": [
       "",
       [
        "{\n  \"version\": \"0.2\",\n  \"env\": {\n    \"variables\": {\n      \"REPO_ARN\": \"",
        {
         "Fn::GetAtt": [
          "FargatebuilderRepository8F7BA13C",
          "Arn"
         ]
        },
        "\",\n      \"REPO_URI\": \"",
        {
         "Fn::Select": [
          4,
          {
           "Fn::Split": [
            ":",
            {
             "Fn::GetAtt": [
              "FargatebuilderRepository8F7BA13C",
              "Arn"
             ]
            }
           ]
          }
         ]
        },
        ".dkr.ecr.",
        {
         "Fn::Select": [
          3,
          {
           "Fn::Split": [
            ":",
            {
             "Fn::GetAtt": [
              "FargatebuilderRepository8F7BA13C",
              "Arn"
             ]
            }
           ]
          }
         ]
        },
        ".",
        {
         "Ref": "AWS::URLSuffix"
        },
        "/",
        {
         "Ref": "FargatebuilderRepository8F7BA13C"
        },
        "\",\n      \"STACK_ID\": \"unspecified\",\n      \"REQUEST_ID\": \"unspecified\",\n      \"LOGICAL_RESOURCE_ID\": \"unspecified\",\n      \"RESPONSE_URL\": \"unspecified\",\n      \"RUNNER_VERSION\": \"latest\"\n    }\n  },\n  \"phases\": {\n    \"pre_build\": {\n      \"commands\": [\n        \"mkdir -p extra_certs\",\n        \"$(aws ecr get-login --no-include-email --region \\\"$AWS_DEFAULT_REGION\\\")\"\n      ]\n    },\n    \"build\": {\n      \"commands\": [\n        \"docker build . -t \\\"$REPO_URI\\\"  --build-arg RUNNER_VERSION=\\\"latest\\\"\",\n        \"docker push \\\"$REPO_URI\\\"\"\n      ]\n    },\n    \"post_build\": {\n      \"commands\": [\n        \"STATUS=\\\"SUCCESS\\\"\",\n        \"if [ $CODEBUILD_BUILD_SUCCEEDING -ne 1 ]; then STATUS=\\\"FAILED\\\"; fi\",\n        \"cat <<EOF > /tmp/payload.json\\n{\\n  \\\"StackId\\\": \\\"$STACK_ID\\\",\\n  \\\"RequestId\\\": \\\"$REQUEST_ID\\\",\\n  \\\"LogicalResourceId\\\": \\\"$LOGICAL_RESOURCE_ID\\\",\\n  \\\"PhysicalResourceId\\\": \\\"$REPO_ARN\\\",\\n  \\\"Status\\\": \\\"$STATUS\\\",\\n  \\\"Reason\\\": \\\"See logs in ",
        {
         "Ref": "FargatebuilderLogs2F794091"
        },
        "/$CODEBUILD_LOG_PATH (deploy again with 'cdk deploy -R' or logRemovalPolicy=RemovalPolicy.RETAIN if they are already deleted)\\\",\\n  \\\"Data\\\": {\\\"Name\\\": \\\"",
        {
         "Ref": "FargatebuilderRepository8F7BA13C"
        },
        "\\\"}\\n}\\nEOF\",\n        \"if [ \\\"$RESPONSE_URL\\\" != \\\"unspecified\\\" ]; then jq . /tmp/payload.json; curl -fsSL -X PUT -H \\\"Content-Type:\\\" -d \\\"@/tmp/payload.json\\\" \\\"$RESPONSE_URL\\\"; fi\"\n      ]\n    }\n  }\n}"
       ]
      ]
     },
     "Location": {
      "Fn::Join": [
       "",
       [
        {
         "Fn::Sub": "cdk-hnb659fds-assets-${AWS::AccountId}-${AWS::Region}"
        },
        "/7016cd24653d28ac7705bc5ec6608f27c8625b2871072fba158790922d95eef1.zip"
       ]
      ]
     },
     "Type": "S3"
    },
    "Cache": {
     "Type": "NO_CACHE"
    },
    "Description": "Build docker image for self-hosted GitHub runner github-runners-test/Fargate builder (Linux/X86_64)",
    "EncryptionKey": "alias/aws/s3",
    "LogsConfig": {
     "CloudWatchLogs": {
      "GroupName": {
       "Ref": "FargatebuilderLogs2F794091"
      },
      "Status": "ENABLED"
     }
    },
    "TimeoutInMinutes": 60
   }
  },
  "FargatebuilderCodeBuildEventsRole92F2259E": {
   "Type": "AWS::IAM::Role",
   "Properties": {
    "AssumeRolePolicyDocument": {
     "Statement": [
      {
       "Action": "sts:AssumeRole",
       "Effect": "Allow",
       "Principal": {
        "Service": "events.amazonaws.com"
       }
      }
     ],
     "Version": "2012-10-17"
    }
   }
  },
  "FargatebuilderCodeBuildEventsRoleDefaultPolicyD2B048CD": {
   "Type": "AWS::IAM::Policy",
   "Properties": {
    "PolicyDocument": {
     "Statement": [
      {
       "Action": "codebuild:StartBuild",
       "Effect": "Allow",
       "Resource": {
        "Fn::GetAtt": [
         "FargatebuilderCodeBuild4F182743",
         "Arn"
        ]
       }
      }
     ],
     "Version": "2012-10-17"
    },
    "PolicyName": "FargatebuilderCodeBuildEventsRoleDefaultPolicyD2B048CD",
    "Roles": [
     {
      "Ref": "FargatebuilderCodeBuildEventsRole92F2259E"
     }
    ]
   }
  },
  "FargatebuilderCRPolicy22FB4B05": {
   "Type": "AWS::IAM::Policy",
   "Properties": {
    "PolicyDocument": {
     "Statement": [
      {
       "Action": "codebuild:StartBuild",
       "Effect": "Allow",
       "Resource": {
        "Fn::GetAtt": [
         "FargatebuilderCodeBuild4F182743",
         "Arn"
        ]
       }
      },
      {
       "Action": [
        "ecr:BatchDeleteImage",
        "ecr:ListImages"
       ],
       "Effect": "Allow",
       "Resource": {
        "Fn::GetAtt": [
         "FargatebuilderRepository8F7BA13C",
         "Arn"
        ]
       }
      }
     ],
     "Version": "2012-10-17"
    },
    "PolicyName": "FargatebuilderCRPolicy22FB4B05",
    "Roles": [
     {
      "Ref": "buildimagedcc036c8876b451ea2c1552f9e06e9e1ServiceRoleC3DE4837"
     }
    ]
   }
  },
  "FargatebuilderBuilder0834CD0B": {
   "Type": "Custom::ImageBuilder",
   "Properties": {
    "ServiceToken": {
     "Fn::GetAtt": [
      "buildimagedcc036c8876b451ea2c1552f9e06e9e173B4162A",
      "Arn"
     ]
    },
    "RepoName": {
     "Ref": "FargatebuilderRepository8F7BA13C"
    },
    "ProjectName": {
     "Ref": "FargatebuilderCodeBuild4F182743"
    },
    "BuildHash": "ac1ffc5169a5fe69907bb4638ebb989e"
   },
   "DependsOn": [
    "buildimagedcc036c8876b451ea2c1552f9e06e9e1LogRetention13129CEB",
    "buildimagedcc036c8876b451ea2c1552f9e06e9e173B4162A",
    "buildimagedcc036c8876b451ea2c1552f9e06e9e1ServiceRoleC3DE4837",
    "FargatebuilderCodeBuildEventsRoleDefaultPolicyD2B048CD",
    "FargatebuilderCodeBuildEventsRole92F2259E",
    "FargatebuilderCodeBuild4F182743",
    "FargatebuilderCodeBuildRoleDefaultPolicy154A06CC",
    "FargatebuilderCodeBuildRole814DF0A3",
    "FargatebuilderCRPolicy22FB4B05"
   ],
   "UpdateReplacePolicy": "Delete",
   "DeletionPolicy": "Delete"
  },
  "FargatebuilderBuildSchedule0B083A73": {
   "Type": "AWS::Events::Rule",
   "Properties": {
    "Description": {
     "Fn::Join": [
      "",
      [
       "Rebuild runner image for ",
       {
        "Ref": "FargatebuilderRepository8F7BA13C"
       }
      ]
     ]
    },
    "ScheduleExpression": "rate(7 days)",
    "State": "ENABLED",
    "Targets": [
     {
      "Arn": {
       "Fn::GetAtt": [
        "FargatebuilderCodeBuild4F182743",
        "Arn"
       ]
      },
      "Id": "Target0",
      "RoleArn": {
       "Fn::GetAtt": [
        "FargatebuilderCodeBuildEventsRole92F2259E",
        "Arn"
       ]
      }
     }
    ]
   }
  },
  "FargatebuilderarmRepository77DCC132": {
   "Type": "AWS::ECR::Repository",
   "Properties": {
    "ImageScanningConfiguration": {
     "ScanOnPush": true
    },
    "ImageTagMutability": "MUTABLE",
    "LifecyclePolicy": {
     "LifecyclePolicyText": "{\"rules\":[{\"rulePriority\":1,\"description\":\"Remove untagged images that have been replaced by CodeBuild\",\"selection\":{\"tagStatus\":\"untagged\",\"countType\":\"sinceImagePushed\",\"countNumber\":1,\"countUnit\":\"days\"},\"action\":{\"type\":\"expire\"}}]}"
    }
   },
   "UpdateReplacePolicy": "Delete",
   "DeletionPolicy": "Delete"
  },
  "FargatebuilderarmLogs63D60F4D": {
   "Type": "AWS::Logs::LogGroup",
   "Properties": {
    "RetentionInDays": 30
   },
   "UpdateReplacePolicy": "Delete",
   "DeletionPolicy": "Delete"
  },
  "FargatebuilderarmCodeBuildRole10194D7D": {
   "Type": "AWS::IAM::Role",
   "Properties": {
    "AssumeRolePolicyDocument": {
     "Statement": [
      {
       "Action": "sts:AssumeRole",
       "Effect": "Allow",
       "Principal": {
        "Service": "codebuild.amazonaws.com"
       }
      }
     ],
     "Version": "2012-10-17"
    }
   }
  },
  "FargatebuilderarmCodeBuildRoleDefaultPolicy43BE6861": {
   "Type": "AWS::IAM::Policy",
   "Properties": {
    "PolicyDocument": {
     "Statement": [
      {
       "Action": [
        "s3:GetObject*",
        "s3:GetBucket*",
        "s3:List*"
       ],
       "Effect": "Allow",
       "Resource": [
        {
         "Fn::Join": [
          "",
          [
           "arn:",
           {
            "Ref": "AWS::Partition"
           },
           ":s3:::",
           {
            "Fn::Sub": "cdk-hnb659fds-assets-${AWS::AccountId}-${AWS::Region}"
           }
          ]
         ]
        },
        {
         "Fn::Join": [
          "",
          [
           "arn:",
           {
            "Ref": "AWS::Partition"
           },
           ":s3:::",
           {
            "Fn::Sub": "cdk-hnb659fds-assets-${AWS::AccountId}-${AWS::Region}"
           },
           "/fcdd8c8653be84158994fea0b9638c46cdd8fa303dec32dc3ea5f506b8ecff39.zip"
          ]
         ]
        }
       ]
      },
      {
       "Action": [
        "logs:CreateLogStream",
        "logs:PutLogEvents"
       ],
       "Effect": "Allow",
       "Resource": {
        "Fn::GetAtt": [
         "FargatebuilderarmLogs63D60F4D",
         "Arn"
        ]
       }
      },
      {
       "Action": [
        "logs:CreateLogGroup",
        "logs:CreateLogStream",
        "logs:PutLogEvents"
       ],
       "Effect": "Allow",
       "Resource": [
        {
         "Fn::Join": [
          "",
          [
           "arn:",
           {
            "Ref": "AWS::Partition"
           },
           ":logs:",
           {
            "Ref": "AWS::Region"
           },
           ":",
           {
            "Ref": "AWS::AccountId"
           },
           ":log-group:/aws/codebuild/",
           {
            "Ref": "FargatebuilderarmCodeBuild0D30679A"
           }
          ]
         ]
        },
        {
         "Fn::Join": [
          "",
          [
           "arn:",
           {
            "Ref": "AWS::Partition"
           },
           ":logs:",
           {
            "Ref": "AWS::Region"
           },
           ":",
           {
            "Ref": "AWS::AccountId"
           },
           ":log-group:/aws/codebuild/",
           {
            "Ref": "FargatebuilderarmCodeBuild0D30679A"
           },
           ":*"
          ]
         ]
        }
       ]
      },
      {
       "Action": [
        "codebuild:CreateReportGroup",
        "codebuild:CreateReport",
        "codebuild:UpdateReport",
        "codebuild:BatchPutTestCases",
        "codebuild:BatchPutCodeCoverages"
       ],
       "Effect": "Allow",
       "Resource": {
        "Fn::Join": [
         "",
         [
          "arn:",
          {
           "Ref": "AWS::Partition"
          },
          ":codebuild:",
          {
           "Ref": "AWS::Region"
          },
          ":",
          {
           "Ref": "AWS::AccountId"
          },
          ":report-group/",
          {
           "Ref": "FargatebuilderarmCodeBuild0D30679A"
          },
          "-*"
         ]
        ]
       }
      },
      {
       "Action": [
        "ecr:BatchCheckLayerAvailability",
        "ecr:GetDownloadUrlForLayer",
        "ecr:BatchGetImage"
       ],
       "Effect": "Allow",
       "Resource": {
        "Fn::GetAtt": [
         "FargatebuilderarmRepository77DCC132",
         "Arn"
        ]
       }
      },
      {
       "Action": "ecr:GetAuthorizationToken",
       "Effect": "Allow",
       "Resource": "*"
      },
      {
       "Action": [
        "ecr:PutImage",
        "ecr:InitiateLayerUpload",
        "ecr:UploadLayerPart",
        "ecr:CompleteLayerUpload"
       ],
       "Effect": "Allow",
       "Resource": {
        "Fn::GetAtt": [
         "FargatebuilderarmRepository77DCC132",
         "Arn"
        ]
       }
      }
     ],
     "Version": "2012-10-17"
    },
    "PolicyName": "FargatebuilderarmCodeBuildRoleDefaultPolicy43BE6861",
    "Roles": [
     {
      "Ref": "FargatebuilderarmCodeBuildRole10194D7D"
     }
    ]
   }
  },
  "FargatebuilderarmCodeBuild0D30679A": {
   "Type": "AWS::CodeBuild::Project",
   "Properties": {
    "Artifacts": {
     "Type": "NO_ARTIFACTS"
    },
    "Environment": {
     "ComputeType": "BUILD_GENERAL1_SMALL",
     "Image": "aws/codebuild/amazonlinux2-aarch64-standard:2.0",
     "ImagePullCredentialsType": "CODEBUILD",
     "PrivilegedMode": true,
     "Type": "ARM_CONTAINER"
    },
    "ServiceRole": {
     "Fn::GetAtt": [
      "FargatebuilderarmCodeBuildRole10194D7D",
      "Arn"
     ]
    },
    "Source": {
     "BuildSpec": {
      "Fn::Join": [
       "",
       [
        "{\n  \"version\": \"0.2\",\n  \"env\": {\n    \"variables\": {\n      \"REPO_ARN\": \"",
        {
         "Fn::GetAtt": [
          "FargatebuilderarmRepository77DCC132",
          "Arn"
         ]
        },
        "\",\n      \"REPO_URI\": \"",
        {
         "Fn::Select": [
          4,
          {
           "Fn::Split": [
            ":",
            {
             "Fn::GetAtt": [
              "FargatebuilderarmRepository77DCC132",
              "Arn"
             ]
            }
           ]
          }
         ]
        },
        ".dkr.ecr.",
        {
         "Fn::Select": [
          3,
          {
           "Fn::Split": [
            ":",
            {
             "Fn::GetAtt": [
              "FargatebuilderarmRepository77DCC132",
              "Arn"
             ]
            }
           ]
          }
         ]
        },
        ".",
        {
         "Ref": "AWS::URLSuffix"
        },
        "/",
        {
         "Ref": "FargatebuilderarmRepository77DCC132"
        },
        "\",\n      \"STACK_ID\": \"unspecified\",\n      \"REQUEST_ID\": \"unspecified\",\n      \"LOGICAL_RESOURCE_ID\": \"unspecified\",\n      \"RESPONSE_URL\": \"unspecified\",\n      \"RUNNER_VERSION\": \"latest\"\n    }\n  },\n  \"phases\": {\n    \"pre_build\": {\n      \"commands\": [\n        \"mkdir -p extra_certs\",\n        \"$(aws ecr get-login --no-include-email --region \\\"$AWS_DEFAULT_REGION\\\")\"\n      ]\n    },\n    \"build\": {\n      \"commands\": [\n        \"docker build . -t \\\"$REPO_URI\\\"  --build-arg RUNNER_VERSION=\\\"latest\\\"\",\n        \"docker push \\\"$REPO_URI\\\"\"\n      ]\n    },\n    \"post_build\": {\n      \"commands\": [\n        \"STATUS=\\\"SUCCESS\\\"\",\n        \"if [ $CODEBUILD_BUILD_SUCCEEDING -ne 1 ]; then STATUS=\\\"FAILED\\\"; fi\",\n        \"cat <<EOF > /tmp/payload.json\\n{\\n  \\\"StackId\\\": \\\"$STACK_ID\\\",\\n  \\\"RequestId\\\": \\\"$REQUEST_ID\\\",\\n  \\\"LogicalResourceId\\\": \\\"$LOGICAL_RESOURCE_ID\\\",\\n  \\\"PhysicalResourceId\\\": \\\"$REPO_ARN\\\",\\n  \\\"Status\\\": \\\"$STATUS\\\",\\n  \\\"Reason\\\": \\\"See logs in ",
        {
         "Ref": "FargatebuilderarmLogs63D60F4D"
        },
        "/$CODEBUILD_LOG_PATH (deploy again with 'cdk deploy -R' or logRemovalPolicy=RemovalPolicy.RETAIN if they are already deleted)\\\",\\n  \\\"Data\\\": {\\\"Name\\\": \\\"",
        {
         "Ref": "FargatebuilderarmRepository77DCC132"
        },
        "\\\"}\\n}\\nEOF\",\n        \"if [ \\\"$RESPONSE_URL\\\" != \\\"unspecified\\\" ]; then jq . /tmp/payload.json; curl -fsSL -X PUT -H \\\"Content-Type:\\\" -d \\\"@/tmp/payload.json\\\" \\\"$RESPONSE_URL\\\"; fi\"\n      ]\n    }\n  }\n}"
       ]
      ]
     },
     "Location": {
      "Fn::Join": [
       "",
       [
        {
         "Fn::Sub": "cdk-hnb659fds-assets-${AWS::AccountId}-${AWS::Region}"
        },
        "/fcdd8c8653be84158994fea0b9638c46cdd8fa303dec32dc3ea5f506b8ecff39.zip"
       ]
      ]
     },
     "Type": "S3"
    },
    "Cache": {
     "Type": "NO_CACHE"
    },
    "Description": "Build docker image for self-hosted GitHub runner github-runners-test/Fargate builder arm (Linux/ARM64)",
    "EncryptionKey": "alias/aws/s3",
    "LogsConfig": {
     "CloudWatchLogs": {
      "GroupName": {
       "Ref": "FargatebuilderarmLogs63D60F4D"
      },
      "Status": "ENABLED"
     }
    },
    "TimeoutInMinutes": 60
   }
  },
  "FargatebuilderarmCodeBuildEventsRole20E8CE66": {
   "Type": "AWS::IAM::Role",
   "Properties": {
    "AssumeRolePolicyDocument": {
     "Statement": [
      {
       "Action": "sts:AssumeRole",
       "Effect": "Allow",
       "Principal": {
        "Service": "events.amazonaws.com"
       }
      }
     ],
     "Version": "2012-10-17"
    }
   }
  },
  "FargatebuilderarmCodeBuildEventsRoleDefaultPolicy39CAA8CB": {
   "Type": "AWS::IAM::Policy",
   "Properties": {
    "PolicyDocument": {
     "Statement": [
      {
       "Action": "codebuild:StartBuild",
       "Effect": "Allow",
       "Resource": {
        "Fn::GetAtt": [
         "FargatebuilderarmCodeBuild0D30679A",
         "Arn"
        ]
       }
      }
     ],
     "Version": "2012-10-17"
    },
    "PolicyName": "FargatebuilderarmCodeBuildEventsRoleDefaultPolicy39CAA8CB",
    "Roles": [
     {
      "Ref": "FargatebuilderarmCodeBuildEventsRole20E8CE66"
     }
    ]
   }
  },
  "FargatebuilderarmCRPolicyD241BB66": {
   "Type": "AWS::IAM::Policy",
   "Properties": {
    "PolicyDocument": {
     "Statement": [
      {
       "Action": "codebuild:StartBuild",
       "Effect": "Allow",
       "Resource": {
        "Fn::GetAtt": [
         "FargatebuilderarmCodeBuild0D30679A",
         "Arn"
        ]
       }
      },
      {
       "Action": [
        "ecr:BatchDeleteImage",
        "ecr:ListImages"
       ],
       "Effect": "Allow",
       "Resource": {
        "Fn::GetAtt": [
         "FargatebuilderarmRepository77DCC132",
         "Arn"
        ]
       }
      }
     ],
     "Version": "2012-10-17"
    },
    "PolicyName": "FargatebuilderarmCRPolicyD241BB66",
    "Roles": [
     {
      "Ref": "buildimagedcc036c8876b451ea2c1552f9e06e9e1ServiceRoleC3DE4837"
     }
    ]
   }
  },
  "FargatebuilderarmBuilder48D1AF5A": {
   "Type": "Custom::ImageBuilder",
   "Properties": {
    "ServiceToken": {
     "Fn::GetAtt": [
      "buildimagedcc036c8876b451ea2c1552f9e06e9e173B4162A",
      "Arn"
     ]
    },
    "RepoName": {
     "Ref": "FargatebuilderarmRepository77DCC132"
    },
    "ProjectName": {
     "Ref": "FargatebuilderarmCodeBuild0D30679A"
    },
    "BuildHash": "2d28bc55d37386fa2d542ed1c80b78b8"
   },
   "DependsOn": [
    "buildimagedcc036c8876b451ea2c1552f9e06e9e1LogRetention13129CEB",
    "buildimagedcc036c8876b451ea2c1552f9e06e9e173B4162A",
    "buildimagedcc036c8876b451ea2c1552f9e06e9e1ServiceRoleC3DE4837",
    "FargatebuilderarmCodeBuildEventsRoleDefaultPolicy39CAA8CB",
    "FargatebuilderarmCodeBuildEventsRole20E8CE66",
    "FargatebuilderarmCodeBuild0D30679A",
    "FargatebuilderarmCodeBuildRoleDefaultPolicy43BE6861",
    "FargatebuilderarmCodeBuildRole10194D7D",
    "FargatebuilderarmCRPolicyD241BB66"
   ],
   "UpdateReplacePolicy": "Delete",
   "DeletionPolicy": "Delete"
  },
  "FargatebuilderarmBuildSchedule854B2895": {
   "Type": "AWS::Events::Rule",
   "Properties": {
    "Description": {
     "Fn::Join": [
      "",
      [
       "Rebuild runner image for ",
       {
        "Ref": "FargatebuilderarmRepository77DCC132"
       }
      ]
     ]
    },
    "ScheduleExpression": "rate(7 days)",
    "State": "ENABLED",
    "Targets": [
     {
      "Arn": {
       "Fn::GetAtt": [
        "FargatebuilderarmCodeBuild0D30679A",
        "Arn"
       ]
      },
      "Id": "Target0",
      "RoleArn": {
       "Fn::GetAtt": [
        "FargatebuilderarmCodeBuildEventsRole20E8CE66",
        "Arn"
       ]
      }
     }
    ]
   }
  },
  "LambdaImageBuilderx64Repository57F632F1": {
   "Type": "AWS::ECR::Repository",
   "Properties": {
    "ImageScanningConfiguration": {
     "ScanOnPush": true
    },
    "ImageTagMutability": "MUTABLE",
    "LifecyclePolicy": {
     "LifecyclePolicyText": "{\"rules\":[{\"rulePriority\":1,\"description\":\"Remove untagged images that have been replaced by CodeBuild\",\"selection\":{\"tagStatus\":\"untagged\",\"countType\":\"sinceImagePushed\",\"countNumber\":1,\"countUnit\":\"days\"},\"action\":{\"type\":\"expire\"}}]}"
    }
   },
   "UpdateReplacePolicy": "Delete",
   "DeletionPolicy": "Delete"
  },
  "LambdaImageBuilderx64Logs1C003BB4": {
   "Type": "AWS::Logs::LogGroup",
   "Properties": {
    "RetentionInDays": 30
   },
   "UpdateReplacePolicy": "Delete",
   "DeletionPolicy": "Delete"
  },
  "LambdaImageBuilderx64CodeBuildRole144A321F": {
   "Type": "AWS::IAM::Role",
   "Properties": {
    "AssumeRolePolicyDocument": {
     "Statement": [
      {
       "Action": "sts:AssumeRole",
       "Effect": "Allow",
       "Principal": {
        "Service": "codebuild.amazonaws.com"
       }
      }
     ],
     "Version": "2012-10-17"
    }
   }
  },
  "LambdaImageBuilderx64CodeBuildRoleDefaultPolicy3268409C": {
   "Type": "AWS::IAM::Policy",
   "Properties": {
    "PolicyDocument": {
     "Statement": [
      {
       "Action": [
        "s3:GetObject*",
        "s3:GetBucket*",
        "s3:List*"
       ],
       "Effect": "Allow",
       "Resource": [
        {
         "Fn::Join": [
          "",
          [
           "arn:",
           {
            "Ref": "AWS::Partition"
           },
           ":s3:::",
           {
            "Fn::Sub": "cdk-hnb659fds-assets-${AWS::AccountId}-${AWS::Region}"
           }
          ]
         ]
        },
        {
         "Fn::Join": [
          "",
          [
           "arn:",
           {
            "Ref": "AWS::Partition"
           },
           ":s3:::",
           {
            "Fn::Sub": "cdk-hnb659fds-assets-${AWS::AccountId}-${AWS::Region}"
           },
           "/c6586c763100b9311cadceb2a66b5cd94d96d0f4f402d8c4c26b09b74cb79712.zip"
          ]
         ]
        }
       ]
      },
      {
       "Action": [
        "logs:CreateLogStream",
        "logs:PutLogEvents"
       ],
       "Effect": "Allow",
       "Resource": {
        "Fn::GetAtt": [
         "LambdaImageBuilderx64Logs1C003BB4",
         "Arn"
        ]
       }
      },
      {
       "Action": [
        "logs:CreateLogGroup",
        "logs:CreateLogStream",
        "logs:PutLogEvents"
       ],
       "Effect": "Allow",
       "Resource": [
        {
         "Fn::Join": [
          "",
          [
           "arn:",
           {
            "Ref": "AWS::Partition"
           },
           ":logs:",
           {
            "Ref": "AWS::Region"
           },
           ":",
           {
            "Ref": "AWS::AccountId"
           },
           ":log-group:/aws/codebuild/",
           {
            "Ref": "LambdaImageBuilderx64CodeBuild67DE14C8"
           }
          ]
         ]
        },
        {
         "Fn::Join": [
          "",
          [
           "arn:",
           {
            "Ref": "AWS::Partition"
           },
           ":logs:",
           {
            "Ref": "AWS::Region"
           },
           ":",
           {
            "Ref": "AWS::AccountId"
           },
           ":log-group:/aws/codebuild/",
           {
            "Ref": "LambdaImageBuilderx64CodeBuild67DE14C8"
           },
           ":*"
          ]
         ]
        }
       ]
      },
      {
       "Action": [
        "codebuild:CreateReportGroup",
        "codebuild:CreateReport",
        "codebuild:UpdateReport",
        "codebuild:BatchPutTestCases",
        "codebuild:BatchPutCodeCoverages"
       ],
       "Effect": "Allow",
       "Resource": {
        "Fn::Join": [
         "",
         [
          "arn:",
          {
           "Ref": "AWS::Partition"
          },
          ":codebuild:",
          {
           "Ref": "AWS::Region"
          },
          ":",
          {
           "Ref": "AWS::AccountId"
          },
          ":report-group/",
          {
           "Ref": "LambdaImageBuilderx64CodeBuild67DE14C8"
          },
          "-*"
         ]
        ]
       }
      },
      {
       "Action": [
        "ecr:BatchCheckLayerAvailability",
        "ecr:GetDownloadUrlForLayer",
        "ecr:BatchGetImage"
       ],
       "Effect": "Allow",
       "Resource": {
        "Fn::GetAtt": [
         "LambdaImageBuilderx64Repository57F632F1",
         "Arn"
        ]
       }
      },
      {
       "Action": "ecr:GetAuthorizationToken",
       "Effect": "Allow",
       "Resource": "*"
      },
      {
       "Action": [
        "ecr:PutImage",
        "ecr:InitiateLayerUpload",
        "ecr:UploadLayerPart",
        "ecr:CompleteLayerUpload"
       ],
       "Effect": "Allow",
       "Resource": {
        "Fn::GetAtt": [
         "LambdaImageBuilderx64Repository57F632F1",
         "Arn"
        ]
       }
      }
     ],
     "Version": "2012-10-17"
    },
    "PolicyName": "LambdaImageBuilderx64CodeBuildRoleDefaultPolicy3268409C",
    "Roles": [
     {
      "Ref": "LambdaImageBuilderx64CodeBuildRole144A321F"
     }
    ]
   }
  },
  "LambdaImageBuilderx64CodeBuild67DE14C8": {
   "Type": "AWS::CodeBuild::Project",
   "Properties": {
    "Artifacts": {
     "Type": "NO_ARTIFACTS"
    },
    "Environment": {
     "ComputeType": "BUILD_GENERAL1_SMALL",
     "Image": "aws/codebuild/standard:4.0",
     "ImagePullCredentialsType": "CODEBUILD",
     "PrivilegedMode": true,
     "Type": "LINUX_CONTAINER"
    },
    "ServiceRole": {
     "Fn::GetAtt": [
      "LambdaImageBuilderx64CodeBuildRole144A321F",
      "Arn"
     ]
    },
    "Source": {
     "BuildSpec": {
      "Fn::Join": [
       "",
       [
        "{\n  \"version\": \"0.2\",\n  \"env\": {\n    \"variables\": {\n      \"REPO_ARN\": \"",
        {
         "Fn::GetAtt": [
          "LambdaImageBuilderx64Repository57F632F1",
          "Arn"
         ]
        },
        "\",\n      \"REPO_URI\": \"",
        {
         "Fn::Select": [
          4,
          {
           "Fn::Split": [
            ":",
            {
             "Fn::GetAtt": [
              "LambdaImageBuilderx64Repository57F632F1",
              "Arn"
             ]
            }
           ]
          }
         ]
        },
        ".dkr.ecr.",
        {
         "Fn::Select": [
          3,
          {
           "Fn::Split": [
            ":",
            {
             "Fn::GetAtt": [
              "LambdaImageBuilderx64Repository57F632F1",
              "Arn"
             ]
            }
           ]
          }
         ]
        },
        ".",
        {
         "Ref": "AWS::URLSuffix"
        },
        "/",
        {
         "Ref": "LambdaImageBuilderx64Repository57F632F1"
        },
        "\",\n      \"STACK_ID\": \"unspecified\",\n      \"REQUEST_ID\": \"unspecified\",\n      \"LOGICAL_RESOURCE_ID\": \"unspecified\",\n      \"RESPONSE_URL\": \"unspecified\",\n      \"RUNNER_VERSION\": \"latest\"\n    }\n  },\n  \"phases\": {\n    \"pre_build\": {\n      \"commands\": [\n        \"mkdir -p extra_certs\",\n        \"$(aws ecr get-login --no-include-email --region \\\"$AWS_DEFAULT_REGION\\\")\"\n      ]\n    },\n    \"build\": {\n      \"commands\": [\n        \"docker build . -t \\\"$REPO_URI\\\"  --build-arg RUNNER_VERSION=\\\"latest\\\"\",\n        \"docker push \\\"$REPO_URI\\\"\"\n      ]\n    },\n    \"post_build\": {\n      \"commands\": [\n        \"STATUS=\\\"SUCCESS\\\"\",\n        \"if [ $CODEBUILD_BUILD_SUCCEEDING -ne 1 ]; then STATUS=\\\"FAILED\\\"; fi\",\n        \"cat <<EOF > /tmp/payload.json\\n{\\n  \\\"StackId\\\": \\\"$STACK_ID\\\",\\n  \\\"RequestId\\\": \\\"$REQUEST_ID\\\",\\n  \\\"LogicalResourceId\\\": \\\"$LOGICAL_RESOURCE_ID\\\",\\n  \\\"PhysicalResourceId\\\": \\\"$REPO_ARN\\\",\\n  \\\"Status\\\": \\\"$STATUS\\\",\\n  \\\"Reason\\\": \\\"See logs in ",
        {
         "Ref": "LambdaImageBuilderx64Logs1C003BB4"
        },
        "/$CODEBUILD_LOG_PATH (deploy again with 'cdk deploy -R' or logRemovalPolicy=RemovalPolicy.RETAIN if they are already deleted)\\\",\\n  \\\"Data\\\": {\\\"Name\\\": \\\"",
        {
         "Ref": "LambdaImageBuilderx64Repository57F632F1"
        },
        "\\\"}\\n}\\nEOF\",\n        \"if [ \\\"$RESPONSE_URL\\\" != \\\"unspecified\\\" ]; then jq . /tmp/payload.json; curl -fsSL -X PUT -H \\\"Content-Type:\\\" -d \\\"@/tmp/payload.json\\\" \\\"$RESPONSE_URL\\\"; fi\"\n      ]\n    }\n  }\n}"
       ]
      ]
     },
     "Location": {
      "Fn::Join": [
       "",
       [
        {
         "Fn::Sub": "cdk-hnb659fds-assets-${AWS::AccountId}-${AWS::Region}"
        },
        "/c6586c763100b9311cadceb2a66b5cd94d96d0f4f402d8c4c26b09b74cb79712.zip"
       ]
      ]
     },
     "Type": "S3"
    },
    "Cache": {
     "Type": "NO_CACHE"
    },
    "Description": "Build docker image for self-hosted GitHub runner github-runners-test/Lambda Image Builder x64 (Linux/X86_64)",
    "EncryptionKey": "alias/aws/s3",
    "LogsConfig": {
     "CloudWatchLogs": {
      "GroupName": {
       "Ref": "LambdaImageBuilderx64Logs1C003BB4"
      },
      "Status": "ENABLED"
     }
    },
    "TimeoutInMinutes": 60
   }
  },
  "LambdaImageBuilderx64CodeBuildEventsRoleF8B03C21": {
   "Type": "AWS::IAM::Role",
   "Properties": {
    "AssumeRolePolicyDocument": {
     "Statement": [
      {
       "Action": "sts:AssumeRole",
       "Effect": "Allow",
       "Principal": {
        "Service": "events.amazonaws.com"
       }
      }
     ],
     "Version": "2012-10-17"
    }
   }
  },
  "LambdaImageBuilderx64CodeBuildEventsRoleDefaultPolicy2B894997": {
   "Type": "AWS::IAM::Policy",
   "Properties": {
    "PolicyDocument": {
     "Statement": [
      {
       "Action": "codebuild:StartBuild",
       "Effect": "Allow",
       "Resource": {
        "Fn::GetAtt": [
         "LambdaImageBuilderx64CodeBuild67DE14C8",
         "Arn"
        ]
       }
      }
     ],
     "Version": "2012-10-17"
    },
    "PolicyName": "LambdaImageBuilderx64CodeBuildEventsRoleDefaultPolicy2B894997",
    "Roles": [
     {
      "Ref": "LambdaImageBuilderx64CodeBuildEventsRoleF8B03C21"
     }
    ]
   }
  },
  "LambdaImageBuilderx64CRPolicy6DBE0D1F": {
   "Type": "AWS::IAM::Policy",
   "Properties": {
    "PolicyDocument": {
     "Statement": [
      {
       "Action": "codebuild:StartBuild",
       "Effect": "Allow",
       "Resource": {
        "Fn::GetAtt": [
         "LambdaImageBuilderx64CodeBuild67DE14C8",
         "Arn"
        ]
       }
      },
      {
       "Action": [
        "ecr:BatchDeleteImage",
        "ecr:ListImages"
       ],
       "Effect": "Allow",
       "Resource": {
        "Fn::GetAtt": [
         "LambdaImageBuilderx64Repository57F632F1",
         "Arn"
        ]
       }
      }
     ],
     "Version": "2012-10-17"
    },
    "PolicyName": "LambdaImageBuilderx64CRPolicy6DBE0D1F",
    "Roles": [
     {
      "Ref": "buildimagedcc036c8876b451ea2c1552f9e06e9e1ServiceRoleC3DE4837"
     }
    ]
   }
  },
  "LambdaImageBuilderx64Builder42F384AF": {
   "Type": "Custom::ImageBuilder",
   "Properties": {
    "ServiceToken": {
     "Fn::GetAtt": [
      "buildimagedcc036c8876b451ea2c1552f9e06e9e173B4162A",
      "Arn"
     ]
    },
    "RepoName": {
     "Ref": "LambdaImageBuilderx64Repository57F632F1"
    },
    "ProjectName": {
     "Ref": "LambdaImageBuilderx64CodeBuild67DE14C8"
    },
    "BuildHash": "616a9a0d9fd5bd03cbfa717386a62d88"
   },
   "DependsOn": [
    "buildimagedcc036c8876b451ea2c1552f9e06e9e1LogRetention13129CEB",
    "buildimagedcc036c8876b451ea2c1552f9e06e9e173B4162A",
    "buildimagedcc036c8876b451ea2c1552f9e06e9e1ServiceRoleC3DE4837",
    "LambdaImageBuilderx64CodeBuildEventsRoleDefaultPolicy2B894997",
    "LambdaImageBuilderx64CodeBuildEventsRoleF8B03C21",
    "LambdaImageBuilderx64CodeBuild67DE14C8",
    "LambdaImageBuilderx64CodeBuildRoleDefaultPolicy3268409C",
    "LambdaImageBuilderx64CodeBuildRole144A321F",
    "LambdaImageBuilderx64CRPolicy6DBE0D1F"
   ],
   "UpdateReplacePolicy": "Delete",
   "DeletionPolicy": "Delete"
  },
  "LambdaImageBuilderx64BuildScheduleFA3DBF6A": {
   "Type": "AWS::Events::Rule",
   "Properties": {
    "Description": {
     "Fn::Join": [
      "",
      [
       "Rebuild runner image for ",
       {
        "Ref": "LambdaImageBuilderx64Repository57F632F1"
       }
      ]
     ]
    },
    "ScheduleExpression": "rate(7 days)",
    "State": "ENABLED",
    "Targets": [
     {
      "Arn": {
       "Fn::GetAtt": [
        "LambdaImageBuilderx64CodeBuild67DE14C8",
        "Arn"
       ]
      },
      "Id": "Target0",
      "RoleArn": {
       "Fn::GetAtt": [
        "LambdaImageBuilderx64CodeBuildEventsRoleF8B03C21",
        "Arn"
       ]
      }
     }
    ]
   }
  },
  "LambdaImageBuilderx64DependableImagePushruleDEB26F21": {
   "Type": "AWS::Events::Rule",
   "Properties": {
    "Description": "Update GitHub Actions runner Lambda on ECR image push",
    "EventPattern": {
     "detail-type": [
      "ECR Image Action"
     ],
     "detail": {
      "action-type": [
       "PUSH"
      ],
      "repository-name": [
       {
        "Fn::GetAtt": [
         "LambdaImageBuilderx64Builder42F384AF",
         "Name"
        ]
       }
      ],
      "image-tag": [
       "latest"
      ],
      "result": [
       "SUCCESS"
      ]
     },
     "source": [
      "aws.ecr"
     ]
    },
    "State": "ENABLED",
    "Targets": [
     {
      "Arn": {
       "Fn::GetAtt": [
        "updatelambdadcc036c8876b451ea2c1552f9e06e9e180810ABA",
        "Arn"
       ]
      },
      "Id": "Target0",
      "Input": {
       "Fn::Join": [
        "",
        [
         "{\"lambdaName\":\"",
         {
          "Ref": "LambdaFunction9233991D"
         },
         "\",\"repositoryUri\":\"",
         {
          "Fn::Select": [
           4,
           {
            "Fn::Split": [
             ":",
             {
              "Ref": "LambdaImageBuilderx64Builder42F384AF"
             }
            ]
           }
          ]
         },
         ".dkr.ecr.",
         {
          "Fn::Select": [
           3,
           {
            "Fn::Split": [
             ":",
             {
              "Ref": "LambdaImageBuilderx64Builder42F384AF"
             }
            ]
           }
          ]
         },
         ".",
         {
          "Ref": "AWS::URLSuffix"
         },
         "/",
         {
          "Fn::GetAtt": [
           "LambdaImageBuilderx64Builder42F384AF",
           "Name"
          ]
         },
         "\",\"repositoryTag\":\"latest\"}"
        ]
       ]
      }
     }
    ]
   }
  },
  "LambdaImageBuilderx64DependableImagePushruleAllowEventRulegithubrunnerstestupdatelambdadcc036c8876b451ea2c1552f9e06e9e17433A98E7BC3031D": {
   "Type": "AWS::Lambda::Permission",
   "Properties": {
    "Action": "lambda:InvokeFunction",
    "FunctionName": {
     "Fn::GetAtt": [
      "updatelambdadcc036c8876b451ea2c1552f9e06e9e180810ABA",
      "Arn"
     ]
    },
    "Principal": "events.amazonaws.com",
    "SourceArn": {
     "Fn::GetAtt": [
      "LambdaImageBuilderx64DependableImagePushruleDEB26F21",
      "Arn"
     ]
    }
   }
  },
  "WindowsImageBuilderRepositoryA4CBB6D8": {
   "Type": "AWS::ECR::Repository",
   "Properties": {
    "ImageScanningConfiguration": {
     "ScanOnPush": true
    },
    "ImageTagMutability": "MUTABLE",
    "LifecyclePolicy": {
     "LifecyclePolicyText": "{\"rules\":[{\"rulePriority\":1,\"description\":\"Remove all but the latest image\",\"selection\":{\"tagStatus\":\"any\",\"countType\":\"imageCountMoreThan\",\"countNumber\":1},\"action\":{\"type\":\"expire\"}}]}"
    }
   },
   "UpdateReplacePolicy": "Delete",
   "DeletionPolicy": "Delete"
  },
  "WindowsImageBuilderAWSCLIVersion7C70BA9E": {
   "Type": "Custom::ImageBuilder-Component-Version",
   "Properties": {
    "ServiceToken": {
     "Fn::GetAtt": [
      "awsimagebuilderversionerdcc036c8876b451ea2c1552f9e06e9e1591B871E",
      "Arn"
     ]
    },
    "ObjectType": "Component",
    "ObjectName": "github-runners-test-WindowsImageBuilder-AWSCLI-2F2337FE",
    "VersionedData": {
     "platform": "Windows",
     "data": {
      "name": "AWS CLI",
      "schemaVersion": "1.0",
      "phases": [
       {
        "name": "build",
        "steps": [
         {
          "name": "Run",
          "action": "ExecutePowerShell",
          "inputs": {
           "commands": [
            "$ErrorActionPreference = 'Stop'",
            "Start-Process msiexec.exe -Wait -ArgumentList '/i https://awscli.amazonaws.com/AWSCLIV2.msi /qn'"
           ]
          }
         }
        ]
       }
      ]
     },
     "description": "Install latest version of AWS CLI"
    }
   },
   "UpdateReplacePolicy": "Retain",
   "DeletionPolicy": "Retain"
  },
  "WindowsImageBuilderAWSCLIComponentC38DBB5C": {
   "Type": "AWS::ImageBuilder::Component",
   "Properties": {
    "Name": "github-runners-test-WindowsImageBuilder-AWSCLI-2F2337FE",
    "Platform": "Windows",
    "Version": {
     "Ref": "WindowsImageBuilderAWSCLIVersion7C70BA9E"
    },
    "Data": "{\"name\":\"AWS CLI\",\"schemaVersion\":\"1.0\",\"phases\":[{\"name\":\"build\",\"steps\":[{\"name\":\"Run\",\"action\":\"ExecutePowerShell\",\"inputs\":{\"commands\":[\"$ErrorActionPreference = 'Stop'\",\"Start-Process msiexec.exe -Wait -ArgumentList '/i https://awscli.amazonaws.com/AWSCLIV2.msi /qn'\"]}}]}]}",
    "Description": "Install latest version of AWS CLI"
   }
  },
  "WindowsImageBuilderGitHubCLIVersionBF0CA21E": {
   "Type": "Custom::ImageBuilder-Component-Version",
   "Properties": {
    "ServiceToken": {
     "Fn::GetAtt": [
      "awsimagebuilderversionerdcc036c8876b451ea2c1552f9e06e9e1591B871E",
      "Arn"
     ]
    },
    "ObjectType": "Component",
    "ObjectName": "github-runners-test-WindowsImageBuilder-GitHubCLI-A93C9338",
    "VersionedData": {
     "platform": "Windows",
     "data": {
      "name": "GitHub CLI",
      "schemaVersion": "1.0",
      "phases": [
       {
        "name": "build",
        "steps": [
         {
          "name": "Run",
          "action": "ExecutePowerShell",
          "inputs": {
           "commands": [
            "$ErrorActionPreference = 'Stop'",
            "$ProgressPreference = 'SilentlyContinue'",
            "cmd /c curl -w \"%{redirect_url}\" -fsS https://github.com/cli/cli/releases/latest > $Env:TEMP\\latest-gh",
            "$LatestUrl = Get-Content $Env:TEMP\\latest-gh",
            "$GH_VERSION = ($LatestUrl -Split '/')[-1].substring(1)",
            "$ProgressPreference = 'SilentlyContinue'",
            "Invoke-WebRequest -UseBasicParsing -Uri \"https://github.com/cli/cli/releases/download/v${GH_VERSION}/gh_${GH_VERSION}_windows_amd64.msi\" -OutFile gh.msi",
            "Start-Process msiexec.exe -Wait -ArgumentList '/i gh.msi /qn'",
            "del gh.msi"
           ]
          }
         }
        ]
       }
      ]
     },
     "description": "Install latest version of gh"
    }
   },
   "UpdateReplacePolicy": "Retain",
   "DeletionPolicy": "Retain"
  },
  "WindowsImageBuilderGitHubCLIComponent01DB322F": {
   "Type": "AWS::ImageBuilder::Component",
   "Properties": {
    "Name": "github-runners-test-WindowsImageBuilder-GitHubCLI-A93C9338",
    "Platform": "Windows",
    "Version": {
     "Ref": "WindowsImageBuilderGitHubCLIVersionBF0CA21E"
    },
    "Data": "{\"name\":\"GitHub CLI\",\"schemaVersion\":\"1.0\",\"phases\":[{\"name\":\"build\",\"steps\":[{\"name\":\"Run\",\"action\":\"ExecutePowerShell\",\"inputs\":{\"commands\":[\"$ErrorActionPreference = 'Stop'\",\"$ProgressPreference = 'SilentlyContinue'\",\"cmd /c curl -w \\\"%{redirect_url}\\\" -fsS https://github.com/cli/cli/releases/latest > $Env:TEMP\\\\latest-gh\",\"$LatestUrl = Get-Content $Env:TEMP\\\\latest-gh\",\"$GH_VERSION = ($LatestUrl -Split '/')[-1].substring(1)\",\"$ProgressPreference = 'SilentlyContinue'\",\"Invoke-WebRequest -UseBasicParsing -Uri \\\"https://github.com/cli/cli/releases/download/v${GH_VERSION}/gh_${GH_VERSION}_windows_amd64.msi\\\" -OutFile gh.msi\",\"Start-Process msiexec.exe -Wait -ArgumentList '/i gh.msi /qn'\",\"del gh.msi\"]}}]}]}",
    "Description": "Install latest version of gh"
   }
  },
  "WindowsImageBuildergitVersion78548E80": {
   "Type": "Custom::ImageBuilder-Component-Version",
   "Properties": {
    "ServiceToken": {
     "Fn::GetAtt": [
      "awsimagebuilderversionerdcc036c8876b451ea2c1552f9e06e9e1591B871E",
      "Arn"
     ]
    },
    "ObjectType": "Component",
    "ObjectName": "github-runners-test-WindowsImageBuilder-git-D282309C",
    "VersionedData": {
     "platform": "Windows",
     "data": {
      "name": "Git",
      "schemaVersion": "1.0",
      "phases": [
       {
        "name": "build",
        "steps": [
         {
          "name": "Run",
          "action": "ExecutePowerShell",
          "inputs": {
           "commands": [
            "$ErrorActionPreference = 'Stop'",
            "$ProgressPreference = 'SilentlyContinue'",
            "cmd /c curl -w \"%{redirect_url}\" -fsS https://github.com/git-for-windows/git/releases/latest > $Env:TEMP\\latest-git",
            "$LatestUrl = Get-Content $Env:TEMP\\latest-git",
            "$GIT_VERSION = ($LatestUrl -Split '/')[-1].substring(1)",
            "$GIT_VERSION_SHORT = ($GIT_VERSION -Split '.windows.')[0]",
            "Invoke-WebRequest -UseBasicParsing -Uri https://github.com/git-for-windows/git/releases/download/v${GIT_VERSION}/Git-${GIT_VERSION_SHORT}-64-bit.exe -OutFile git-setup.exe",
            "Start-Process git-setup.exe -Wait -ArgumentList '/VERYSILENT'",
            "del git-setup.exe"
           ]
          }
         }
        ]
       }
      ]
     },
     "description": "Install latest version of git"
    }
   },
   "UpdateReplacePolicy": "Retain",
   "DeletionPolicy": "Retain"
  },
  "WindowsImageBuildergitComponent39E4D9CB": {
   "Type": "AWS::ImageBuilder::Component",
   "Properties": {
    "Name": "github-runners-test-WindowsImageBuilder-git-D282309C",
    "Platform": "Windows",
    "Version": {
     "Ref": "WindowsImageBuildergitVersion78548E80"
    },
    "Data": "{\"name\":\"Git\",\"schemaVersion\":\"1.0\",\"phases\":[{\"name\":\"build\",\"steps\":[{\"name\":\"Run\",\"action\":\"ExecutePowerShell\",\"inputs\":{\"commands\":[\"$ErrorActionPreference = 'Stop'\",\"$ProgressPreference = 'SilentlyContinue'\",\"cmd /c curl -w \\\"%{redirect_url}\\\" -fsS https://github.com/git-for-windows/git/releases/latest > $Env:TEMP\\\\latest-git\",\"$LatestUrl = Get-Content $Env:TEMP\\\\latest-git\",\"$GIT_VERSION = ($LatestUrl -Split '/')[-1].substring(1)\",\"$GIT_VERSION_SHORT = ($GIT_VERSION -Split '.windows.')[0]\",\"Invoke-WebRequest -UseBasicParsing -Uri https://github.com/git-for-windows/git/releases/download/v${GIT_VERSION}/Git-${GIT_VERSION_SHORT}-64-bit.exe -OutFile git-setup.exe\",\"Start-Process git-setup.exe -Wait -ArgumentList '/VERYSILENT'\",\"del git-setup.exe\"]}}]}]}",
    "Description": "Install latest version of git"
   }
  },
  "WindowsImageBuilderGitHubActionsRunnerVersion9E35A9C2": {
   "Type": "Custom::ImageBuilder-Component-Version",
   "Properties": {
    "ServiceToken": {
     "Fn::GetAtt": [
      "awsimagebuilderversionerdcc036c8876b451ea2c1552f9e06e9e1591B871E",
      "Arn"
     ]
    },
    "ObjectType": "Component",
    "ObjectName": "github-runners-test-WindowsImageBuilder-GitHubActionsRunner-A167823A",
    "VersionedData": {
     "platform": "Windows",
     "data": {
      "name": "GitHub Actions Runner",
      "schemaVersion": "1.0",
      "phases": [
       {
        "name": "build",
        "steps": [
         {
          "name": "Run",
          "action": "ExecutePowerShell",
          "inputs": {
           "commands": [
            "$ErrorActionPreference = 'Stop'",
            "$ProgressPreference = 'SilentlyContinue'",
            "cmd /c curl -w \"%{redirect_url}\" -fsS https://github.com/actions/runner/releases/latest > $Env:TEMP\\latest-gha",
            "$LatestUrl = Get-Content $Env:TEMP\\latest-gha",
            "$RUNNER_VERSION = ($LatestUrl -Split '/')[-1].substring(1)",
            "Invoke-WebRequest -UseBasicParsing -Uri \"https://github.com/actions/runner/releases/download/v${RUNNER_VERSION}/actions-runner-win-x64-${RUNNER_VERSION}.zip\" -OutFile actions.zip",
            "Expand-Archive actions.zip -DestinationPath C:\\actions",
            "del actions.zip"
           ]
          }
         }
        ]
       }
      ]
     },
     "description": "Install latest version of GitHub Actions Runner"
    }
   },
   "UpdateReplacePolicy": "Retain",
   "DeletionPolicy": "Retain"
  },
  "WindowsImageBuilderGitHubActionsRunnerComponent248E9189": {
   "Type": "AWS::ImageBuilder::Component",
   "Properties": {
    "Name": "github-runners-test-WindowsImageBuilder-GitHubActionsRunner-A167823A",
    "Platform": "Windows",
    "Version": {
     "Ref": "WindowsImageBuilderGitHubActionsRunnerVersion9E35A9C2"
    },
    "Data": "{\"name\":\"GitHub Actions Runner\",\"schemaVersion\":\"1.0\",\"phases\":[{\"name\":\"build\",\"steps\":[{\"name\":\"Run\",\"action\":\"ExecutePowerShell\",\"inputs\":{\"commands\":[\"$ErrorActionPreference = 'Stop'\",\"$ProgressPreference = 'SilentlyContinue'\",\"cmd /c curl -w \\\"%{redirect_url}\\\" -fsS https://github.com/actions/runner/releases/latest > $Env:TEMP\\\\latest-gha\",\"$LatestUrl = Get-Content $Env:TEMP\\\\latest-gha\",\"$RUNNER_VERSION = ($LatestUrl -Split '/')[-1].substring(1)\",\"Invoke-WebRequest -UseBasicParsing -Uri \\\"https://github.com/actions/runner/releases/download/v${RUNNER_VERSION}/actions-runner-win-x64-${RUNNER_VERSION}.zip\\\" -OutFile actions.zip\",\"Expand-Archive actions.zip -DestinationPath C:\\\\actions\",\"del actions.zip\"]}}]}]}",
    "Description": "Install latest version of GitHub Actions Runner"
   }
  },
  "WindowsImageBuilderDistribution843AF65B": {
   "Type": "AWS::ImageBuilder::DistributionConfiguration",
   "Properties": {
    "Distributions": [
     {
      "ContainerDistributionConfiguration": {
       "ContainerTags": [
        "latest"
       ],
       "TargetRepository": {
        "Service": "ECR",
        "RepositoryName": {
         "Ref": "WindowsImageBuilderRepositoryA4CBB6D8"
        }
       }
      },
      "Region": {
       "Ref": "AWS::Region"
      }
     }
    ],
    "Name": "github-runners-test-WindowsImageBuilder-18C0E1B2",
    "Description": "Build image for GitHub Actions runner github-runners-test/Windows Image Builder (Windows/X86_64)"
   }
  },
  "WindowsImageBuilderContainerRecipeVersion13A2E3FD": {
   "Type": "Custom::ImageBuilder-ContainerRecipe-Version",
   "Properties": {
    "ServiceToken": {
     "Fn::GetAtt": [
      "awsimagebuilderversionerdcc036c8876b451ea2c1552f9e06e9e1591B871E",
      "Arn"
     ]
    },
    "ObjectType": "ContainerRecipe",
    "ObjectName": "github-runners-test-WindowsImageBuilder-ContainerRecipe-C577A80B",
    "VersionedData": {
     "platform": "Windows",
     "components": [
      {
       "componentArn": {
        "Fn::GetAtt": [
         "WindowsImageBuilderAWSCLIComponentC38DBB5C",
         "Arn"
        ]
       }
      },
      {
       "componentArn": {
        "Fn::GetAtt": [
         "WindowsImageBuilderGitHubCLIComponent01DB322F",
         "Arn"
        ]
       }
      },
      {
       "componentArn": {
        "Fn::GetAtt": [
         "WindowsImageBuildergitComponent39E4D9CB",
         "Arn"
        ]
       }
      },
      {
       "componentArn": {
        "Fn::GetAtt": [
         "WindowsImageBuilderGitHubActionsRunnerComponent248E9189",
         "Arn"
        ]
       }
      }
     ],
     "dockerfileTemplate": "FROM {{{ imagebuilder:parentImage }}}\nENV RUNNER_VERSION=___RUNNER_VERSION___\n{{{ imagebuilder:environments }}}\n{{{ imagebuilder:components }}}"
    }
   },
   "UpdateReplacePolicy": "Retain",
   "DeletionPolicy": "Retain"
  },
  "WindowsImageBuilderContainerRecipeB2A421D7": {
   "Type": "AWS::ImageBuilder::ContainerRecipe",
   "Properties": {
    "Components": [
     {
      "ComponentArn": {
       "Fn::GetAtt": [
        "WindowsImageBuilderAWSCLIComponentC38DBB5C",
        "Arn"
       ]
      }
     },
     {
      "ComponentArn": {
       "Fn::GetAtt": [
        "WindowsImageBuilderGitHubCLIComponent01DB322F",
        "Arn"
       ]
      }
     },
     {
      "ComponentArn": {
       "Fn::GetAtt": [
        "WindowsImageBuildergitComponent39E4D9CB",
        "Arn"
       ]
      }
     },
     {
      "ComponentArn": {
       "Fn::GetAtt": [
        "WindowsImageBuilderGitHubActionsRunnerComponent248E9189",
        "Arn"
       ]
      }
     }
    ],
    "ContainerType": "DOCKER",
    "Name": "github-runners-test-WindowsImageBuilder-ContainerRecipe-C577A80B",
    "ParentImage": "mcr.microsoft.com/windows/servercore:ltsc2019-amd64",
    "TargetRepository": {
     "RepositoryName": {
      "Ref": "WindowsImageBuilderRepositoryA4CBB6D8"
     },
     "Service": "ECR"
    },
    "Version": {
     "Ref": "WindowsImageBuilderContainerRecipeVersion13A2E3FD"
    },
    "DockerfileTemplateData": "FROM {{{ imagebuilder:parentImage }}}\nENV RUNNER_VERSION=latest\n{{{ imagebuilder:environments }}}\n{{{ imagebuilder:components }}}"
   }
  },
  "WindowsImageBuilderLog0E03408E": {
   "Type": "AWS::Logs::LogGroup",
   "Properties": {
    "LogGroupName": "/aws/imagebuilder/github-runners-test-WindowsImageBuilder-ContainerRecipe-C577A80B",
    "RetentionInDays": 30
   },
   "UpdateReplacePolicy": "Delete",
   "DeletionPolicy": "Delete"
  },
  "WindowsImageBuilderRole717C46A6": {
   "Type": "AWS::IAM::Role",
   "Properties": {
    "AssumeRolePolicyDocument": {
     "Statement": [
      {
       "Action": "sts:AssumeRole",
       "Effect": "Allow",
       "Principal": {
        "Service": {
         "Fn::Join": [
          "",
          [
           "ec2.",
           {
            "Ref": "AWS::URLSuffix"
           }
          ]
         ]
        }
       }
      }
     ],
     "Version": "2012-10-17"
    },
    "ManagedPolicyArns": [
     {
      "Fn::Join": [
       "",
       [
        "arn:",
        {
         "Ref": "AWS::Partition"
        },
        ":iam::aws:policy/AmazonSSMManagedInstanceCore"
       ]
      ]
     },
     {
      "Fn::Join": [
       "",
       [
        "arn:",
        {
         "Ref": "AWS::Partition"
        },
        ":iam::aws:policy/EC2InstanceProfileForImageBuilderECRContainerBuilds"
       ]
      ]
     }
    ]
   }
  },
  "WindowsImageBuilderInstanceProfileBFCCEC08": {
   "Type": "AWS::IAM::InstanceProfile",
   "Properties": {
    "Roles": [
     {
      "Ref": "WindowsImageBuilderRole717C46A6"
     }
    ]
   }
  },
  "WindowsImageBuilderInfrastructureFF99A30B": {
   "Type": "AWS::ImageBuilder::InfrastructureConfiguration",
   "Properties": {
    "InstanceProfileName": {
     "Ref": "WindowsImageBuilderInstanceProfileBFCCEC08"
    },
    "Name": "github-runners-test-WindowsImageBuilder-18C0E1B2",
    "Description": "Build image for GitHub Actions runner github-runners-test/Windows Image Builder (Windows/X86_64)",
    "InstanceTypes": [
     "m5.large"
    ]
   }
  },
  "WindowsImageBuilderImage7065BB07": {
   "Type": "AWS::ImageBuilder::Image",
   "Properties": {
    "InfrastructureConfigurationArn": {
     "Fn::GetAtt": [
      "WindowsImageBuilderInfrastructureFF99A30B",
      "Arn"
     ]
    },
    "ContainerRecipeArn": {
     "Fn::GetAtt": [
      "WindowsImageBuilderContainerRecipeB2A421D7",
      "Arn"
     ]
    },
    "DistributionConfigurationArn": {
     "Fn::GetAtt": [
      "WindowsImageBuilderDistribution843AF65B",
      "Arn"
     ]
    },
    "ImageTestsConfiguration": {
     "ImageTestsEnabled": false
    }
   },
   "DependsOn": [
    "WindowsImageBuilderInfrastructureFF99A30B",
    "WindowsImageBuilderLog0E03408E"
   ]
  },
  "WindowsImageBuilderPipeline29B7B6E1": {
   "Type": "AWS::ImageBuilder::ImagePipeline",
   "Properties": {
    "InfrastructureConfigurationArn": {
     "Fn::GetAtt": [
      "WindowsImageBuilderInfrastructureFF99A30B",
      "Arn"
     ]
    },
    "Name": "github-runners-test-WindowsImageBuilder-18C0E1B2",
    "ContainerRecipeArn": {
     "Fn::GetAtt": [
      "WindowsImageBuilderContainerRecipeB2A421D7",
      "Arn"
     ]
    },
    "Description": "Build image for GitHub Actions runner github-runners-test/Windows Image Builder (Windows/X86_64)",
    "DistributionConfigurationArn": {
     "Fn::GetAtt": [
      "WindowsImageBuilderDistribution843AF65B",
      "Arn"
     ]
    },
    "ImageTestsConfiguration": {
     "ImageTestsEnabled": false
    },
    "Schedule": {
     "PipelineExecutionStartCondition": "EXPRESSION_MATCH_ONLY",
     "ScheduleExpression": "rate(7 days)"
    }
   },
   "DependsOn": [
    "WindowsImageBuilderInfrastructureFF99A30B",
    "WindowsImageBuilderLog0E03408E"
   ]
  },
  "WindowsImageBuilderCRPolicy81A41F62": {
   "Type": "AWS::IAM::Policy",
   "Properties": {
    "PolicyDocument": {
     "Statement": [
      {
       "Action": [
        "ecr:BatchDeleteImage",
        "ecr:ListImages"
       ],
       "Effect": "Allow",
       "Resource": {
        "Fn::GetAtt": [
         "WindowsImageBuilderRepositoryA4CBB6D8",
         "Arn"
        ]
       }
      },
      {
       "Action": [
        "imagebuilder:ListImages",
        "imagebuilder:ListImageBuildVersions",
        "imagebuilder:DeleteImage"
       ],
       "Effect": "Allow",
       "Resource": "*"
      }
     ],
     "Version": "2012-10-17"
    },
    "PolicyName": "WindowsImageBuilderCRPolicy81A41F62",
    "Roles": [
     {
      "Ref": "buildimagedcc036c8876b451ea2c1552f9e06e9e1ServiceRoleC3DE4837"
     }
    ]
   }
  },
  "WindowsImageBuilderDeleterB5A108CD": {
   "Type": "Custom::ImageDeleter",
   "Properties": {
    "ServiceToken": {
     "Fn::GetAtt": [
      "buildimagedcc036c8876b451ea2c1552f9e06e9e173B4162A",
      "Arn"
     ]
    },
    "RepoName": {
     "Ref": "WindowsImageBuilderRepositoryA4CBB6D8"
    },
    "ImageBuilderName": "github-runners-test-WindowsImageBuilder-ContainerRecipe-C577A80B",
    "DeleteOnly": true
   },
   "DependsOn": [
    "buildimagedcc036c8876b451ea2c1552f9e06e9e1LogRetention13129CEB",
    "buildimagedcc036c8876b451ea2c1552f9e06e9e173B4162A",
    "buildimagedcc036c8876b451ea2c1552f9e06e9e1ServiceRoleC3DE4837",
    "WindowsImageBuilderCRPolicy81A41F62",
    "WindowsImageBuilderImage7065BB07"
   ],
   "UpdateReplacePolicy": "Delete",
   "DeletionPolicy": "Delete"
  },
  "awsimagebuilderversionerdcc036c8876b451ea2c1552f9e06e9e1ServiceRoleE25C1A58": {
   "Type": "AWS::IAM::Role",
   "Properties": {
    "AssumeRolePolicyDocument": {
     "Statement": [
      {
       "Action": "sts:AssumeRole",
       "Effect": "Allow",
       "Principal": {
        "Service": "lambda.amazonaws.com"
       }
      }
     ],
     "Version": "2012-10-17"
    },
    "ManagedPolicyArns": [
     {
      "Fn::Join": [
       "",
       [
        "arn:",
        {
         "Ref": "AWS::Partition"
        },
        ":iam::aws:policy/service-role/AWSLambdaBasicExecutionRole"
       ]
      ]
     }
    ]
   }
  },
  "awsimagebuilderversionerdcc036c8876b451ea2c1552f9e06e9e1ServiceRoleDefaultPolicy93D80BBD": {
   "Type": "AWS::IAM::Policy",
   "Properties": {
    "PolicyDocument": {
     "Statement": [
      {
       "Action": [
        "imagebuilder:ListComponents",
        "imagebuilder:ListContainerRecipes",
        "imagebuilder:ListImageRecipes"
       ],
       "Effect": "Allow",
       "Resource": "*"
      }
     ],
     "Version": "2012-10-17"
    },
    "PolicyName": "awsimagebuilderversionerdcc036c8876b451ea2c1552f9e06e9e1ServiceRoleDefaultPolicy93D80BBD",
    "Roles": [
     {
      "Ref": "awsimagebuilderversionerdcc036c8876b451ea2c1552f9e06e9e1ServiceRoleE25C1A58"
     }
    ]
   }
  },
  "awsimagebuilderversionerdcc036c8876b451ea2c1552f9e06e9e1591B871E": {
   "Type": "AWS::Lambda::Function",
   "Properties": {
    "Code": {
     "S3Bucket": {
      "Fn::Sub": "cdk-hnb659fds-assets-${AWS::AccountId}-${AWS::Region}"
     },
     "S3Key": "01c5f064d10ce243310200a60c9a4d91e69a03745fec76ab55d2c357ac49c680.zip"
    },
    "Role": {
     "Fn::GetAtt": [
      "awsimagebuilderversionerdcc036c8876b451ea2c1552f9e06e9e1ServiceRoleE25C1A58",
      "Arn"
     ]
    },
    "Description": "Custom resource handler that bumps up Image Builder versions",
    "Environment": {
     "Variables": {
      "AWS_NODEJS_CONNECTION_REUSE_ENABLED": "1"
     }
    },
    "Handler": "index.handler",
    "Runtime": "nodejs14.x"
   },
   "DependsOn": [
    "awsimagebuilderversionerdcc036c8876b451ea2c1552f9e06e9e1ServiceRoleDefaultPolicy93D80BBD",
    "awsimagebuilderversionerdcc036c8876b451ea2c1552f9e06e9e1ServiceRoleE25C1A58"
   ]
  },
  "awsimagebuilderversionerdcc036c8876b451ea2c1552f9e06e9e1LogRetentionA8337CBD": {
   "Type": "Custom::LogRetention",
   "Properties": {
    "ServiceToken": {
     "Fn::GetAtt": [
      "LogRetentionaae0aa3c5b4d4f87b02d85b201efdd8aFD4BFC8A",
      "Arn"
     ]
    },
    "LogGroupName": {
     "Fn::Join": [
      "",
      [
       "/aws/lambda/",
       {
        "Ref": "awsimagebuilderversionerdcc036c8876b451ea2c1552f9e06e9e1591B871E"
       }
      ]
     ]
    },
    "RetentionInDays": 30
   }
  },
  "LogRetentionaae0aa3c5b4d4f87b02d85b201efdd8aServiceRole9741ECFB": {
   "Type": "AWS::IAM::Role",
   "Properties": {
    "AssumeRolePolicyDocument": {
     "Statement": [
      {
       "Action": "sts:AssumeRole",
       "Effect": "Allow",
       "Principal": {
        "Service": "lambda.amazonaws.com"
       }
      }
     ],
     "Version": "2012-10-17"
    },
    "ManagedPolicyArns": [
     {
      "Fn::Join": [
       "",
       [
        "arn:",
        {
         "Ref": "AWS::Partition"
        },
        ":iam::aws:policy/service-role/AWSLambdaBasicExecutionRole"
       ]
      ]
     }
    ]
   }
  },
  "LogRetentionaae0aa3c5b4d4f87b02d85b201efdd8aServiceRoleDefaultPolicyADDA7DEB": {
   "Type": "AWS::IAM::Policy",
   "Properties": {
    "PolicyDocument": {
     "Statement": [
      {
       "Action": [
        "logs:PutRetentionPolicy",
        "logs:DeleteRetentionPolicy"
       ],
       "Effect": "Allow",
       "Resource": "*"
      }
     ],
     "Version": "2012-10-17"
    },
    "PolicyName": "LogRetentionaae0aa3c5b4d4f87b02d85b201efdd8aServiceRoleDefaultPolicyADDA7DEB",
    "Roles": [
     {
      "Ref": "LogRetentionaae0aa3c5b4d4f87b02d85b201efdd8aServiceRole9741ECFB"
     }
    ]
   }
  },
  "LogRetentionaae0aa3c5b4d4f87b02d85b201efdd8aFD4BFC8A": {
   "Type": "AWS::Lambda::Function",
   "Properties": {
    "Handler": "index.handler",
    "Runtime": "nodejs14.x",
    "Code": {
     "S3Bucket": {
      "Fn::Sub": "cdk-hnb659fds-assets-${AWS::AccountId}-${AWS::Region}"
     },
     "S3Key": "eb5b005c858404ea0c8f68098ed5dcdf5340e02461f149751d10f59c210d5ef8.zip"
    },
    "Role": {
     "Fn::GetAtt": [
      "LogRetentionaae0aa3c5b4d4f87b02d85b201efdd8aServiceRole9741ECFB",
      "Arn"
     ]
    }
   },
   "DependsOn": [
    "LogRetentionaae0aa3c5b4d4f87b02d85b201efdd8aServiceRoleDefaultPolicyADDA7DEB",
    "LogRetentionaae0aa3c5b4d4f87b02d85b201efdd8aServiceRole9741ECFB"
   ]
  },
  "AMILinuxBuilderUpgradepackagesandinstallbasicsVersionA685EC4B": {
   "Type": "Custom::ImageBuilder-Component-Version",
   "Properties": {
    "ServiceToken": {
     "Fn::GetAtt": [
      "awsimagebuilderversionerdcc036c8876b451ea2c1552f9e06e9e1591B871E",
      "Arn"
     ]
    },
    "ObjectType": "Component",
    "ObjectName": "github-runners-test-AMILinuxBuilder-Upgradepackagesandinstallbasics-EDE11EB9",
    "VersionedData": {
     "platform": "Linux",
     "data": {
      "name": "Required packages",
      "schemaVersion": "1.0",
      "phases": [
       {
        "name": "build",
        "steps": [
         {
          "name": "Run",
          "action": "ExecuteBash",
          "inputs": {
           "commands": [
            "set -ex",
            "apt-get update",
            "DEBIAN_FRONTEND=noninteractive apt-get upgrade -y",
            "DEBIAN_FRONTEND=noninteractive apt-get install -y curl sudo jq bash zip unzip iptables software-properties-common ca-certificates",
            "curl -sfLo /tmp/amazon-cloudwatch-agent.deb https://s3.amazonaws.com/amazoncloudwatch-agent/ubuntu/amd64/latest/amazon-cloudwatch-agent.deb",
            "dpkg -i -E /tmp/amazon-cloudwatch-agent.deb",
            "rm /tmp/amazon-cloudwatch-agent.deb"
           ]
          }
         }
        ]
       }
      ]
     },
     "description": "Install packages required for GitHub Runner and upgrade all packages"
    }
   },
   "UpdateReplacePolicy": "Retain",
   "DeletionPolicy": "Retain"
  },
  "AMILinuxBuilderUpgradepackagesandinstallbasicsComponentE35966D5": {
   "Type": "AWS::ImageBuilder::Component",
   "Properties": {
    "Name": "github-runners-test-AMILinuxBuilder-Upgradepackagesandinstallbasics-EDE11EB9",
    "Platform": "Linux",
    "Version": {
     "Ref": "AMILinuxBuilderUpgradepackagesandinstallbasicsVersionA685EC4B"
    },
    "Data": "{\"name\":\"Required packages\",\"schemaVersion\":\"1.0\",\"phases\":[{\"name\":\"build\",\"steps\":[{\"name\":\"Run\",\"action\":\"ExecuteBash\",\"inputs\":{\"commands\":[\"set -ex\",\"apt-get update\",\"DEBIAN_FRONTEND=noninteractive apt-get upgrade -y\",\"DEBIAN_FRONTEND=noninteractive apt-get install -y curl sudo jq bash zip unzip iptables software-properties-common ca-certificates\",\"curl -sfLo /tmp/amazon-cloudwatch-agent.deb https://s3.amazonaws.com/amazoncloudwatch-agent/ubuntu/amd64/latest/amazon-cloudwatch-agent.deb\",\"dpkg -i -E /tmp/amazon-cloudwatch-agent.deb\",\"rm /tmp/amazon-cloudwatch-agent.deb\"]}}]}]}",
    "Description": "Install packages required for GitHub Runner and upgrade all packages"
   }
  },
  "AMILinuxBuilderUserVersion6E8E8CF9": {
   "Type": "Custom::ImageBuilder-Component-Version",
   "Properties": {
    "ServiceToken": {
     "Fn::GetAtt": [
      "awsimagebuilderversionerdcc036c8876b451ea2c1552f9e06e9e1591B871E",
      "Arn"
     ]
    },
    "ObjectType": "Component",
    "ObjectName": "github-runners-test-AMILinuxBuilder-User-1E6E0B38",
    "VersionedData": {
     "platform": "Linux",
     "data": {
      "name": "GitHub Runner user",
      "schemaVersion": "1.0",
      "phases": [
       {
        "name": "build",
        "steps": [
         {
          "name": "Run",
          "action": "ExecuteBash",
          "inputs": {
           "commands": [
            "set -ex",
            "addgroup runner",
            "adduser --system --disabled-password --home /home/runner --ingroup runner runner"
           ]
          }
         }
        ]
       }
      ]
     },
     "description": "Install latest version of AWS CLI"
    }
   },
   "UpdateReplacePolicy": "Retain",
   "DeletionPolicy": "Retain"
  },
  "AMILinuxBuilderUserComponent5AE6CCAD": {
   "Type": "AWS::ImageBuilder::Component",
   "Properties": {
    "Name": "github-runners-test-AMILinuxBuilder-User-1E6E0B38",
    "Platform": "Linux",
    "Version": {
     "Ref": "AMILinuxBuilderUserVersion6E8E8CF9"
    },
    "Data": "{\"name\":\"GitHub Runner user\",\"schemaVersion\":\"1.0\",\"phases\":[{\"name\":\"build\",\"steps\":[{\"name\":\"Run\",\"action\":\"ExecuteBash\",\"inputs\":{\"commands\":[\"set -ex\",\"addgroup runner\",\"adduser --system --disabled-password --home /home/runner --ingroup runner runner\"]}}]}]}",
    "Description": "Install latest version of AWS CLI"
   }
  },
  "AMILinuxBuilderAWSCLIVersion7E4EC258": {
   "Type": "Custom::ImageBuilder-Component-Version",
   "Properties": {
    "ServiceToken": {
     "Fn::GetAtt": [
      "awsimagebuilderversionerdcc036c8876b451ea2c1552f9e06e9e1591B871E",
      "Arn"
     ]
    },
    "ObjectType": "Component",
    "ObjectName": "github-runners-test-AMILinuxBuilder-AWSCLI-29AF5A97",
    "VersionedData": {
     "platform": "Linux",
     "data": {
      "name": "AWS CLI",
      "schemaVersion": "1.0",
      "phases": [
       {
        "name": "build",
        "steps": [
         {
          "name": "Run",
          "action": "ExecuteBash",
          "inputs": {
           "commands": [
            "set -ex",
            "curl -fsSL \"https://awscli.amazonaws.com/awscli-exe-linux-x86_64.zip\" -o awscliv2.zip",
            "unzip -q awscliv2.zip",
            "./aws/install",
            "rm -rf awscliv2.zip aws"
           ]
          }
         }
        ]
       }
      ]
     },
     "description": "Install latest version of AWS CLI"
    }
   },
   "UpdateReplacePolicy": "Retain",
   "DeletionPolicy": "Retain"
  },
  "AMILinuxBuilderAWSCLIComponent8161BB77": {
   "Type": "AWS::ImageBuilder::Component",
   "Properties": {
    "Name": "github-runners-test-AMILinuxBuilder-AWSCLI-29AF5A97",
    "Platform": "Linux",
    "Version": {
     "Ref": "AMILinuxBuilderAWSCLIVersion7E4EC258"
    },
    "Data": "{\"name\":\"AWS CLI\",\"schemaVersion\":\"1.0\",\"phases\":[{\"name\":\"build\",\"steps\":[{\"name\":\"Run\",\"action\":\"ExecuteBash\",\"inputs\":{\"commands\":[\"set -ex\",\"curl -fsSL \\\"https://awscli.amazonaws.com/awscli-exe-linux-x86_64.zip\\\" -o awscliv2.zip\",\"unzip -q awscliv2.zip\",\"./aws/install\",\"rm -rf awscliv2.zip aws\"]}}]}]}",
    "Description": "Install latest version of AWS CLI"
   }
  },
  "AMILinuxBuilderGitHubCLIVersionDC235969": {
   "Type": "Custom::ImageBuilder-Component-Version",
   "Properties": {
    "ServiceToken": {
     "Fn::GetAtt": [
      "awsimagebuilderversionerdcc036c8876b451ea2c1552f9e06e9e1591B871E",
      "Arn"
     ]
    },
    "ObjectType": "Component",
    "ObjectName": "github-runners-test-AMILinuxBuilder-GitHubCLI-AA9081A6",
    "VersionedData": {
     "platform": "Linux",
     "data": {
      "name": "GitHub CLI",
      "schemaVersion": "1.0",
      "phases": [
       {
        "name": "build",
        "steps": [
         {
          "name": "Run",
          "action": "ExecuteBash",
          "inputs": {
           "commands": [
            "set -ex",
            "curl -fsSL https://cli.github.com/packages/githubcli-archive-keyring.gpg | sudo dd of=/usr/share/keyrings/githubcli-archive-keyring.gpg",
            "echo \"deb [arch=$(dpkg --print-architecture) signed-by=/usr/share/keyrings/githubcli-archive-keyring.gpg]   https://cli.github.com/packages stable main\" | sudo tee /etc/apt/sources.list.d/github-cli.list > /dev/null",
            "apt-get update",
            "DEBIAN_FRONTEND=noninteractive apt-get install -y gh"
           ]
          }
         }
        ]
       }
      ]
     },
     "description": "Install latest version of gh"
    }
   },
   "UpdateReplacePolicy": "Retain",
   "DeletionPolicy": "Retain"
  },
  "AMILinuxBuilderGitHubCLIComponentFCD1D3AD": {
   "Type": "AWS::ImageBuilder::Component",
   "Properties": {
    "Name": "github-runners-test-AMILinuxBuilder-GitHubCLI-AA9081A6",
    "Platform": "Linux",
    "Version": {
     "Ref": "AMILinuxBuilderGitHubCLIVersionDC235969"
    },
    "Data": "{\"name\":\"GitHub CLI\",\"schemaVersion\":\"1.0\",\"phases\":[{\"name\":\"build\",\"steps\":[{\"name\":\"Run\",\"action\":\"ExecuteBash\",\"inputs\":{\"commands\":[\"set -ex\",\"curl -fsSL https://cli.github.com/packages/githubcli-archive-keyring.gpg | sudo dd of=/usr/share/keyrings/githubcli-archive-keyring.gpg\",\"echo \\\"deb [arch=$(dpkg --print-architecture) signed-by=/usr/share/keyrings/githubcli-archive-keyring.gpg]   https://cli.github.com/packages stable main\\\" | sudo tee /etc/apt/sources.list.d/github-cli.list > /dev/null\",\"apt-get update\",\"DEBIAN_FRONTEND=noninteractive apt-get install -y gh\"]}}]}]}",
    "Description": "Install latest version of gh"
   }
  },
  "AMILinuxBuildergitVersionE19C42C8": {
   "Type": "Custom::ImageBuilder-Component-Version",
   "Properties": {
    "ServiceToken": {
     "Fn::GetAtt": [
      "awsimagebuilderversionerdcc036c8876b451ea2c1552f9e06e9e1591B871E",
      "Arn"
     ]
    },
    "ObjectType": "Component",
    "ObjectName": "github-runners-test-AMILinuxBuilder-git-D2E780A5",
    "VersionedData": {
     "platform": "Linux",
     "data": {
      "name": "Git",
      "schemaVersion": "1.0",
      "phases": [
       {
        "name": "build",
        "steps": [
         {
          "name": "Run",
          "action": "ExecuteBash",
          "inputs": {
           "commands": [
            "set -ex",
            "add-apt-repository ppa:git-core/ppa",
            "apt-get update",
            "DEBIAN_FRONTEND=noninteractive apt-get install -y git"
           ]
          }
         }
        ]
       }
      ]
     },
     "description": "Install latest version of git"
    }
   },
   "UpdateReplacePolicy": "Retain",
   "DeletionPolicy": "Retain"
  },
  "AMILinuxBuildergitComponentE5675D45": {
   "Type": "AWS::ImageBuilder::Component",
   "Properties": {
    "Name": "github-runners-test-AMILinuxBuilder-git-D2E780A5",
    "Platform": "Linux",
    "Version": {
     "Ref": "AMILinuxBuildergitVersionE19C42C8"
    },
    "Data": "{\"name\":\"Git\",\"schemaVersion\":\"1.0\",\"phases\":[{\"name\":\"build\",\"steps\":[{\"name\":\"Run\",\"action\":\"ExecuteBash\",\"inputs\":{\"commands\":[\"set -ex\",\"add-apt-repository ppa:git-core/ppa\",\"apt-get update\",\"DEBIAN_FRONTEND=noninteractive apt-get install -y git\"]}}]}]}",
    "Description": "Install latest version of git"
   }
  },
  "AMILinuxBuilderGitHubActionsRunnerVersion97672B31": {
   "Type": "Custom::ImageBuilder-Component-Version",
   "Properties": {
    "ServiceToken": {
     "Fn::GetAtt": [
      "awsimagebuilderversionerdcc036c8876b451ea2c1552f9e06e9e1591B871E",
      "Arn"
     ]
    },
    "ObjectType": "Component",
    "ObjectName": "github-runners-test-AMILinuxBuilder-GitHubActionsRunner-1461A95B",
    "VersionedData": {
     "platform": "Linux",
     "data": {
      "name": "GitHub Actions Runner",
      "schemaVersion": "1.0",
      "phases": [
       {
        "name": "build",
        "steps": [
         {
          "name": "Run",
          "action": "ExecuteBash",
          "inputs": {
           "commands": [
            "set -ex",
            "RUNNER_VERSION=`curl -w \"%{redirect_url}\" -fsS https://github.com/actions/runner/releases/latest | grep -oE \"[^/v]+$\"`",
            "curl -fsSLO \"https://github.com/actions/runner/releases/download/v${RUNNER_VERSION}/actions-runner-linux-x64-${RUNNER_VERSION}.tar.gz\"",
            "tar xzf \"actions-runner-linux-x64-${RUNNER_VERSION}.tar.gz\"",
            "rm actions-runner-linux-x64-${RUNNER_VERSION}.tar.gz",
            "./bin/installdependencies.sh"
           ]
          }
         }
        ]
       }
      ]
     },
     "description": "Install latest version of GitHub Actions Runner"
    }
   },
   "UpdateReplacePolicy": "Retain",
   "DeletionPolicy": "Retain"
  },
  "AMILinuxBuilderGitHubActionsRunnerComponent62D9BC91": {
   "Type": "AWS::ImageBuilder::Component",
   "Properties": {
    "Name": "github-runners-test-AMILinuxBuilder-GitHubActionsRunner-1461A95B",
    "Platform": "Linux",
    "Version": {
     "Ref": "AMILinuxBuilderGitHubActionsRunnerVersion97672B31"
    },
    "Data": "{\"name\":\"GitHub Actions Runner\",\"schemaVersion\":\"1.0\",\"phases\":[{\"name\":\"build\",\"steps\":[{\"name\":\"Run\",\"action\":\"ExecuteBash\",\"inputs\":{\"commands\":[\"set -ex\",\"RUNNER_VERSION=`curl -w \\\"%{redirect_url}\\\" -fsS https://github.com/actions/runner/releases/latest | grep -oE \\\"[^/v]+$\\\"`\",\"curl -fsSLO \\\"https://github.com/actions/runner/releases/download/v${RUNNER_VERSION}/actions-runner-linux-x64-${RUNNER_VERSION}.tar.gz\\\"\",\"tar xzf \\\"actions-runner-linux-x64-${RUNNER_VERSION}.tar.gz\\\"\",\"rm actions-runner-linux-x64-${RUNNER_VERSION}.tar.gz\",\"./bin/installdependencies.sh\"]}}]}]}",
    "Description": "Install latest version of GitHub Actions Runner"
   }
  },
  "AMILinuxBuilderDockerVersion3F741AF0": {
   "Type": "Custom::ImageBuilder-Component-Version",
   "Properties": {
    "ServiceToken": {
     "Fn::GetAtt": [
      "awsimagebuilderversionerdcc036c8876b451ea2c1552f9e06e9e1591B871E",
      "Arn"
     ]
    },
    "ObjectType": "Component",
    "ObjectName": "github-runners-test-AMILinuxBuilder-Docker-09E28BD3",
    "VersionedData": {
     "platform": "Linux",
     "data": {
      "name": "Docker",
      "schemaVersion": "1.0",
      "phases": [
       {
        "name": "build",
        "steps": [
         {
          "name": "Run",
          "action": "ExecuteBash",
          "inputs": {
           "commands": [
            "set -ex",
            "curl -fsSL https://download.docker.com/linux/ubuntu/gpg | sudo gpg --dearmor -o /usr/share/keyrings/docker.gpg",
            "echo   \"deb [arch=$(dpkg --print-architecture) signed-by=/usr/share/keyrings/docker.gpg] https://download.docker.com/linux/ubuntu   $(lsb_release -cs) stable\" | sudo tee /etc/apt/sources.list.d/docker.list > /dev/null",
            "apt-get update",
            "DEBIAN_FRONTEND=noninteractive apt-get install -y docker-ce docker-ce-cli containerd.io docker-compose-plugin",
            "usermod -aG docker runner",
            "ln -s /usr/libexec/docker/cli-plugins/docker-compose /usr/bin/docker-compose"
           ]
          }
         }
        ]
       }
      ]
     },
     "description": "Install latest version of Docker"
    }
   },
   "UpdateReplacePolicy": "Retain",
   "DeletionPolicy": "Retain"
  },
  "AMILinuxBuilderDockerComponentC4D1AB14": {
   "Type": "AWS::ImageBuilder::Component",
   "Properties": {
    "Name": "github-runners-test-AMILinuxBuilder-Docker-09E28BD3",
    "Platform": "Linux",
    "Version": {
     "Ref": "AMILinuxBuilderDockerVersion3F741AF0"
    },
    "Data": "{\"name\":\"Docker\",\"schemaVersion\":\"1.0\",\"phases\":[{\"name\":\"build\",\"steps\":[{\"name\":\"Run\",\"action\":\"ExecuteBash\",\"inputs\":{\"commands\":[\"set -ex\",\"curl -fsSL https://download.docker.com/linux/ubuntu/gpg | sudo gpg --dearmor -o /usr/share/keyrings/docker.gpg\",\"echo   \\\"deb [arch=$(dpkg --print-architecture) signed-by=/usr/share/keyrings/docker.gpg] https://download.docker.com/linux/ubuntu   $(lsb_release -cs) stable\\\" | sudo tee /etc/apt/sources.list.d/docker.list > /dev/null\",\"apt-get update\",\"DEBIAN_FRONTEND=noninteractive apt-get install -y docker-ce docker-ce-cli containerd.io docker-compose-plugin\",\"usermod -aG docker runner\",\"ln -s /usr/libexec/docker/cli-plugins/docker-compose /usr/bin/docker-compose\"]}}]}]}",
    "Description": "Install latest version of Docker"
   }
  },
  "AMILinuxBuilderLaunchtemplateA29452C4": {
   "Type": "AWS::EC2::LaunchTemplate",
   "Properties": {
    "LaunchTemplateData": {
     "TagSpecifications": [
      {
       "ResourceType": "instance",
       "Tags": [
        {
         "Key": "Name",
         "Value": "github-runners-test/AMI Linux Builder/Launch template"
        }
       ]
      },
      {
       "ResourceType": "volume",
       "Tags": [
        {
         "Key": "Name",
         "Value": "github-runners-test/AMI Linux Builder/Launch template"
        }
       ]
      }
     ]
    },
    "TagSpecifications": [
     {
      "ResourceType": "launch-template",
      "Tags": [
       {
        "Key": "Name",
        "Value": "github-runners-test/AMI Linux Builder/Launch template"
       }
      ]
     }
    ]
   }
  },
  "AMILinuxBuilderDistribution045596CF": {
   "Type": "AWS::ImageBuilder::DistributionConfiguration",
   "Properties": {
    "Distributions": [
     {
      "AmiDistributionConfiguration": {
       "Name": "github-runners-test-AMILinuxBuilder-67243E6D-{{ imagebuilder:buildDate }}",
       "AmiTags": {
        "Name": "AMI Linux Builder",
        "GitHubRunners:Stack": "github-runners-test",
        "GitHubRunners:Builder": "github-runners-test/AMI Linux Builder"
       }
      },
      "LaunchTemplateConfigurations": [
       {
        "LaunchTemplateId": {
         "Ref": "AMILinuxBuilderLaunchtemplateA29452C4"
        }
       }
      ],
      "Region": {
       "Ref": "AWS::Region"
      }
     }
    ],
    "Name": "github-runners-test-AMILinuxBuilder-67243E6D",
    "Description": "Build AMI for GitHub Actions runner github-runners-test/AMI Linux Builder (Linux/X86_64)"
   }
  },
  "AMILinuxBuilderAmiRecipeVersionFBE9C9AE": {
   "Type": "Custom::ImageBuilder-ImageRecipe-Version",
   "Properties": {
    "ServiceToken": {
     "Fn::GetAtt": [
      "awsimagebuilderversionerdcc036c8876b451ea2c1552f9e06e9e1591B871E",
      "Arn"
     ]
    },
    "ObjectType": "ImageRecipe",
    "ObjectName": "github-runners-test-AMILinuxBuilder-AmiRecipe-2B5C5A8B",
    "VersionedData": {
     "platform": "Linux",
     "components": [
      {
       "componentArn": {
        "Fn::GetAtt": [
         "AMILinuxBuilderUpgradepackagesandinstallbasicsComponentE35966D5",
         "Arn"
        ]
       }
      },
      {
       "componentArn": {
        "Fn::GetAtt": [
         "AMILinuxBuilderUserComponent5AE6CCAD",
         "Arn"
        ]
       }
      },
      {
       "componentArn": {
        "Fn::GetAtt": [
         "AMILinuxBuilderAWSCLIComponent8161BB77",
         "Arn"
        ]
       }
      },
      {
       "componentArn": {
        "Fn::GetAtt": [
         "AMILinuxBuilderGitHubCLIComponentFCD1D3AD",
         "Arn"
        ]
       }
      },
      {
       "componentArn": {
        "Fn::GetAtt": [
         "AMILinuxBuildergitComponentE5675D45",
         "Arn"
        ]
       }
      },
      {
       "componentArn": {
        "Fn::GetAtt": [
         "AMILinuxBuilderGitHubActionsRunnerComponent62D9BC91",
         "Arn"
        ]
       }
      },
      {
       "componentArn": {
        "Fn::GetAtt": [
         "AMILinuxBuilderDockerComponentC4D1AB14",
         "Arn"
        ]
       }
      }
     ]
    }
   },
   "UpdateReplacePolicy": "Retain",
   "DeletionPolicy": "Retain"
  },
  "AMILinuxBuilderAmiRecipe7C7ED6C7": {
   "Type": "AWS::ImageBuilder::ImageRecipe",
   "Properties": {
    "Components": [
     {
      "ComponentArn": {
       "Fn::GetAtt": [
        "AMILinuxBuilderUpgradepackagesandinstallbasicsComponentE35966D5",
        "Arn"
       ]
      }
     },
     {
      "ComponentArn": {
       "Fn::GetAtt": [
        "AMILinuxBuilderUserComponent5AE6CCAD",
        "Arn"
       ]
      }
     },
     {
      "ComponentArn": {
       "Fn::GetAtt": [
        "AMILinuxBuilderAWSCLIComponent8161BB77",
        "Arn"
       ]
      }
     },
     {
      "ComponentArn": {
       "Fn::GetAtt": [
        "AMILinuxBuilderGitHubCLIComponentFCD1D3AD",
        "Arn"
       ]
      }
     },
     {
      "ComponentArn": {
       "Fn::GetAtt": [
        "AMILinuxBuildergitComponentE5675D45",
        "Arn"
       ]
      }
     },
     {
      "ComponentArn": {
       "Fn::GetAtt": [
        "AMILinuxBuilderGitHubActionsRunnerComponent62D9BC91",
        "Arn"
       ]
      }
     },
     {
      "ComponentArn": {
       "Fn::GetAtt": [
        "AMILinuxBuilderDockerComponentC4D1AB14",
        "Arn"
       ]
      }
     }
    ],
    "Name": "github-runners-test-AMILinuxBuilder-AmiRecipe-2B5C5A8B",
    "ParentImage": {
     "Ref": "SsmParameterValueawsservicecanonicalubuntuserverfocalstablecurrentamd64hvmebsgp2amiidC96584B6F00A464EAD1953AFF4B05118Parameter"
    },
    "Version": {
     "Ref": "AMILinuxBuilderAmiRecipeVersionFBE9C9AE"
    },
    "WorkingDirectory": "/home/runner"
   }
  },
  "AMILinuxBuilderLogAA902D79": {
   "Type": "AWS::Logs::LogGroup",
   "Properties": {
    "LogGroupName": "/aws/imagebuilder/github-runners-test-AMILinuxBuilder-AmiRecipe-2B5C5A8B",
    "RetentionInDays": 30
   },
   "UpdateReplacePolicy": "Delete",
   "DeletionPolicy": "Delete"
  },
  "AMILinuxBuilderRole0C42378A": {
   "Type": "AWS::IAM::Role",
   "Properties": {
    "AssumeRolePolicyDocument": {
     "Statement": [
      {
       "Action": "sts:AssumeRole",
       "Effect": "Allow",
       "Principal": {
        "Service": {
         "Fn::Join": [
          "",
          [
           "ec2.",
           {
            "Ref": "AWS::URLSuffix"
           }
          ]
         ]
        }
       }
      }
     ],
     "Version": "2012-10-17"
    },
    "ManagedPolicyArns": [
     {
      "Fn::Join": [
       "",
       [
        "arn:",
        {
         "Ref": "AWS::Partition"
        },
        ":iam::aws:policy/AmazonSSMManagedInstanceCore"
       ]
      ]
     },
     {
      "Fn::Join": [
       "",
       [
        "arn:",
        {
         "Ref": "AWS::Partition"
        },
        ":iam::aws:policy/EC2InstanceProfileForImageBuilder"
       ]
      ]
     }
    ]
   }
  },
  "AMILinuxBuilderInstanceProfile3CA638BE": {
   "Type": "AWS::IAM::InstanceProfile",
   "Properties": {
    "Roles": [
     {
      "Ref": "AMILinuxBuilderRole0C42378A"
     }
    ]
   }
  },
  "AMILinuxBuilderInfrastructure6FCD154A": {
   "Type": "AWS::ImageBuilder::InfrastructureConfiguration",
   "Properties": {
    "InstanceProfileName": {
     "Ref": "AMILinuxBuilderInstanceProfile3CA638BE"
    },
    "Name": "github-runners-test-AMILinuxBuilder-67243E6D",
    "Description": "Build AMI for GitHub Actions runner github-runners-test/AMI Linux Builder (Linux/X86_64)",
    "InstanceTypes": [
     "m5.large"
    ]
   }
  },
  "AMILinuxBuilderImage1049E111": {
   "Type": "AWS::ImageBuilder::Image",
   "Properties": {
    "InfrastructureConfigurationArn": {
     "Fn::GetAtt": [
      "AMILinuxBuilderInfrastructure6FCD154A",
      "Arn"
     ]
    },
    "DistributionConfigurationArn": {
     "Fn::GetAtt": [
      "AMILinuxBuilderDistribution045596CF",
      "Arn"
     ]
    },
    "ImageRecipeArn": {
     "Fn::GetAtt": [
      "AMILinuxBuilderAmiRecipe7C7ED6C7",
      "Arn"
     ]
    },
    "ImageTestsConfiguration": {
     "ImageTestsEnabled": false
    }
   },
   "DependsOn": [
    "AMILinuxBuilderInfrastructure6FCD154A",
    "AMILinuxBuilderLogAA902D79"
   ]
  },
  "AMILinuxBuilderPipelineA080CF10": {
   "Type": "AWS::ImageBuilder::ImagePipeline",
   "Properties": {
    "InfrastructureConfigurationArn": {
     "Fn::GetAtt": [
      "AMILinuxBuilderInfrastructure6FCD154A",
      "Arn"
     ]
    },
    "Name": "github-runners-test-AMILinuxBuilder-67243E6D",
    "Description": "Build AMI for GitHub Actions runner github-runners-test/AMI Linux Builder (Linux/X86_64)",
    "DistributionConfigurationArn": {
     "Fn::GetAtt": [
      "AMILinuxBuilderDistribution045596CF",
      "Arn"
     ]
    },
    "ImageRecipeArn": {
     "Fn::GetAtt": [
      "AMILinuxBuilderAmiRecipe7C7ED6C7",
      "Arn"
     ]
    },
    "ImageTestsConfiguration": {
     "ImageTestsEnabled": false
    },
    "Schedule": {
     "PipelineExecutionStartCondition": "EXPRESSION_MATCH_ONLY",
     "ScheduleExpression": "rate(7 days)"
    }
   },
   "DependsOn": [
    "AMILinuxBuilderInfrastructure6FCD154A",
    "AMILinuxBuilderLogAA902D79"
   ]
  },
  "AMILinuxBuilderDeleteAMISchedule0109DEF5": {
   "Type": "AWS::Events::Rule",
   "Properties": {
    "Description": "Delete old AMIs for github-runners-test/AMI Linux Builder",
    "ScheduleExpression": "rate(1 day)",
    "State": "ENABLED",
    "Targets": [
     {
      "Arn": {
       "Fn::GetAtt": [
        "deleteamidcc036c8876b451ea2c1552f9e06e9e1BE713303",
        "Arn"
       ]
      },
      "Id": "Target0",
      "Input": {
       "Fn::Join": [
        "",
        [
         "{\"RequestType\":\"Scheduled\",\"LaunchTemplateId\":\"",
         {
          "Ref": "AMILinuxBuilderLaunchtemplateA29452C4"
         },
         "\",\"StackName\":\"github-runners-test\",\"BuilderName\":\"github-runners-test/AMI Linux Builder\"}"
        ]
       ]
      }
     }
    ]
   }
  },
  "AMILinuxBuilderDeleteAMIScheduleAllowEventRulegithubrunnerstestdeleteamidcc036c8876b451ea2c1552f9e06e9e147BECA88525B596C": {
   "Type": "AWS::Lambda::Permission",
   "Properties": {
    "Action": "lambda:InvokeFunction",
    "FunctionName": {
     "Fn::GetAtt": [
      "deleteamidcc036c8876b451ea2c1552f9e06e9e1BE713303",
      "Arn"
     ]
    },
    "Principal": "events.amazonaws.com",
    "SourceArn": {
     "Fn::GetAtt": [
      "AMILinuxBuilderDeleteAMISchedule0109DEF5",
      "Arn"
     ]
    }
   }
  },
  "AMILinuxBuilderAMIDeleter58658716": {
   "Type": "Custom::AmiDeleter",
   "Properties": {
    "ServiceToken": {
     "Fn::GetAtt": [
      "deleteamidcc036c8876b451ea2c1552f9e06e9e1BE713303",
      "Arn"
     ]
    },
    "StackName": "github-runners-test",
    "BuilderName": "github-runners-test/AMI Linux Builder"
   },
   "UpdateReplacePolicy": "Delete",
   "DeletionPolicy": "Delete"
  },
  "CodeBuildImageBuilderRepository9DE3B6F0": {
   "Type": "AWS::ECR::Repository",
   "Properties": {
    "ImageScanningConfiguration": {
     "ScanOnPush": true
    },
    "ImageTagMutability": "MUTABLE",
    "LifecyclePolicy": {
     "LifecyclePolicyText": "{\"rules\":[{\"rulePriority\":1,\"description\":\"Remove untagged images that have been replaced by CodeBuild\",\"selection\":{\"tagStatus\":\"untagged\",\"countType\":\"sinceImagePushed\",\"countNumber\":1,\"countUnit\":\"days\"},\"action\":{\"type\":\"expire\"}}]}"
    }
   },
   "UpdateReplacePolicy": "Delete",
   "DeletionPolicy": "Delete"
  },
  "CodeBuildImageBuilderLogsE4CADFCC": {
   "Type": "AWS::Logs::LogGroup",
   "Properties": {
    "RetentionInDays": 30
   },
   "UpdateReplacePolicy": "Delete",
   "DeletionPolicy": "Delete"
  },
  "CodeBuildImageBuilderCodeBuildRoleF8F57ECB": {
   "Type": "AWS::IAM::Role",
   "Properties": {
    "AssumeRolePolicyDocument": {
     "Statement": [
      {
       "Action": "sts:AssumeRole",
       "Effect": "Allow",
       "Principal": {
        "Service": "codebuild.amazonaws.com"
       }
      }
     ],
     "Version": "2012-10-17"
    }
   }
  },
  "CodeBuildImageBuilderCodeBuildRoleDefaultPolicy1060FBF9": {
   "Type": "AWS::IAM::Policy",
   "Properties": {
    "PolicyDocument": {
     "Statement": [
      {
       "Action": [
        "s3:GetObject*",
        "s3:GetBucket*",
        "s3:List*"
       ],
       "Effect": "Allow",
       "Resource": [
        {
         "Fn::Join": [
          "",
          [
           "arn:",
           {
            "Ref": "AWS::Partition"
           },
           ":s3:::",
           {
            "Fn::Sub": "cdk-hnb659fds-assets-${AWS::AccountId}-${AWS::Region}"
           }
          ]
         ]
        },
        {
         "Fn::Join": [
          "",
          [
           "arn:",
           {
            "Ref": "AWS::Partition"
           },
           ":s3:::",
           {
            "Fn::Sub": "cdk-hnb659fds-assets-${AWS::AccountId}-${AWS::Region}"
           },
           "/cf6c81647b444e50910bbd38ad5bd5b74170fa75de8878c6b108a0be22fe8da2.zip"
          ]
         ]
        }
       ]
      },
      {
       "Action": [
        "logs:CreateLogStream",
        "logs:PutLogEvents"
       ],
       "Effect": "Allow",
       "Resource": {
        "Fn::GetAtt": [
         "CodeBuildImageBuilderLogsE4CADFCC",
         "Arn"
        ]
       }
      },
      {
       "Action": [
        "logs:CreateLogGroup",
        "logs:CreateLogStream",
        "logs:PutLogEvents"
       ],
       "Effect": "Allow",
       "Resource": [
        {
         "Fn::Join": [
          "",
          [
           "arn:",
           {
            "Ref": "AWS::Partition"
           },
           ":logs:",
           {
            "Ref": "AWS::Region"
           },
           ":",
           {
            "Ref": "AWS::AccountId"
           },
           ":log-group:/aws/codebuild/",
           {
            "Ref": "CodeBuildImageBuilderCodeBuild38ECAA44"
           }
          ]
         ]
        },
        {
         "Fn::Join": [
          "",
          [
           "arn:",
           {
            "Ref": "AWS::Partition"
           },
           ":logs:",
           {
            "Ref": "AWS::Region"
           },
           ":",
           {
            "Ref": "AWS::AccountId"
           },
           ":log-group:/aws/codebuild/",
           {
            "Ref": "CodeBuildImageBuilderCodeBuild38ECAA44"
           },
           ":*"
          ]
         ]
        }
       ]
      },
      {
       "Action": [
        "codebuild:CreateReportGroup",
        "codebuild:CreateReport",
        "codebuild:UpdateReport",
        "codebuild:BatchPutTestCases",
        "codebuild:BatchPutCodeCoverages"
       ],
       "Effect": "Allow",
       "Resource": {
        "Fn::Join": [
         "",
         [
          "arn:",
          {
           "Ref": "AWS::Partition"
          },
          ":codebuild:",
          {
           "Ref": "AWS::Region"
          },
          ":",
          {
           "Ref": "AWS::AccountId"
          },
          ":report-group/",
          {
           "Ref": "CodeBuildImageBuilderCodeBuild38ECAA44"
          },
          "-*"
         ]
        ]
       }
      },
      {
       "Action": [
        "ecr:BatchCheckLayerAvailability",
        "ecr:GetDownloadUrlForLayer",
        "ecr:BatchGetImage"
       ],
       "Effect": "Allow",
       "Resource": {
        "Fn::GetAtt": [
         "CodeBuildImageBuilderRepository9DE3B6F0",
         "Arn"
        ]
       }
      },
      {
       "Action": "ecr:GetAuthorizationToken",
       "Effect": "Allow",
       "Resource": "*"
      },
      {
       "Action": [
        "ecr:PutImage",
        "ecr:InitiateLayerUpload",
        "ecr:UploadLayerPart",
        "ecr:CompleteLayerUpload"
       ],
       "Effect": "Allow",
       "Resource": {
        "Fn::GetAtt": [
         "CodeBuildImageBuilderRepository9DE3B6F0",
         "Arn"
        ]
       }
      }
     ],
     "Version": "2012-10-17"
    },
    "PolicyName": "CodeBuildImageBuilderCodeBuildRoleDefaultPolicy1060FBF9",
    "Roles": [
     {
      "Ref": "CodeBuildImageBuilderCodeBuildRoleF8F57ECB"
     }
    ]
   }
  },
  "CodeBuildImageBuilderCodeBuild38ECAA44": {
   "Type": "AWS::CodeBuild::Project",
   "Properties": {
    "Artifacts": {
     "Type": "NO_ARTIFACTS"
    },
    "Environment": {
     "ComputeType": "BUILD_GENERAL1_SMALL",
     "Image": "aws/codebuild/standard:4.0",
     "ImagePullCredentialsType": "CODEBUILD",
     "PrivilegedMode": true,
     "Type": "LINUX_CONTAINER"
    },
    "ServiceRole": {
     "Fn::GetAtt": [
      "CodeBuildImageBuilderCodeBuildRoleF8F57ECB",
      "Arn"
     ]
    },
    "Source": {
     "BuildSpec": {
      "Fn::Join": [
       "",
       [
        "{\n  \"version\": \"0.2\",\n  \"env\": {\n    \"variables\": {\n      \"REPO_ARN\": \"",
        {
         "Fn::GetAtt": [
          "CodeBuildImageBuilderRepository9DE3B6F0",
          "Arn"
         ]
        },
        "\",\n      \"REPO_URI\": \"",
        {
         "Fn::Select": [
          4,
          {
           "Fn::Split": [
            ":",
            {
             "Fn::GetAtt": [
              "CodeBuildImageBuilderRepository9DE3B6F0",
              "Arn"
             ]
            }
           ]
          }
         ]
        },
        ".dkr.ecr.",
        {
         "Fn::Select": [
          3,
          {
           "Fn::Split": [
            ":",
            {
             "Fn::GetAtt": [
              "CodeBuildImageBuilderRepository9DE3B6F0",
              "Arn"
             ]
            }
           ]
          }
         ]
        },
        ".",
        {
         "Ref": "AWS::URLSuffix"
        },
        "/",
        {
         "Ref": "CodeBuildImageBuilderRepository9DE3B6F0"
        },
        "\",\n      \"STACK_ID\": \"unspecified\",\n      \"REQUEST_ID\": \"unspecified\",\n      \"LOGICAL_RESOURCE_ID\": \"unspecified\",\n      \"RESPONSE_URL\": \"unspecified\",\n      \"RUNNER_VERSION\": \"latest\"\n    }\n  },\n  \"phases\": {\n    \"pre_build\": {\n      \"commands\": [\n        \"mkdir -p extra_certs\",\n        \"$(aws ecr get-login --no-include-email --region \\\"$AWS_DEFAULT_REGION\\\")\"\n      ]\n    },\n    \"build\": {\n      \"commands\": [\n        \"docker build . -t \\\"$REPO_URI\\\"  --build-arg RUNNER_VERSION=\\\"latest\\\"\",\n        \"docker push \\\"$REPO_URI\\\"\"\n      ]\n    },\n    \"post_build\": {\n      \"commands\": [\n        \"STATUS=\\\"SUCCESS\\\"\",\n        \"if [ $CODEBUILD_BUILD_SUCCEEDING -ne 1 ]; then STATUS=\\\"FAILED\\\"; fi\",\n        \"cat <<EOF > /tmp/payload.json\\n{\\n  \\\"StackId\\\": \\\"$STACK_ID\\\",\\n  \\\"RequestId\\\": \\\"$REQUEST_ID\\\",\\n  \\\"LogicalResourceId\\\": \\\"$LOGICAL_RESOURCE_ID\\\",\\n  \\\"PhysicalResourceId\\\": \\\"$REPO_ARN\\\",\\n  \\\"Status\\\": \\\"$STATUS\\\",\\n  \\\"Reason\\\": \\\"See logs in ",
        {
         "Ref": "CodeBuildImageBuilderLogsE4CADFCC"
        },
        "/$CODEBUILD_LOG_PATH (deploy again with 'cdk deploy -R' or logRemovalPolicy=RemovalPolicy.RETAIN if they are already deleted)\\\",\\n  \\\"Data\\\": {\\\"Name\\\": \\\"",
        {
         "Ref": "CodeBuildImageBuilderRepository9DE3B6F0"
        },
        "\\\"}\\n}\\nEOF\",\n        \"if [ \\\"$RESPONSE_URL\\\" != \\\"unspecified\\\" ]; then jq . /tmp/payload.json; curl -fsSL -X PUT -H \\\"Content-Type:\\\" -d \\\"@/tmp/payload.json\\\" \\\"$RESPONSE_URL\\\"; fi\"\n      ]\n    }\n  }\n}"
       ]
      ]
     },
     "Location": {
      "Fn::Join": [
       "",
       [
        {
         "Fn::Sub": "cdk-hnb659fds-assets-${AWS::AccountId}-${AWS::Region}"
        },
        "/cf6c81647b444e50910bbd38ad5bd5b74170fa75de8878c6b108a0be22fe8da2.zip"
       ]
      ]
     },
     "Type": "S3"
    },
    "Cache": {
     "Type": "NO_CACHE"
    },
    "Description": "Build docker image for self-hosted GitHub runner github-runners-test/CodeBuild Image Builder (Linux/X86_64)",
    "EncryptionKey": "alias/aws/s3",
    "LogsConfig": {
     "CloudWatchLogs": {
      "GroupName": {
       "Ref": "CodeBuildImageBuilderLogsE4CADFCC"
      },
      "Status": "ENABLED"
     }
    },
    "TimeoutInMinutes": 60
   }
  },
  "CodeBuildImageBuilderCodeBuildEventsRole4277A55E": {
   "Type": "AWS::IAM::Role",
   "Properties": {
    "AssumeRolePolicyDocument": {
     "Statement": [
      {
       "Action": "sts:AssumeRole",
       "Effect": "Allow",
       "Principal": {
        "Service": "events.amazonaws.com"
       }
      }
     ],
     "Version": "2012-10-17"
    }
   }
  },
  "CodeBuildImageBuilderCodeBuildEventsRoleDefaultPolicyF7AE539D": {
   "Type": "AWS::IAM::Policy",
   "Properties": {
    "PolicyDocument": {
     "Statement": [
      {
       "Action": "codebuild:StartBuild",
       "Effect": "Allow",
       "Resource": {
        "Fn::GetAtt": [
         "CodeBuildImageBuilderCodeBuild38ECAA44",
         "Arn"
        ]
       }
      }
     ],
     "Version": "2012-10-17"
    },
    "PolicyName": "CodeBuildImageBuilderCodeBuildEventsRoleDefaultPolicyF7AE539D",
    "Roles": [
     {
      "Ref": "CodeBuildImageBuilderCodeBuildEventsRole4277A55E"
     }
    ]
   }
  },
  "CodeBuildImageBuilderCRPolicyAFC63F28": {
   "Type": "AWS::IAM::Policy",
   "Properties": {
    "PolicyDocument": {
     "Statement": [
      {
       "Action": "codebuild:StartBuild",
       "Effect": "Allow",
       "Resource": {
        "Fn::GetAtt": [
         "CodeBuildImageBuilderCodeBuild38ECAA44",
         "Arn"
        ]
       }
      },
      {
       "Action": [
        "ecr:BatchDeleteImage",
        "ecr:ListImages"
       ],
       "Effect": "Allow",
       "Resource": {
        "Fn::GetAtt": [
         "CodeBuildImageBuilderRepository9DE3B6F0",
         "Arn"
        ]
       }
      }
     ],
     "Version": "2012-10-17"
    },
    "PolicyName": "CodeBuildImageBuilderCRPolicyAFC63F28",
    "Roles": [
     {
      "Ref": "buildimagedcc036c8876b451ea2c1552f9e06e9e1ServiceRoleC3DE4837"
     }
    ]
   }
  },
  "CodeBuildImageBuilderB8638EC8": {
   "Type": "Custom::ImageBuilder",
   "Properties": {
    "ServiceToken": {
     "Fn::GetAtt": [
      "buildimagedcc036c8876b451ea2c1552f9e06e9e173B4162A",
      "Arn"
     ]
    },
    "RepoName": {
     "Ref": "CodeBuildImageBuilderRepository9DE3B6F0"
    },
    "ProjectName": {
     "Ref": "CodeBuildImageBuilderCodeBuild38ECAA44"
    },
    "BuildHash": "f84032774d6cd70e4b154460cac04f6b"
   },
   "DependsOn": [
    "buildimagedcc036c8876b451ea2c1552f9e06e9e1LogRetention13129CEB",
    "buildimagedcc036c8876b451ea2c1552f9e06e9e173B4162A",
    "buildimagedcc036c8876b451ea2c1552f9e06e9e1ServiceRoleC3DE4837",
    "CodeBuildImageBuilderCodeBuildEventsRoleDefaultPolicyF7AE539D",
    "CodeBuildImageBuilderCodeBuildEventsRole4277A55E",
    "CodeBuildImageBuilderCodeBuild38ECAA44",
    "CodeBuildImageBuilderCodeBuildRoleDefaultPolicy1060FBF9",
    "CodeBuildImageBuilderCodeBuildRoleF8F57ECB",
    "CodeBuildImageBuilderCRPolicyAFC63F28"
   ],
   "UpdateReplacePolicy": "Delete",
   "DeletionPolicy": "Delete"
  },
  "CodeBuildImageBuilderBuildSchedule66D9D18A": {
   "Type": "AWS::Events::Rule",
   "Properties": {
    "Description": {
     "Fn::Join": [
      "",
      [
       "Rebuild runner image for ",
       {
        "Ref": "CodeBuildImageBuilderRepository9DE3B6F0"
       }
      ]
     ]
    },
    "ScheduleExpression": "rate(7 days)",
    "State": "ENABLED",
    "Targets": [
     {
      "Arn": {
       "Fn::GetAtt": [
        "CodeBuildImageBuilderCodeBuild38ECAA44",
        "Arn"
       ]
      },
      "Id": "Target0",
      "RoleArn": {
       "Fn::GetAtt": [
        "CodeBuildImageBuilderCodeBuildEventsRole4277A55E",
        "Arn"
       ]
      }
     }
    ]
   }
  },
  "CodeBuildx64LogsA21ECD59": {
   "Type": "AWS::Logs::LogGroup",
   "Properties": {
    "RetentionInDays": 30
   },
   "UpdateReplacePolicy": "Delete",
   "DeletionPolicy": "Delete"
  },
  "CodeBuildx64CodeBuildRole32E5C764": {
   "Type": "AWS::IAM::Role",
   "Properties": {
    "AssumeRolePolicyDocument": {
     "Statement": [
      {
       "Action": "sts:AssumeRole",
       "Effect": "Allow",
       "Principal": {
        "Service": "codebuild.amazonaws.com"
       }
      }
     ],
     "Version": "2012-10-17"
    }
   }
  },
  "CodeBuildx64CodeBuildRoleDefaultPolicy221DA642": {
   "Type": "AWS::IAM::Policy",
   "Properties": {
    "PolicyDocument": {
     "Statement": [
      {
       "Action": [
        "ecr:BatchCheckLayerAvailability",
        "ecr:GetDownloadUrlForLayer",
        "ecr:BatchGetImage"
       ],
       "Effect": "Allow",
       "Resource": {
        "Ref": "CodeBuildImageBuilderB8638EC8"
       }
      },
      {
       "Action": "ecr:GetAuthorizationToken",
       "Effect": "Allow",
       "Resource": "*"
      },
      {
       "Action": [
        "logs:CreateLogStream",
        "logs:PutLogEvents"
       ],
       "Effect": "Allow",
       "Resource": {
        "Fn::GetAtt": [
         "CodeBuildx64LogsA21ECD59",
         "Arn"
        ]
       }
      },
      {
       "Action": [
        "logs:CreateLogGroup",
        "logs:CreateLogStream",
        "logs:PutLogEvents"
       ],
       "Effect": "Allow",
       "Resource": [
        {
         "Fn::Join": [
          "",
          [
           "arn:",
           {
            "Ref": "AWS::Partition"
           },
           ":logs:",
           {
            "Ref": "AWS::Region"
           },
           ":",
           {
            "Ref": "AWS::AccountId"
           },
           ":log-group:/aws/codebuild/",
           {
            "Ref": "CodeBuildx64CodeBuild7DC01A1E"
           }
          ]
         ]
        },
        {
         "Fn::Join": [
          "",
          [
           "arn:",
           {
            "Ref": "AWS::Partition"
           },
           ":logs:",
           {
            "Ref": "AWS::Region"
           },
           ":",
           {
            "Ref": "AWS::AccountId"
           },
           ":log-group:/aws/codebuild/",
           {
            "Ref": "CodeBuildx64CodeBuild7DC01A1E"
           },
           ":*"
          ]
         ]
        }
       ]
      },
      {
       "Action": [
        "codebuild:CreateReportGroup",
        "codebuild:CreateReport",
        "codebuild:UpdateReport",
        "codebuild:BatchPutTestCases",
        "codebuild:BatchPutCodeCoverages"
       ],
       "Effect": "Allow",
       "Resource": {
        "Fn::Join": [
         "",
         [
          "arn:",
          {
           "Ref": "AWS::Partition"
          },
          ":codebuild:",
          {
           "Ref": "AWS::Region"
          },
          ":",
          {
           "Ref": "AWS::AccountId"
          },
          ":report-group/",
          {
           "Ref": "CodeBuildx64CodeBuild7DC01A1E"
          },
          "-*"
         ]
        ]
       }
      }
     ],
     "Version": "2012-10-17"
    },
    "PolicyName": "CodeBuildx64CodeBuildRoleDefaultPolicy221DA642",
    "Roles": [
     {
      "Ref": "CodeBuildx64CodeBuildRole32E5C764"
     }
    ]
   }
  },
  "CodeBuildx64CodeBuild7DC01A1E": {
   "Type": "AWS::CodeBuild::Project",
   "Properties": {
    "Artifacts": {
     "Type": "NO_ARTIFACTS"
    },
    "Environment": {
     "ComputeType": "BUILD_GENERAL1_SMALL",
     "Image": {
      "Fn::Join": [
       "",
       [
        {
         "Fn::Select": [
          4,
          {
           "Fn::Split": [
            ":",
            {
             "Ref": "CodeBuildImageBuilderB8638EC8"
            }
           ]
          }
         ]
        },
        ".dkr.ecr.",
        {
         "Fn::Select": [
          3,
          {
           "Fn::Split": [
            ":",
            {
             "Ref": "CodeBuildImageBuilderB8638EC8"
            }
           ]
          }
         ]
        },
        ".",
        {
         "Ref": "AWS::URLSuffix"
        },
        "/",
        {
         "Fn::GetAtt": [
          "CodeBuildImageBuilderB8638EC8",
          "Name"
         ]
        },
        ":latest"
       ]
      ]
     },
     "ImagePullCredentialsType": "SERVICE_ROLE",
     "PrivilegedMode": true,
     "Type": "LINUX_CONTAINER"
    },
    "ServiceRole": {
     "Fn::GetAtt": [
      "CodeBuildx64CodeBuildRole32E5C764",
      "Arn"
     ]
    },
    "Source": {
     "BuildSpec": "{\n  \"version\": \"0.2\",\n  \"env\": {\n    \"variables\": {\n      \"RUNNER_TOKEN\": \"unspecified\",\n      \"RUNNER_NAME\": \"unspecified\",\n      \"RUNNER_LABEL\": \"unspecified\",\n      \"OWNER\": \"unspecified\",\n      \"REPO\": \"unspecified\",\n      \"GITHUB_DOMAIN\": \"github.com\"\n    }\n  },\n  \"phases\": {\n    \"install\": {\n      \"commands\": [\n        \"nohup /usr/local/bin/dockerd --host=unix:///var/run/docker.sock --host=tcp://127.0.0.1:2375 --storage-driver=overlay2 &\",\n        \"timeout 15 sh -c \\\"until docker info; do echo .; sleep 1; done\\\"\",\n        \"if [ \\\"${RUNNER_VERSION}\\\" = \\\"latest\\\" ]; then RUNNER_FLAGS=\\\"\\\"; else RUNNER_FLAGS=\\\"--disableupdate\\\"; fi\",\n        \"sudo -Hu runner /home/runner/config.sh --unattended --url \\\"https://${GITHUB_DOMAIN}/${OWNER}/${REPO}\\\" --token \\\"${RUNNER_TOKEN}\\\" --ephemeral --work _work --labels \\\"${RUNNER_LABEL}\\\" ${RUNNER_FLAGS} --name \\\"${RUNNER_NAME}\\\"\"\n      ]\n    },\n    \"build\": {\n      \"commands\": [\n        \"sudo --preserve-env=AWS_CONTAINER_CREDENTIALS_RELATIVE_URI,AWS_DEFAULT_REGION,AWS_REGION -Hu runner /home/runner/run.sh\"\n      ]\n    }\n  }\n}",
     "Type": "NO_SOURCE"
    },
    "Cache": {
     "Type": "NO_CACHE"
    },
    "Description": "GitHub Actions self-hosted runner for labels codebuild-x64",
    "EncryptionKey": "alias/aws/s3",
    "LogsConfig": {
     "CloudWatchLogs": {
      "GroupName": {
       "Ref": "CodeBuildx64LogsA21ECD59"
      },
      "Status": "ENABLED"
     }
    },
    "TimeoutInMinutes": 60
   }
  },
  "buildimagedcc036c8876b451ea2c1552f9e06e9e1ServiceRoleC3DE4837": {
   "Type": "AWS::IAM::Role",
   "Properties": {
    "AssumeRolePolicyDocument": {
     "Statement": [
      {
       "Action": "sts:AssumeRole",
       "Effect": "Allow",
       "Principal": {
        "Service": "lambda.amazonaws.com"
       }
      }
     ],
     "Version": "2012-10-17"
    },
    "ManagedPolicyArns": [
     {
      "Fn::Join": [
       "",
       [
        "arn:",
        {
         "Ref": "AWS::Partition"
        },
        ":iam::aws:policy/service-role/AWSLambdaBasicExecutionRole"
       ]
      ]
     }
    ]
   }
  },
  "buildimagedcc036c8876b451ea2c1552f9e06e9e173B4162A": {
   "Type": "AWS::Lambda::Function",
   "Properties": {
    "Code": {
     "S3Bucket": {
      "Fn::Sub": "cdk-hnb659fds-assets-${AWS::AccountId}-${AWS::Region}"
     },
     "S3Key": "ed7d1958d487b4f1bc06546e4a09b9791b2cafa01c969b4916033b6b615ffbb8.zip"
    },
    "Role": {
     "Fn::GetAtt": [
      "buildimagedcc036c8876b451ea2c1552f9e06e9e1ServiceRoleC3DE4837",
      "Arn"
     ]
    },
    "Description": "Custom resource handler that triggers CodeBuild to build runner images, and cleans-up images on deletion",
    "Environment": {
     "Variables": {
      "AWS_NODEJS_CONNECTION_REUSE_ENABLED": "1"
     }
    },
    "Handler": "index.handler",
    "Runtime": "nodejs14.x",
    "Timeout": 180
   },
   "DependsOn": [
    "buildimagedcc036c8876b451ea2c1552f9e06e9e1ServiceRoleC3DE4837"
   ]
  },
  "buildimagedcc036c8876b451ea2c1552f9e06e9e1LogRetention13129CEB": {
   "Type": "Custom::LogRetention",
   "Properties": {
    "ServiceToken": {
     "Fn::GetAtt": [
      "LogRetentionaae0aa3c5b4d4f87b02d85b201efdd8aFD4BFC8A",
      "Arn"
     ]
    },
    "LogGroupName": {
     "Fn::Join": [
      "",
      [
       "/aws/lambda/",
       {
        "Ref": "buildimagedcc036c8876b451ea2c1552f9e06e9e173B4162A"
       }
      ]
     ]
    },
    "RetentionInDays": 30
   }
  },
  "CodeBuildImageBuilderarmRepositoryE967421B": {
   "Type": "AWS::ECR::Repository",
   "Properties": {
    "ImageScanningConfiguration": {
     "ScanOnPush": true
    },
    "ImageTagMutability": "MUTABLE",
    "LifecyclePolicy": {
     "LifecyclePolicyText": "{\"rules\":[{\"rulePriority\":1,\"description\":\"Remove untagged images that have been replaced by CodeBuild\",\"selection\":{\"tagStatus\":\"untagged\",\"countType\":\"sinceImagePushed\",\"countNumber\":1,\"countUnit\":\"days\"},\"action\":{\"type\":\"expire\"}}]}"
    }
   },
   "UpdateReplacePolicy": "Delete",
   "DeletionPolicy": "Delete"
  },
  "CodeBuildImageBuilderarmLogs5A60CB81": {
   "Type": "AWS::Logs::LogGroup",
   "Properties": {
    "RetentionInDays": 30
   },
   "UpdateReplacePolicy": "Delete",
   "DeletionPolicy": "Delete"
  },
  "CodeBuildImageBuilderarmCodeBuildRoleEF082AD2": {
   "Type": "AWS::IAM::Role",
   "Properties": {
    "AssumeRolePolicyDocument": {
     "Statement": [
      {
       "Action": "sts:AssumeRole",
       "Effect": "Allow",
       "Principal": {
        "Service": "codebuild.amazonaws.com"
       }
      }
     ],
     "Version": "2012-10-17"
    }
   }
  },
  "CodeBuildImageBuilderarmCodeBuildRoleDefaultPolicyB642F141": {
   "Type": "AWS::IAM::Policy",
   "Properties": {
    "PolicyDocument": {
     "Statement": [
      {
       "Action": [
        "s3:GetObject*",
        "s3:GetBucket*",
        "s3:List*"
       ],
       "Effect": "Allow",
       "Resource": [
        {
         "Fn::Join": [
          "",
          [
           "arn:",
           {
            "Ref": "AWS::Partition"
           },
           ":s3:::",
           {
            "Fn::Sub": "cdk-hnb659fds-assets-${AWS::AccountId}-${AWS::Region}"
           }
          ]
         ]
        },
        {
         "Fn::Join": [
          "",
          [
           "arn:",
           {
            "Ref": "AWS::Partition"
           },
           ":s3:::",
           {
            "Fn::Sub": "cdk-hnb659fds-assets-${AWS::AccountId}-${AWS::Region}"
           },
           "/c521fa041f1b5714edf8fab8f33b2c6e7fa2c95cb57217bdb0a663d2245a28d6.zip"
          ]
         ]
        }
       ]
      },
      {
       "Action": [
        "logs:CreateLogStream",
        "logs:PutLogEvents"
       ],
       "Effect": "Allow",
       "Resource": {
        "Fn::GetAtt": [
         "CodeBuildImageBuilderarmLogs5A60CB81",
         "Arn"
        ]
       }
      },
      {
       "Action": [
        "logs:CreateLogGroup",
        "logs:CreateLogStream",
        "logs:PutLogEvents"
       ],
       "Effect": "Allow",
       "Resource": [
        {
         "Fn::Join": [
          "",
          [
           "arn:",
           {
            "Ref": "AWS::Partition"
           },
           ":logs:",
           {
            "Ref": "AWS::Region"
           },
           ":",
           {
            "Ref": "AWS::AccountId"
           },
           ":log-group:/aws/codebuild/",
           {
            "Ref": "CodeBuildImageBuilderarmCodeBuildBFF1CF57"
           }
          ]
         ]
        },
        {
         "Fn::Join": [
          "",
          [
           "arn:",
           {
            "Ref": "AWS::Partition"
           },
           ":logs:",
           {
            "Ref": "AWS::Region"
           },
           ":",
           {
            "Ref": "AWS::AccountId"
           },
           ":log-group:/aws/codebuild/",
           {
            "Ref": "CodeBuildImageBuilderarmCodeBuildBFF1CF57"
           },
           ":*"
          ]
         ]
        }
       ]
      },
      {
       "Action": [
        "codebuild:CreateReportGroup",
        "codebuild:CreateReport",
        "codebuild:UpdateReport",
        "codebuild:BatchPutTestCases",
        "codebuild:BatchPutCodeCoverages"
       ],
       "Effect": "Allow",
       "Resource": {
        "Fn::Join": [
         "",
         [
          "arn:",
          {
           "Ref": "AWS::Partition"
          },
          ":codebuild:",
          {
           "Ref": "AWS::Region"
          },
          ":",
          {
           "Ref": "AWS::AccountId"
          },
          ":report-group/",
          {
           "Ref": "CodeBuildImageBuilderarmCodeBuildBFF1CF57"
          },
          "-*"
         ]
        ]
       }
      },
      {
       "Action": [
        "ecr:BatchCheckLayerAvailability",
        "ecr:GetDownloadUrlForLayer",
        "ecr:BatchGetImage"
       ],
       "Effect": "Allow",
       "Resource": {
        "Fn::GetAtt": [
         "CodeBuildImageBuilderarmRepositoryE967421B",
         "Arn"
        ]
       }
      },
      {
       "Action": "ecr:GetAuthorizationToken",
       "Effect": "Allow",
       "Resource": "*"
      },
      {
       "Action": [
        "ecr:PutImage",
        "ecr:InitiateLayerUpload",
        "ecr:UploadLayerPart",
        "ecr:CompleteLayerUpload"
       ],
       "Effect": "Allow",
       "Resource": {
        "Fn::GetAtt": [
         "CodeBuildImageBuilderarmRepositoryE967421B",
         "Arn"
        ]
       }
      }
     ],
     "Version": "2012-10-17"
    },
    "PolicyName": "CodeBuildImageBuilderarmCodeBuildRoleDefaultPolicyB642F141",
    "Roles": [
     {
      "Ref": "CodeBuildImageBuilderarmCodeBuildRoleEF082AD2"
     }
    ]
   }
  },
  "CodeBuildImageBuilderarmCodeBuildBFF1CF57": {
   "Type": "AWS::CodeBuild::Project",
   "Properties": {
    "Artifacts": {
     "Type": "NO_ARTIFACTS"
    },
    "Environment": {
     "ComputeType": "BUILD_GENERAL1_SMALL",
     "Image": "aws/codebuild/amazonlinux2-aarch64-standard:2.0",
     "ImagePullCredentialsType": "CODEBUILD",
     "PrivilegedMode": true,
     "Type": "ARM_CONTAINER"
    },
    "ServiceRole": {
     "Fn::GetAtt": [
      "CodeBuildImageBuilderarmCodeBuildRoleEF082AD2",
      "Arn"
     ]
    },
    "Source": {
     "BuildSpec": {
      "Fn::Join": [
       "",
       [
        "{\n  \"version\": \"0.2\",\n  \"env\": {\n    \"variables\": {\n      \"REPO_ARN\": \"",
        {
         "Fn::GetAtt": [
          "CodeBuildImageBuilderarmRepositoryE967421B",
          "Arn"
         ]
        },
        "\",\n      \"REPO_URI\": \"",
        {
         "Fn::Select": [
          4,
          {
           "Fn::Split": [
            ":",
            {
             "Fn::GetAtt": [
              "CodeBuildImageBuilderarmRepositoryE967421B",
              "Arn"
             ]
            }
           ]
          }
         ]
        },
        ".dkr.ecr.",
        {
         "Fn::Select": [
          3,
          {
           "Fn::Split": [
            ":",
            {
             "Fn::GetAtt": [
              "CodeBuildImageBuilderarmRepositoryE967421B",
              "Arn"
             ]
            }
           ]
          }
         ]
        },
        ".",
        {
         "Ref": "AWS::URLSuffix"
        },
        "/",
        {
         "Ref": "CodeBuildImageBuilderarmRepositoryE967421B"
        },
        "\",\n      \"STACK_ID\": \"unspecified\",\n      \"REQUEST_ID\": \"unspecified\",\n      \"LOGICAL_RESOURCE_ID\": \"unspecified\",\n      \"RESPONSE_URL\": \"unspecified\",\n      \"RUNNER_VERSION\": \"latest\"\n    }\n  },\n  \"phases\": {\n    \"pre_build\": {\n      \"commands\": [\n        \"mkdir -p extra_certs\",\n        \"$(aws ecr get-login --no-include-email --region \\\"$AWS_DEFAULT_REGION\\\")\"\n      ]\n    },\n    \"build\": {\n      \"commands\": [\n        \"docker build . -t \\\"$REPO_URI\\\"  --build-arg RUNNER_VERSION=\\\"latest\\\"\",\n        \"docker push \\\"$REPO_URI\\\"\"\n      ]\n    },\n    \"post_build\": {\n      \"commands\": [\n        \"STATUS=\\\"SUCCESS\\\"\",\n        \"if [ $CODEBUILD_BUILD_SUCCEEDING -ne 1 ]; then STATUS=\\\"FAILED\\\"; fi\",\n        \"cat <<EOF > /tmp/payload.json\\n{\\n  \\\"StackId\\\": \\\"$STACK_ID\\\",\\n  \\\"RequestId\\\": \\\"$REQUEST_ID\\\",\\n  \\\"LogicalResourceId\\\": \\\"$LOGICAL_RESOURCE_ID\\\",\\n  \\\"PhysicalResourceId\\\": \\\"$REPO_ARN\\\",\\n  \\\"Status\\\": \\\"$STATUS\\\",\\n  \\\"Reason\\\": \\\"See logs in ",
        {
         "Ref": "CodeBuildImageBuilderarmLogs5A60CB81"
        },
        "/$CODEBUILD_LOG_PATH (deploy again with 'cdk deploy -R' or logRemovalPolicy=RemovalPolicy.RETAIN if they are already deleted)\\\",\\n  \\\"Data\\\": {\\\"Name\\\": \\\"",
        {
         "Ref": "CodeBuildImageBuilderarmRepositoryE967421B"
        },
        "\\\"}\\n}\\nEOF\",\n        \"if [ \\\"$RESPONSE_URL\\\" != \\\"unspecified\\\" ]; then jq . /tmp/payload.json; curl -fsSL -X PUT -H \\\"Content-Type:\\\" -d \\\"@/tmp/payload.json\\\" \\\"$RESPONSE_URL\\\"; fi\"\n      ]\n    }\n  }\n}"
       ]
      ]
     },
     "Location": {
      "Fn::Join": [
       "",
       [
        {
         "Fn::Sub": "cdk-hnb659fds-assets-${AWS::AccountId}-${AWS::Region}"
        },
        "/c521fa041f1b5714edf8fab8f33b2c6e7fa2c95cb57217bdb0a663d2245a28d6.zip"
       ]
      ]
     },
     "Type": "S3"
    },
    "Cache": {
     "Type": "NO_CACHE"
    },
    "Description": "Build docker image for self-hosted GitHub runner github-runners-test/CodeBuild Image Builder arm (Linux/ARM64)",
    "EncryptionKey": "alias/aws/s3",
    "LogsConfig": {
     "CloudWatchLogs": {
      "GroupName": {
       "Ref": "CodeBuildImageBuilderarmLogs5A60CB81"
      },
      "Status": "ENABLED"
     }
    },
    "TimeoutInMinutes": 60
   }
  },
  "CodeBuildImageBuilderarmCodeBuildEventsRole5ADCAD89": {
   "Type": "AWS::IAM::Role",
   "Properties": {
    "AssumeRolePolicyDocument": {
     "Statement": [
      {
       "Action": "sts:AssumeRole",
       "Effect": "Allow",
       "Principal": {
        "Service": "events.amazonaws.com"
       }
      }
     ],
     "Version": "2012-10-17"
    }
   }
  },
  "CodeBuildImageBuilderarmCodeBuildEventsRoleDefaultPolicyEA24770D": {
   "Type": "AWS::IAM::Policy",
   "Properties": {
    "PolicyDocument": {
     "Statement": [
      {
       "Action": "codebuild:StartBuild",
       "Effect": "Allow",
       "Resource": {
        "Fn::GetAtt": [
         "CodeBuildImageBuilderarmCodeBuildBFF1CF57",
         "Arn"
        ]
       }
      }
     ],
     "Version": "2012-10-17"
    },
    "PolicyName": "CodeBuildImageBuilderarmCodeBuildEventsRoleDefaultPolicyEA24770D",
    "Roles": [
     {
      "Ref": "CodeBuildImageBuilderarmCodeBuildEventsRole5ADCAD89"
     }
    ]
   }
  },
  "CodeBuildImageBuilderarmCRPolicy75CB8D91": {
   "Type": "AWS::IAM::Policy",
   "Properties": {
    "PolicyDocument": {
     "Statement": [
      {
       "Action": "codebuild:StartBuild",
       "Effect": "Allow",
       "Resource": {
        "Fn::GetAtt": [
         "CodeBuildImageBuilderarmCodeBuildBFF1CF57",
         "Arn"
        ]
       }
      },
      {
       "Action": [
        "ecr:BatchDeleteImage",
        "ecr:ListImages"
       ],
       "Effect": "Allow",
       "Resource": {
        "Fn::GetAtt": [
         "CodeBuildImageBuilderarmRepositoryE967421B",
         "Arn"
        ]
       }
      }
     ],
     "Version": "2012-10-17"
    },
    "PolicyName": "CodeBuildImageBuilderarmCRPolicy75CB8D91",
    "Roles": [
     {
      "Ref": "buildimagedcc036c8876b451ea2c1552f9e06e9e1ServiceRoleC3DE4837"
     }
    ]
   }
  },
  "CodeBuildImageBuilderarmBuilder755EB37D": {
   "Type": "Custom::ImageBuilder",
   "Properties": {
    "ServiceToken": {
     "Fn::GetAtt": [
      "buildimagedcc036c8876b451ea2c1552f9e06e9e173B4162A",
      "Arn"
     ]
    },
    "RepoName": {
     "Ref": "CodeBuildImageBuilderarmRepositoryE967421B"
    },
    "ProjectName": {
     "Ref": "CodeBuildImageBuilderarmCodeBuildBFF1CF57"
    },
    "BuildHash": "b9438c08aa22255bdaefe9ec669a80aa"
   },
   "DependsOn": [
    "buildimagedcc036c8876b451ea2c1552f9e06e9e1LogRetention13129CEB",
    "buildimagedcc036c8876b451ea2c1552f9e06e9e173B4162A",
    "buildimagedcc036c8876b451ea2c1552f9e06e9e1ServiceRoleC3DE4837",
    "CodeBuildImageBuilderarmCodeBuildEventsRoleDefaultPolicyEA24770D",
    "CodeBuildImageBuilderarmCodeBuildEventsRole5ADCAD89",
    "CodeBuildImageBuilderarmCodeBuildBFF1CF57",
    "CodeBuildImageBuilderarmCodeBuildRoleDefaultPolicyB642F141",
    "CodeBuildImageBuilderarmCodeBuildRoleEF082AD2",
    "CodeBuildImageBuilderarmCRPolicy75CB8D91"
   ],
   "UpdateReplacePolicy": "Delete",
   "DeletionPolicy": "Delete"
  },
  "CodeBuildImageBuilderarmBuildSchedule909D75E9": {
   "Type": "AWS::Events::Rule",
   "Properties": {
    "Description": {
     "Fn::Join": [
      "",
      [
       "Rebuild runner image for ",
       {
        "Ref": "CodeBuildImageBuilderarmRepositoryE967421B"
       }
      ]
     ]
    },
    "ScheduleExpression": "rate(7 days)",
    "State": "ENABLED",
    "Targets": [
     {
      "Arn": {
       "Fn::GetAtt": [
        "CodeBuildImageBuilderarmCodeBuildBFF1CF57",
        "Arn"
       ]
      },
      "Id": "Target0",
      "RoleArn": {
       "Fn::GetAtt": [
        "CodeBuildImageBuilderarmCodeBuildEventsRole5ADCAD89",
        "Arn"
       ]
      }
     }
    ]
   }
  },
  "CodeBuildARMLogs7C7FC5A7": {
   "Type": "AWS::Logs::LogGroup",
   "Properties": {
    "RetentionInDays": 30
   },
   "UpdateReplacePolicy": "Delete",
   "DeletionPolicy": "Delete"
  },
  "CodeBuildARMCodeBuildRole74DB4985": {
   "Type": "AWS::IAM::Role",
   "Properties": {
    "AssumeRolePolicyDocument": {
     "Statement": [
      {
       "Action": "sts:AssumeRole",
       "Effect": "Allow",
       "Principal": {
        "Service": "codebuild.amazonaws.com"
       }
      }
     ],
     "Version": "2012-10-17"
    }
   }
  },
  "CodeBuildARMCodeBuildRoleDefaultPolicyFC84CEAE": {
   "Type": "AWS::IAM::Policy",
   "Properties": {
    "PolicyDocument": {
     "Statement": [
      {
       "Action": [
        "ecr:BatchCheckLayerAvailability",
        "ecr:GetDownloadUrlForLayer",
        "ecr:BatchGetImage"
       ],
       "Effect": "Allow",
       "Resource": {
        "Ref": "CodeBuildImageBuilderarmBuilder755EB37D"
       }
      },
      {
       "Action": "ecr:GetAuthorizationToken",
       "Effect": "Allow",
       "Resource": "*"
      },
      {
       "Action": [
        "logs:CreateLogStream",
        "logs:PutLogEvents"
       ],
       "Effect": "Allow",
       "Resource": {
        "Fn::GetAtt": [
         "CodeBuildARMLogs7C7FC5A7",
         "Arn"
        ]
       }
      },
      {
       "Action": [
        "logs:CreateLogGroup",
        "logs:CreateLogStream",
        "logs:PutLogEvents"
       ],
       "Effect": "Allow",
       "Resource": [
        {
         "Fn::Join": [
          "",
          [
           "arn:",
           {
            "Ref": "AWS::Partition"
           },
           ":logs:",
           {
            "Ref": "AWS::Region"
           },
           ":",
           {
            "Ref": "AWS::AccountId"
           },
           ":log-group:/aws/codebuild/",
           {
            "Ref": "CodeBuildARMCodeBuildC5F301F2"
           }
          ]
         ]
        },
        {
         "Fn::Join": [
          "",
          [
           "arn:",
           {
            "Ref": "AWS::Partition"
           },
           ":logs:",
           {
            "Ref": "AWS::Region"
           },
           ":",
           {
            "Ref": "AWS::AccountId"
           },
           ":log-group:/aws/codebuild/",
           {
            "Ref": "CodeBuildARMCodeBuildC5F301F2"
           },
           ":*"
          ]
         ]
        }
       ]
      },
      {
       "Action": [
        "codebuild:CreateReportGroup",
        "codebuild:CreateReport",
        "codebuild:UpdateReport",
        "codebuild:BatchPutTestCases",
        "codebuild:BatchPutCodeCoverages"
       ],
       "Effect": "Allow",
       "Resource": {
        "Fn::Join": [
         "",
         [
          "arn:",
          {
           "Ref": "AWS::Partition"
          },
          ":codebuild:",
          {
           "Ref": "AWS::Region"
          },
          ":",
          {
           "Ref": "AWS::AccountId"
          },
          ":report-group/",
          {
           "Ref": "CodeBuildARMCodeBuildC5F301F2"
          },
          "-*"
         ]
        ]
       }
      }
     ],
     "Version": "2012-10-17"
    },
    "PolicyName": "CodeBuildARMCodeBuildRoleDefaultPolicyFC84CEAE",
    "Roles": [
     {
      "Ref": "CodeBuildARMCodeBuildRole74DB4985"
     }
    ]
   }
  },
  "CodeBuildARMCodeBuildC5F301F2": {
   "Type": "AWS::CodeBuild::Project",
   "Properties": {
    "Artifacts": {
     "Type": "NO_ARTIFACTS"
    },
    "Environment": {
     "ComputeType": "BUILD_GENERAL1_SMALL",
     "Image": {
      "Fn::Join": [
       "",
       [
        {
         "Fn::Select": [
          4,
          {
           "Fn::Split": [
            ":",
            {
             "Ref": "CodeBuildImageBuilderarmBuilder755EB37D"
            }
           ]
          }
         ]
        },
        ".dkr.ecr.",
        {
         "Fn::Select": [
          3,
          {
           "Fn::Split": [
            ":",
            {
             "Ref": "CodeBuildImageBuilderarmBuilder755EB37D"
            }
           ]
          }
         ]
        },
        ".",
        {
         "Ref": "AWS::URLSuffix"
        },
        "/",
        {
         "Fn::GetAtt": [
          "CodeBuildImageBuilderarmBuilder755EB37D",
          "Name"
         ]
        },
        ":latest"
       ]
      ]
     },
     "ImagePullCredentialsType": "SERVICE_ROLE",
     "PrivilegedMode": true,
     "Type": "ARM_CONTAINER"
    },
    "ServiceRole": {
     "Fn::GetAtt": [
      "CodeBuildARMCodeBuildRole74DB4985",
      "Arn"
     ]
    },
    "Source": {
     "BuildSpec": "{\n  \"version\": \"0.2\",\n  \"env\": {\n    \"variables\": {\n      \"RUNNER_TOKEN\": \"unspecified\",\n      \"RUNNER_NAME\": \"unspecified\",\n      \"RUNNER_LABEL\": \"unspecified\",\n      \"OWNER\": \"unspecified\",\n      \"REPO\": \"unspecified\",\n      \"GITHUB_DOMAIN\": \"github.com\"\n    }\n  },\n  \"phases\": {\n    \"install\": {\n      \"commands\": [\n        \"nohup /usr/local/bin/dockerd --host=unix:///var/run/docker.sock --host=tcp://127.0.0.1:2375 --storage-driver=overlay2 &\",\n        \"timeout 15 sh -c \\\"until docker info; do echo .; sleep 1; done\\\"\",\n        \"if [ \\\"${RUNNER_VERSION}\\\" = \\\"latest\\\" ]; then RUNNER_FLAGS=\\\"\\\"; else RUNNER_FLAGS=\\\"--disableupdate\\\"; fi\",\n        \"sudo -Hu runner /home/runner/config.sh --unattended --url \\\"https://${GITHUB_DOMAIN}/${OWNER}/${REPO}\\\" --token \\\"${RUNNER_TOKEN}\\\" --ephemeral --work _work --labels \\\"${RUNNER_LABEL}\\\" ${RUNNER_FLAGS} --name \\\"${RUNNER_NAME}\\\"\"\n      ]\n    },\n    \"build\": {\n      \"commands\": [\n        \"sudo --preserve-env=AWS_CONTAINER_CREDENTIALS_RELATIVE_URI,AWS_DEFAULT_REGION,AWS_REGION -Hu runner /home/runner/run.sh\"\n      ]\n    }\n  }\n}",
     "Type": "NO_SOURCE"
    },
    "Cache": {
     "Type": "NO_CACHE"
    },
    "Description": "GitHub Actions self-hosted runner for labels codebuild,linux,arm64",
    "EncryptionKey": "alias/aws/s3",
    "LogsConfig": {
     "CloudWatchLogs": {
      "GroupName": {
       "Ref": "CodeBuildARMLogs7C7FC5A7"
      },
      "Status": "ENABLED"
     }
    },
    "TimeoutInMinutes": 60
   }
  },
  "CodeBuildWindowsLogsF4DD93A5": {
   "Type": "AWS::Logs::LogGroup",
   "Properties": {
    "RetentionInDays": 30
   },
   "UpdateReplacePolicy": "Delete",
   "DeletionPolicy": "Delete"
  },
  "CodeBuildWindowsCodeBuildRoleDC93697E": {
   "Type": "AWS::IAM::Role",
   "Properties": {
    "AssumeRolePolicyDocument": {
     "Statement": [
      {
       "Action": "sts:AssumeRole",
       "Effect": "Allow",
       "Principal": {
        "Service": "codebuild.amazonaws.com"
       }
      }
     ],
     "Version": "2012-10-17"
    }
   }
  },
  "CodeBuildWindowsCodeBuildRoleDefaultPolicyA932AC4D": {
   "Type": "AWS::IAM::Policy",
   "Properties": {
    "PolicyDocument": {
     "Statement": [
      {
       "Action": [
        "ecr:BatchCheckLayerAvailability",
        "ecr:GetDownloadUrlForLayer",
        "ecr:BatchGetImage"
       ],
       "Effect": "Allow",
       "Resource": {
        "Fn::Join": [
         "",
         [
          "arn:",
          {
           "Ref": "AWS::Partition"
          },
          ":ecr:",
          {
           "Ref": "AWS::Region"
          },
          ":",
          {
           "Ref": "AWS::AccountId"
          },
          ":repository/",
          {
           "Fn::Select": [
            0,
            {
             "Fn::Split": [
              ":",
              {
               "Fn::Select": [
                1,
                {
                 "Fn::Split": [
                  "/",
                  {
                   "Fn::GetAtt": [
                    "WindowsImageBuilderImage7065BB07",
                    "ImageUri"
                   ]
                  }
                 ]
                }
               ]
              }
             ]
            }
           ]
          }
         ]
        ]
       }
      },
      {
       "Action": "ecr:GetAuthorizationToken",
       "Effect": "Allow",
       "Resource": "*"
      },
      {
       "Action": [
        "logs:CreateLogStream",
        "logs:PutLogEvents"
       ],
       "Effect": "Allow",
       "Resource": {
        "Fn::GetAtt": [
         "CodeBuildWindowsLogsF4DD93A5",
         "Arn"
        ]
       }
      },
      {
       "Action": [
        "logs:CreateLogGroup",
        "logs:CreateLogStream",
        "logs:PutLogEvents"
       ],
       "Effect": "Allow",
       "Resource": [
        {
         "Fn::Join": [
          "",
          [
           "arn:",
           {
            "Ref": "AWS::Partition"
           },
           ":logs:",
           {
            "Ref": "AWS::Region"
           },
           ":",
           {
            "Ref": "AWS::AccountId"
           },
           ":log-group:/aws/codebuild/",
           {
            "Ref": "CodeBuildWindowsCodeBuildC39F35C1"
           }
          ]
         ]
        },
        {
         "Fn::Join": [
          "",
          [
           "arn:",
           {
            "Ref": "AWS::Partition"
           },
           ":logs:",
           {
            "Ref": "AWS::Region"
           },
           ":",
           {
            "Ref": "AWS::AccountId"
           },
           ":log-group:/aws/codebuild/",
           {
            "Ref": "CodeBuildWindowsCodeBuildC39F35C1"
           },
           ":*"
          ]
         ]
        }
       ]
      },
      {
       "Action": [
        "codebuild:CreateReportGroup",
        "codebuild:CreateReport",
        "codebuild:UpdateReport",
        "codebuild:BatchPutTestCases",
        "codebuild:BatchPutCodeCoverages"
       ],
       "Effect": "Allow",
       "Resource": {
        "Fn::Join": [
         "",
         [
          "arn:",
          {
           "Ref": "AWS::Partition"
          },
          ":codebuild:",
          {
           "Ref": "AWS::Region"
          },
          ":",
          {
           "Ref": "AWS::AccountId"
          },
          ":report-group/",
          {
           "Ref": "CodeBuildWindowsCodeBuildC39F35C1"
          },
          "-*"
         ]
        ]
       }
      }
     ],
     "Version": "2012-10-17"
    },
    "PolicyName": "CodeBuildWindowsCodeBuildRoleDefaultPolicyA932AC4D",
    "Roles": [
     {
      "Ref": "CodeBuildWindowsCodeBuildRoleDC93697E"
     }
    ]
   }
  },
  "CodeBuildWindowsCodeBuildC39F35C1": {
   "Type": "AWS::CodeBuild::Project",
   "Properties": {
    "Artifacts": {
     "Type": "NO_ARTIFACTS"
    },
    "Environment": {
     "ComputeType": "BUILD_GENERAL1_MEDIUM",
     "Image": {
      "Fn::Join": [
       "",
       [
        {
         "Ref": "AWS::AccountId"
        },
        ".dkr.ecr.",
        {
         "Ref": "AWS::Region"
        },
        ".",
        {
         "Ref": "AWS::URLSuffix"
        },
        "/",
        {
         "Fn::Select": [
          0,
          {
           "Fn::Split": [
            ":",
            {
             "Fn::Select": [
              1,
              {
               "Fn::Split": [
                "/",
                {
                 "Fn::GetAtt": [
                  "WindowsImageBuilderImage7065BB07",
                  "ImageUri"
                 ]
                }
               ]
              }
             ]
            }
           ]
          }
         ]
        },
        ":latest"
       ]
      ]
     },
     "ImagePullCredentialsType": "SERVICE_ROLE",
     "PrivilegedMode": false,
     "Type": "WINDOWS_SERVER_2019_CONTAINER"
    },
    "ServiceRole": {
     "Fn::GetAtt": [
      "CodeBuildWindowsCodeBuildRoleDC93697E",
      "Arn"
     ]
    },
    "Source": {
     "BuildSpec": "{\n  \"version\": \"0.2\",\n  \"env\": {\n    \"variables\": {\n      \"RUNNER_TOKEN\": \"unspecified\",\n      \"RUNNER_NAME\": \"unspecified\",\n      \"RUNNER_LABEL\": \"unspecified\",\n      \"OWNER\": \"unspecified\",\n      \"REPO\": \"unspecified\",\n      \"GITHUB_DOMAIN\": \"github.com\"\n    }\n  },\n  \"phases\": {\n    \"install\": {\n      \"commands\": [\n        \"cd \\\\actions\",\n        \"if (${Env:RUNNER_VERSION} -eq \\\"latest\\\") { $RunnerFlags = \\\"\\\" } else { $RunnerFlags = \\\"--disableupdate\\\" }\",\n        \"./config.cmd --unattended --url \\\"https://${Env:GITHUB_DOMAIN}/${Env:OWNER}/${Env:REPO}\\\" --token \\\"${Env:RUNNER_TOKEN}\\\" --ephemeral --work _work --labels \\\"${Env:RUNNER_LABEL}\\\" ${RunnerFlags} --name \\\"${Env:RUNNER_NAME}\\\"\"\n      ]\n    },\n    \"build\": {\n      \"commands\": [\n        \"cd \\\\actions\",\n        \"./run.cmd\"\n      ]\n    }\n  }\n}",
     "Type": "NO_SOURCE"
    },
    "Cache": {
     "Type": "NO_CACHE"
    },
    "Description": "GitHub Actions self-hosted runner for labels codebuild,windows,x64",
    "EncryptionKey": "alias/aws/s3",
    "LogsConfig": {
     "CloudWatchLogs": {
      "GroupName": {
       "Ref": "CodeBuildWindowsLogsF4DD93A5"
      },
      "Status": "ENABLED"
     }
    },
    "TimeoutInMinutes": 60
   }
  },
  "LambdaImageDigestReaderE0842577": {
   "Type": "Custom::EcrImageDigest",
   "Properties": {
    "ServiceToken": {
     "Fn::GetAtt": [
      "AWS679f53fac002430cb0da5b7982bd22872D164C4C",
      "Arn"
     ]
    },
    "Create": {
     "Fn::Join": [
      "",
      [
       "{\"service\":\"ECR\",\"action\":\"describeImages\",\"parameters\":{\"repositoryName\":\"",
       {
        "Fn::GetAtt": [
         "LambdaImageBuilderx64Builder42F384AF",
         "Name"
        ]
       },
       "\",\"imageIds\":[{\"imageTag\":\"latest\"}]},\"physicalResourceId\":{\"id\":\"ImageDigest\"}}"
      ]
     ]
    },
    "Update": {
     "Fn::Join": [
      "",
      [
       "{\"service\":\"ECR\",\"action\":\"describeImages\",\"parameters\":{\"repositoryName\":\"",
       {
        "Fn::GetAtt": [
         "LambdaImageBuilderx64Builder42F384AF",
         "Name"
        ]
       },
       "\",\"imageIds\":[{\"imageTag\":\"latest\"}]},\"physicalResourceId\":{\"id\":\"ImageDigest\"}}"
      ]
     ]
    },
    "Delete": "{\"service\":\"fake\",\"action\":\"fake\",\"parameters\":{\"version\":1,\"labels\":[\"lambda\",\"x64\"],\"architecture\":\"x86_64\"}}",
    "InstallLatestAwsSdk": false
   },
   "DependsOn": [
    "LambdaImageDigestReaderCustomResourcePolicyE8E146E6"
   ],
   "UpdateReplacePolicy": "Retain",
   "DeletionPolicy": "Retain"
  },
  "LambdaImageDigestReaderCustomResourcePolicyE8E146E6": {
   "Type": "AWS::IAM::Policy",
   "Properties": {
    "PolicyDocument": {
     "Statement": [
      {
       "Action": "ecr:DescribeImages",
       "Effect": "Allow",
       "Resource": {
        "Ref": "LambdaImageBuilderx64Builder42F384AF"
       }
      },
      {
       "Action": "fake:Fake",
       "Effect": "Allow",
       "Resource": {
        "Ref": "LambdaImageBuilderx64Builder42F384AF"
       }
      }
     ],
     "Version": "2012-10-17"
    },
    "PolicyName": "LambdaImageDigestReaderCustomResourcePolicyE8E146E6",
    "Roles": [
     {
      "Ref": "AWS679f53fac002430cb0da5b7982bd2287ServiceRoleC1EA0FF2"
     }
    ]
   }
  },
  "LambdaFunctionServiceRoleB1826A50": {
   "Type": "AWS::IAM::Role",
   "Properties": {
    "AssumeRolePolicyDocument": {
     "Statement": [
      {
       "Action": "sts:AssumeRole",
       "Effect": "Allow",
       "Principal": {
        "Service": "lambda.amazonaws.com"
       }
      }
     ],
     "Version": "2012-10-17"
    },
    "ManagedPolicyArns": [
     {
      "Fn::Join": [
       "",
       [
        "arn:",
        {
         "Ref": "AWS::Partition"
        },
        ":iam::aws:policy/service-role/AWSLambdaBasicExecutionRole"
       ]
      ]
     }
    ]
   }
  },
  "LambdaFunction9233991D": {
   "Type": "AWS::Lambda::Function",
   "Properties": {
    "Code": {
     "ImageUri": {
      "Fn::Join": [
       "",
       [
        {
         "Fn::Select": [
          4,
          {
           "Fn::Split": [
            ":",
            {
             "Ref": "LambdaImageBuilderx64Builder42F384AF"
            }
           ]
          }
         ]
        },
        ".dkr.ecr.",
        {
         "Fn::Select": [
          3,
          {
           "Fn::Split": [
            ":",
            {
             "Ref": "LambdaImageBuilderx64Builder42F384AF"
            }
           ]
          }
         ]
        },
        ".",
        {
         "Ref": "AWS::URLSuffix"
        },
        "/",
        {
         "Fn::GetAtt": [
          "LambdaImageBuilderx64Builder42F384AF",
          "Name"
         ]
        },
        "@sha256:",
        {
         "Fn::Select": [
          1,
          {
           "Fn::Split": [
            ":",
            {
             "Fn::GetAtt": [
              "LambdaImageDigestReaderE0842577",
              "imageDetails.0.imageDigest"
             ]
            }
           ]
          }
         ]
        }
       ]
      ]
     }
    },
    "Role": {
     "Fn::GetAtt": [
      "LambdaFunctionServiceRoleB1826A50",
      "Arn"
     ]
    },
    "Architectures": [
     "x86_64"
    ],
    "Description": "GitHub Actions runner for labels lambda,x64",
    "EphemeralStorage": {
     "Size": 10240
    },
    "MemorySize": 2048,
    "PackageType": "Image",
    "Timeout": 900
   },
   "DependsOn": [
    "LambdaFunctionServiceRoleB1826A50"
   ]
  },
  "LambdaFunctionLogRetentionB6D78D6D": {
   "Type": "Custom::LogRetention",
   "Properties": {
    "ServiceToken": {
     "Fn::GetAtt": [
      "LogRetentionaae0aa3c5b4d4f87b02d85b201efdd8aFD4BFC8A",
      "Arn"
     ]
    },
    "LogGroupName": {
     "Fn::Join": [
      "",
      [
       "/aws/lambda/",
       {
        "Ref": "LambdaFunction9233991D"
       }
      ]
     ]
    },
    "RetentionInDays": 30
   }
  },
  "AWS679f53fac002430cb0da5b7982bd2287ServiceRoleC1EA0FF2": {
   "Type": "AWS::IAM::Role",
   "Properties": {
    "AssumeRolePolicyDocument": {
     "Statement": [
      {
       "Action": "sts:AssumeRole",
       "Effect": "Allow",
       "Principal": {
        "Service": "lambda.amazonaws.com"
       }
      }
     ],
     "Version": "2012-10-17"
    },
    "ManagedPolicyArns": [
     {
      "Fn::Join": [
       "",
       [
        "arn:",
        {
         "Ref": "AWS::Partition"
        },
        ":iam::aws:policy/service-role/AWSLambdaBasicExecutionRole"
       ]
      ]
     }
    ]
   }
  },
  "AWS679f53fac002430cb0da5b7982bd22872D164C4C": {
   "Type": "AWS::Lambda::Function",
   "Properties": {
    "Code": {
     "S3Bucket": {
      "Fn::Sub": "cdk-hnb659fds-assets-${AWS::AccountId}-${AWS::Region}"
     },
     "S3Key": "e845402ce43b66fc6f20df4a239f20f8662eb6c7f920b94cf6542dd0e64ce0f7.zip"
    },
    "Role": {
     "Fn::GetAtt": [
      "AWS679f53fac002430cb0da5b7982bd2287ServiceRoleC1EA0FF2",
      "Arn"
     ]
    },
    "Handler": "index.handler",
    "Runtime": "nodejs14.x",
    "Timeout": 120
   },
   "DependsOn": [
    "AWS679f53fac002430cb0da5b7982bd2287ServiceRoleC1EA0FF2"
   ]
  },
  "AWS679f53fac002430cb0da5b7982bd2287LogRetentionCE72797A": {
   "Type": "Custom::LogRetention",
   "Properties": {
    "ServiceToken": {
     "Fn::GetAtt": [
      "LogRetentionaae0aa3c5b4d4f87b02d85b201efdd8aFD4BFC8A",
      "Arn"
     ]
    },
    "LogGroupName": {
     "Fn::Join": [
      "",
      [
       "/aws/lambda/",
       {
        "Ref": "AWS679f53fac002430cb0da5b7982bd22872D164C4C"
       }
      ]
     ]
    },
    "RetentionInDays": 30
   }
  },
  "updatelambdadcc036c8876b451ea2c1552f9e06e9e1ServiceRoleE163ADCA": {
   "Type": "AWS::IAM::Role",
   "Properties": {
    "AssumeRolePolicyDocument": {
     "Statement": [
      {
       "Action": "sts:AssumeRole",
       "Effect": "Allow",
       "Principal": {
        "Service": "lambda.amazonaws.com"
       }
      }
     ],
     "Version": "2012-10-17"
    },
    "ManagedPolicyArns": [
     {
      "Fn::Join": [
       "",
       [
        "arn:",
        {
         "Ref": "AWS::Partition"
        },
        ":iam::aws:policy/service-role/AWSLambdaBasicExecutionRole"
       ]
      ]
     }
    ]
   }
  },
  "updatelambdadcc036c8876b451ea2c1552f9e06e9e1ServiceRoleDefaultPolicy1EF644A6": {
   "Type": "AWS::IAM::Policy",
   "Properties": {
    "PolicyDocument": {
     "Statement": [
      {
       "Action": "lambda:UpdateFunctionCode",
       "Effect": "Allow",
       "Resource": {
        "Fn::GetAtt": [
         "LambdaFunction9233991D",
         "Arn"
        ]
       }
      },
      {
       "Action": "lambda:UpdateFunctionCode",
       "Effect": "Allow",
       "Resource": {
        "Fn::GetAtt": [
         "LambdaARMFunctionDD4B5FF7",
         "Arn"
        ]
       }
      }
     ],
     "Version": "2012-10-17"
    },
    "PolicyName": "updatelambdadcc036c8876b451ea2c1552f9e06e9e1ServiceRoleDefaultPolicy1EF644A6",
    "Roles": [
     {
      "Ref": "updatelambdadcc036c8876b451ea2c1552f9e06e9e1ServiceRoleE163ADCA"
     }
    ]
   }
  },
  "updatelambdadcc036c8876b451ea2c1552f9e06e9e180810ABA": {
   "Type": "AWS::Lambda::Function",
   "Properties": {
    "Code": {
     "S3Bucket": {
      "Fn::Sub": "cdk-hnb659fds-assets-${AWS::AccountId}-${AWS::Region}"
     },
     "S3Key": "d3a6073401e5d342d45cb199222b25e5785030865a6614e592d23ec1daedbd7f.zip"
    },
    "Role": {
     "Fn::GetAtt": [
      "updatelambdadcc036c8876b451ea2c1552f9e06e9e1ServiceRoleE163ADCA",
      "Arn"
     ]
    },
    "Description": "Function that updates a GitHub Actions runner function with the latest image digest after the image has been rebuilt",
    "Environment": {
     "Variables": {
      "AWS_NODEJS_CONNECTION_REUSE_ENABLED": "1"
     }
    },
    "Handler": "index.handler",
    "Runtime": "nodejs14.x",
    "Timeout": 900
   },
   "DependsOn": [
    "updatelambdadcc036c8876b451ea2c1552f9e06e9e1ServiceRoleDefaultPolicy1EF644A6",
    "updatelambdadcc036c8876b451ea2c1552f9e06e9e1ServiceRoleE163ADCA"
   ]
  },
  "updatelambdadcc036c8876b451ea2c1552f9e06e9e1LogRetentionEF9C436F": {
   "Type": "Custom::LogRetention",
   "Properties": {
    "ServiceToken": {
     "Fn::GetAtt": [
      "LogRetentionaae0aa3c5b4d4f87b02d85b201efdd8aFD4BFC8A",
      "Arn"
     ]
    },
    "LogGroupName": {
     "Fn::Join": [
      "",
      [
       "/aws/lambda/",
       {
        "Ref": "updatelambdadcc036c8876b451ea2c1552f9e06e9e180810ABA"
       }
      ]
     ]
    },
    "RetentionInDays": 30
   }
  },
  "LambdaImageBuilderzRepository7C7AD146": {
   "Type": "AWS::ECR::Repository",
   "Properties": {
    "ImageScanningConfiguration": {
     "ScanOnPush": true
    },
    "ImageTagMutability": "MUTABLE",
    "LifecyclePolicy": {
     "LifecyclePolicyText": "{\"rules\":[{\"rulePriority\":1,\"description\":\"Remove untagged images that have been replaced by CodeBuild\",\"selection\":{\"tagStatus\":\"untagged\",\"countType\":\"sinceImagePushed\",\"countNumber\":1,\"countUnit\":\"days\"},\"action\":{\"type\":\"expire\"}}]}"
    }
   },
   "UpdateReplacePolicy": "Delete",
   "DeletionPolicy": "Delete"
  },
  "LambdaImageBuilderzLogsC9FB42C8": {
   "Type": "AWS::Logs::LogGroup",
   "Properties": {
    "RetentionInDays": 30
   },
   "UpdateReplacePolicy": "Delete",
   "DeletionPolicy": "Delete"
  },
  "LambdaImageBuilderzCodeBuildRole2CC96DA0": {
   "Type": "AWS::IAM::Role",
   "Properties": {
    "AssumeRolePolicyDocument": {
     "Statement": [
      {
       "Action": "sts:AssumeRole",
       "Effect": "Allow",
       "Principal": {
        "Service": "codebuild.amazonaws.com"
       }
      }
     ],
     "Version": "2012-10-17"
    }
   }
  },
  "LambdaImageBuilderzCodeBuildRoleDefaultPolicy30B67E5A": {
   "Type": "AWS::IAM::Policy",
   "Properties": {
    "PolicyDocument": {
     "Statement": [
      {
       "Action": [
        "s3:GetObject*",
        "s3:GetBucket*",
        "s3:List*"
       ],
       "Effect": "Allow",
       "Resource": [
        {
         "Fn::Join": [
          "",
          [
           "arn:",
           {
            "Ref": "AWS::Partition"
           },
           ":s3:::",
           {
            "Fn::Sub": "cdk-hnb659fds-assets-${AWS::AccountId}-${AWS::Region}"
           }
          ]
         ]
        },
        {
         "Fn::Join": [
          "",
          [
           "arn:",
           {
            "Ref": "AWS::Partition"
           },
           ":s3:::",
           {
            "Fn::Sub": "cdk-hnb659fds-assets-${AWS::AccountId}-${AWS::Region}"
           },
           "/8c55ea107f6e2196a0031415c01f5379272fd74e2e444a90fee3c356b9ecf5a2.zip"
          ]
         ]
        }
       ]
      },
      {
       "Action": [
        "logs:CreateLogStream",
        "logs:PutLogEvents"
       ],
       "Effect": "Allow",
       "Resource": {
        "Fn::GetAtt": [
         "LambdaImageBuilderzLogsC9FB42C8",
         "Arn"
        ]
       }
      },
      {
       "Action": [
        "logs:CreateLogGroup",
        "logs:CreateLogStream",
        "logs:PutLogEvents"
       ],
       "Effect": "Allow",
       "Resource": [
        {
         "Fn::Join": [
          "",
          [
           "arn:",
           {
            "Ref": "AWS::Partition"
           },
           ":logs:",
           {
            "Ref": "AWS::Region"
           },
           ":",
           {
            "Ref": "AWS::AccountId"
           },
           ":log-group:/aws/codebuild/",
           {
            "Ref": "LambdaImageBuilderzCodeBuild73AB6718"
           }
          ]
         ]
        },
        {
         "Fn::Join": [
          "",
          [
           "arn:",
           {
            "Ref": "AWS::Partition"
           },
           ":logs:",
           {
            "Ref": "AWS::Region"
           },
           ":",
           {
            "Ref": "AWS::AccountId"
           },
           ":log-group:/aws/codebuild/",
           {
            "Ref": "LambdaImageBuilderzCodeBuild73AB6718"
           },
           ":*"
          ]
         ]
        }
       ]
      },
      {
       "Action": [
        "codebuild:CreateReportGroup",
        "codebuild:CreateReport",
        "codebuild:UpdateReport",
        "codebuild:BatchPutTestCases",
        "codebuild:BatchPutCodeCoverages"
       ],
       "Effect": "Allow",
       "Resource": {
        "Fn::Join": [
         "",
         [
          "arn:",
          {
           "Ref": "AWS::Partition"
          },
          ":codebuild:",
          {
           "Ref": "AWS::Region"
          },
          ":",
          {
           "Ref": "AWS::AccountId"
          },
          ":report-group/",
          {
           "Ref": "LambdaImageBuilderzCodeBuild73AB6718"
          },
          "-*"
         ]
        ]
       }
      },
      {
       "Action": [
        "ecr:BatchCheckLayerAvailability",
        "ecr:GetDownloadUrlForLayer",
        "ecr:BatchGetImage"
       ],
       "Effect": "Allow",
       "Resource": {
        "Fn::GetAtt": [
         "LambdaImageBuilderzRepository7C7AD146",
         "Arn"
        ]
       }
      },
      {
       "Action": "ecr:GetAuthorizationToken",
       "Effect": "Allow",
       "Resource": "*"
      },
      {
       "Action": [
        "ecr:PutImage",
        "ecr:InitiateLayerUpload",
        "ecr:UploadLayerPart",
        "ecr:CompleteLayerUpload"
       ],
       "Effect": "Allow",
       "Resource": {
        "Fn::GetAtt": [
         "LambdaImageBuilderzRepository7C7AD146",
         "Arn"
        ]
       }
      }
     ],
     "Version": "2012-10-17"
    },
    "PolicyName": "LambdaImageBuilderzCodeBuildRoleDefaultPolicy30B67E5A",
    "Roles": [
     {
      "Ref": "LambdaImageBuilderzCodeBuildRole2CC96DA0"
     }
    ]
   }
  },
  "LambdaImageBuilderzCodeBuild73AB6718": {
   "Type": "AWS::CodeBuild::Project",
   "Properties": {
    "Artifacts": {
     "Type": "NO_ARTIFACTS"
    },
    "Environment": {
     "ComputeType": "BUILD_GENERAL1_SMALL",
     "Image": "aws/codebuild/amazonlinux2-aarch64-standard:2.0",
     "ImagePullCredentialsType": "CODEBUILD",
     "PrivilegedMode": true,
     "Type": "ARM_CONTAINER"
    },
    "ServiceRole": {
     "Fn::GetAtt": [
      "LambdaImageBuilderzCodeBuildRole2CC96DA0",
      "Arn"
     ]
    },
    "Source": {
     "BuildSpec": {
      "Fn::Join": [
       "",
       [
        "{\n  \"version\": \"0.2\",\n  \"env\": {\n    \"variables\": {\n      \"REPO_ARN\": \"",
        {
         "Fn::GetAtt": [
          "LambdaImageBuilderzRepository7C7AD146",
          "Arn"
         ]
        },
        "\",\n      \"REPO_URI\": \"",
        {
         "Fn::Select": [
          4,
          {
           "Fn::Split": [
            ":",
            {
             "Fn::GetAtt": [
              "LambdaImageBuilderzRepository7C7AD146",
              "Arn"
             ]
            }
           ]
          }
         ]
        },
        ".dkr.ecr.",
        {
         "Fn::Select": [
          3,
          {
           "Fn::Split": [
            ":",
            {
             "Fn::GetAtt": [
              "LambdaImageBuilderzRepository7C7AD146",
              "Arn"
             ]
            }
           ]
          }
         ]
        },
        ".",
        {
         "Ref": "AWS::URLSuffix"
        },
        "/",
        {
         "Ref": "LambdaImageBuilderzRepository7C7AD146"
        },
        "\",\n      \"STACK_ID\": \"unspecified\",\n      \"REQUEST_ID\": \"unspecified\",\n      \"LOGICAL_RESOURCE_ID\": \"unspecified\",\n      \"RESPONSE_URL\": \"unspecified\",\n      \"RUNNER_VERSION\": \"latest\"\n    }\n  },\n  \"phases\": {\n    \"pre_build\": {\n      \"commands\": [\n        \"mkdir -p extra_certs\",\n        \"$(aws ecr get-login --no-include-email --region \\\"$AWS_DEFAULT_REGION\\\")\"\n      ]\n    },\n    \"build\": {\n      \"commands\": [\n        \"docker build . -t \\\"$REPO_URI\\\"  --build-arg RUNNER_VERSION=\\\"latest\\\"\",\n        \"docker push \\\"$REPO_URI\\\"\"\n      ]\n    },\n    \"post_build\": {\n      \"commands\": [\n        \"STATUS=\\\"SUCCESS\\\"\",\n        \"if [ $CODEBUILD_BUILD_SUCCEEDING -ne 1 ]; then STATUS=\\\"FAILED\\\"; fi\",\n        \"cat <<EOF > /tmp/payload.json\\n{\\n  \\\"StackId\\\": \\\"$STACK_ID\\\",\\n  \\\"RequestId\\\": \\\"$REQUEST_ID\\\",\\n  \\\"LogicalResourceId\\\": \\\"$LOGICAL_RESOURCE_ID\\\",\\n  \\\"PhysicalResourceId\\\": \\\"$REPO_ARN\\\",\\n  \\\"Status\\\": \\\"$STATUS\\\",\\n  \\\"Reason\\\": \\\"See logs in ",
        {
         "Ref": "LambdaImageBuilderzLogsC9FB42C8"
        },
        "/$CODEBUILD_LOG_PATH (deploy again with 'cdk deploy -R' or logRemovalPolicy=RemovalPolicy.RETAIN if they are already deleted)\\\",\\n  \\\"Data\\\": {\\\"Name\\\": \\\"",
        {
         "Ref": "LambdaImageBuilderzRepository7C7AD146"
        },
        "\\\"}\\n}\\nEOF\",\n        \"if [ \\\"$RESPONSE_URL\\\" != \\\"unspecified\\\" ]; then jq . /tmp/payload.json; curl -fsSL -X PUT -H \\\"Content-Type:\\\" -d \\\"@/tmp/payload.json\\\" \\\"$RESPONSE_URL\\\"; fi\"\n      ]\n    }\n  }\n}"
       ]
      ]
     },
     "Location": {
      "Fn::Join": [
       "",
       [
        {
         "Fn::Sub": "cdk-hnb659fds-assets-${AWS::AccountId}-${AWS::Region}"
        },
        "/8c55ea107f6e2196a0031415c01f5379272fd74e2e444a90fee3c356b9ecf5a2.zip"
       ]
      ]
     },
     "Type": "S3"
    },
    "Cache": {
     "Type": "NO_CACHE"
    },
    "Description": "Build docker image for self-hosted GitHub runner github-runners-test/Lambda Image Builderz (Linux/ARM64)",
    "EncryptionKey": "alias/aws/s3",
    "LogsConfig": {
     "CloudWatchLogs": {
      "GroupName": {
       "Ref": "LambdaImageBuilderzLogsC9FB42C8"
      },
      "Status": "ENABLED"
     }
    },
    "TimeoutInMinutes": 60
   }
  },
  "LambdaImageBuilderzCodeBuildEventsRoleE9E50664": {
   "Type": "AWS::IAM::Role",
   "Properties": {
    "AssumeRolePolicyDocument": {
     "Statement": [
      {
       "Action": "sts:AssumeRole",
       "Effect": "Allow",
       "Principal": {
        "Service": "events.amazonaws.com"
       }
      }
     ],
     "Version": "2012-10-17"
    }
   }
  },
  "LambdaImageBuilderzCodeBuildEventsRoleDefaultPolicyE0DB8E23": {
   "Type": "AWS::IAM::Policy",
   "Properties": {
    "PolicyDocument": {
     "Statement": [
      {
       "Action": "codebuild:StartBuild",
       "Effect": "Allow",
       "Resource": {
        "Fn::GetAtt": [
         "LambdaImageBuilderzCodeBuild73AB6718",
         "Arn"
        ]
       }
      }
     ],
     "Version": "2012-10-17"
    },
    "PolicyName": "LambdaImageBuilderzCodeBuildEventsRoleDefaultPolicyE0DB8E23",
    "Roles": [
     {
      "Ref": "LambdaImageBuilderzCodeBuildEventsRoleE9E50664"
     }
    ]
   }
  },
  "LambdaImageBuilderzCRPolicyC9B09855": {
   "Type": "AWS::IAM::Policy",
   "Properties": {
    "PolicyDocument": {
     "Statement": [
      {
       "Action": "codebuild:StartBuild",
       "Effect": "Allow",
       "Resource": {
        "Fn::GetAtt": [
         "LambdaImageBuilderzCodeBuild73AB6718",
         "Arn"
        ]
       }
      },
      {
       "Action": [
        "ecr:BatchDeleteImage",
        "ecr:ListImages"
       ],
       "Effect": "Allow",
       "Resource": {
        "Fn::GetAtt": [
         "LambdaImageBuilderzRepository7C7AD146",
         "Arn"
        ]
       }
      }
     ],
     "Version": "2012-10-17"
    },
    "PolicyName": "LambdaImageBuilderzCRPolicyC9B09855",
    "Roles": [
     {
      "Ref": "buildimagedcc036c8876b451ea2c1552f9e06e9e1ServiceRoleC3DE4837"
     }
    ]
   }
  },
  "LambdaImageBuilderzBuilder235DD147": {
   "Type": "Custom::ImageBuilder",
   "Properties": {
    "ServiceToken": {
     "Fn::GetAtt": [
      "buildimagedcc036c8876b451ea2c1552f9e06e9e173B4162A",
      "Arn"
     ]
    },
    "RepoName": {
     "Ref": "LambdaImageBuilderzRepository7C7AD146"
    },
    "ProjectName": {
     "Ref": "LambdaImageBuilderzCodeBuild73AB6718"
    },
    "BuildHash": "d6bdc06d728db2eea9d3dfc09adc2865"
   },
   "DependsOn": [
    "buildimagedcc036c8876b451ea2c1552f9e06e9e1LogRetention13129CEB",
    "buildimagedcc036c8876b451ea2c1552f9e06e9e173B4162A",
    "buildimagedcc036c8876b451ea2c1552f9e06e9e1ServiceRoleC3DE4837",
    "LambdaImageBuilderzCodeBuildEventsRoleDefaultPolicyE0DB8E23",
    "LambdaImageBuilderzCodeBuildEventsRoleE9E50664",
    "LambdaImageBuilderzCodeBuild73AB6718",
    "LambdaImageBuilderzCodeBuildRoleDefaultPolicy30B67E5A",
    "LambdaImageBuilderzCodeBuildRole2CC96DA0",
    "LambdaImageBuilderzCRPolicyC9B09855"
   ],
   "UpdateReplacePolicy": "Delete",
   "DeletionPolicy": "Delete"
  },
  "LambdaImageBuilderzBuildSchedule81F79A6A": {
   "Type": "AWS::Events::Rule",
   "Properties": {
    "Description": {
     "Fn::Join": [
      "",
      [
       "Rebuild runner image for ",
       {
        "Ref": "LambdaImageBuilderzRepository7C7AD146"
       }
      ]
     ]
    },
    "ScheduleExpression": "rate(7 days)",
    "State": "ENABLED",
    "Targets": [
     {
      "Arn": {
       "Fn::GetAtt": [
        "LambdaImageBuilderzCodeBuild73AB6718",
        "Arn"
       ]
      },
      "Id": "Target0",
      "RoleArn": {
       "Fn::GetAtt": [
        "LambdaImageBuilderzCodeBuildEventsRoleE9E50664",
        "Arn"
       ]
      }
     }
    ]
   }
  },
  "LambdaImageBuilderzDependableImagePushrule2E3269CC": {
   "Type": "AWS::Events::Rule",
   "Properties": {
    "Description": "Update GitHub Actions runner Lambda on ECR image push",
    "EventPattern": {
     "detail-type": [
      "ECR Image Action"
     ],
     "detail": {
      "action-type": [
       "PUSH"
      ],
      "repository-name": [
       {
        "Fn::GetAtt": [
         "LambdaImageBuilderzBuilder235DD147",
         "Name"
        ]
       }
      ],
      "image-tag": [
       "latest"
      ],
      "result": [
       "SUCCESS"
      ]
     },
     "source": [
      "aws.ecr"
     ]
    },
    "State": "ENABLED",
    "Targets": [
     {
      "Arn": {
       "Fn::GetAtt": [
        "updatelambdadcc036c8876b451ea2c1552f9e06e9e180810ABA",
        "Arn"
       ]
      },
      "Id": "Target0",
      "Input": {
       "Fn::Join": [
        "",
        [
         "{\"lambdaName\":\"",
         {
          "Ref": "LambdaARMFunctionDD4B5FF7"
         },
         "\",\"repositoryUri\":\"",
         {
          "Fn::Select": [
           4,
           {
            "Fn::Split": [
             ":",
             {
              "Ref": "LambdaImageBuilderzBuilder235DD147"
             }
            ]
           }
          ]
         },
         ".dkr.ecr.",
         {
          "Fn::Select": [
           3,
           {
            "Fn::Split": [
             ":",
             {
              "Ref": "LambdaImageBuilderzBuilder235DD147"
             }
            ]
           }
          ]
         },
         ".",
         {
          "Ref": "AWS::URLSuffix"
         },
         "/",
         {
          "Fn::GetAtt": [
           "LambdaImageBuilderzBuilder235DD147",
           "Name"
          ]
         },
         "\",\"repositoryTag\":\"latest\"}"
        ]
       ]
      }
     }
    ]
   }
  },
  "LambdaImageBuilderzDependableImagePushruleAllowEventRulegithubrunnerstestupdatelambdadcc036c8876b451ea2c1552f9e06e9e17433A98ECD865F34": {
   "Type": "AWS::Lambda::Permission",
   "Properties": {
    "Action": "lambda:InvokeFunction",
    "FunctionName": {
     "Fn::GetAtt": [
      "updatelambdadcc036c8876b451ea2c1552f9e06e9e180810ABA",
      "Arn"
     ]
    },
    "Principal": "events.amazonaws.com",
    "SourceArn": {
     "Fn::GetAtt": [
      "LambdaImageBuilderzDependableImagePushrule2E3269CC",
      "Arn"
     ]
    }
   }
  },
  "LambdaARMImageDigestReaderF3DD55C4": {
   "Type": "Custom::EcrImageDigest",
   "Properties": {
    "ServiceToken": {
     "Fn::GetAtt": [
      "AWS679f53fac002430cb0da5b7982bd22872D164C4C",
      "Arn"
     ]
    },
    "Create": {
     "Fn::Join": [
      "",
      [
       "{\"service\":\"ECR\",\"action\":\"describeImages\",\"parameters\":{\"repositoryName\":\"",
       {
        "Fn::GetAtt": [
         "LambdaImageBuilderzBuilder235DD147",
         "Name"
        ]
       },
       "\",\"imageIds\":[{\"imageTag\":\"latest\"}]},\"physicalResourceId\":{\"id\":\"ImageDigest\"}}"
      ]
     ]
    },
    "Update": {
     "Fn::Join": [
      "",
      [
       "{\"service\":\"ECR\",\"action\":\"describeImages\",\"parameters\":{\"repositoryName\":\"",
       {
        "Fn::GetAtt": [
         "LambdaImageBuilderzBuilder235DD147",
         "Name"
        ]
       },
       "\",\"imageIds\":[{\"imageTag\":\"latest\"}]},\"physicalResourceId\":{\"id\":\"ImageDigest\"}}"
      ]
     ]
    },
    "Delete": "{\"service\":\"fake\",\"action\":\"fake\",\"parameters\":{\"version\":1,\"labels\":[\"lambda\",\"arm64\"],\"architecture\":\"arm64\"}}",
    "InstallLatestAwsSdk": false
   },
   "DependsOn": [
    "LambdaARMImageDigestReaderCustomResourcePolicy2980B36A"
   ],
   "UpdateReplacePolicy": "Retain",
   "DeletionPolicy": "Retain"
  },
  "LambdaARMImageDigestReaderCustomResourcePolicy2980B36A": {
   "Type": "AWS::IAM::Policy",
   "Properties": {
    "PolicyDocument": {
     "Statement": [
      {
       "Action": "ecr:DescribeImages",
       "Effect": "Allow",
       "Resource": {
        "Ref": "LambdaImageBuilderzBuilder235DD147"
       }
      },
      {
       "Action": "fake:Fake",
       "Effect": "Allow",
       "Resource": {
        "Ref": "LambdaImageBuilderzBuilder235DD147"
       }
      }
     ],
     "Version": "2012-10-17"
    },
    "PolicyName": "LambdaARMImageDigestReaderCustomResourcePolicy2980B36A",
    "Roles": [
     {
      "Ref": "AWS679f53fac002430cb0da5b7982bd2287ServiceRoleC1EA0FF2"
     }
    ]
   }
  },
  "LambdaARMFunctionServiceRole136069A0": {
   "Type": "AWS::IAM::Role",
   "Properties": {
    "AssumeRolePolicyDocument": {
     "Statement": [
      {
       "Action": "sts:AssumeRole",
       "Effect": "Allow",
       "Principal": {
        "Service": "lambda.amazonaws.com"
       }
      }
     ],
     "Version": "2012-10-17"
    },
    "ManagedPolicyArns": [
     {
      "Fn::Join": [
       "",
       [
        "arn:",
        {
         "Ref": "AWS::Partition"
        },
        ":iam::aws:policy/service-role/AWSLambdaBasicExecutionRole"
       ]
      ]
     }
    ]
   }
  },
  "LambdaARMFunctionDD4B5FF7": {
   "Type": "AWS::Lambda::Function",
   "Properties": {
    "Code": {
     "ImageUri": {
      "Fn::Join": [
       "",
       [
        {
         "Fn::Select": [
          4,
          {
           "Fn::Split": [
            ":",
            {
             "Ref": "LambdaImageBuilderzBuilder235DD147"
            }
           ]
          }
         ]
        },
        ".dkr.ecr.",
        {
         "Fn::Select": [
          3,
          {
           "Fn::Split": [
            ":",
            {
             "Ref": "LambdaImageBuilderzBuilder235DD147"
            }
           ]
          }
         ]
        },
        ".",
        {
         "Ref": "AWS::URLSuffix"
        },
        "/",
        {
         "Fn::GetAtt": [
          "LambdaImageBuilderzBuilder235DD147",
          "Name"
         ]
        },
        "@sha256:",
        {
         "Fn::Select": [
          1,
          {
           "Fn::Split": [
            ":",
            {
             "Fn::GetAtt": [
              "LambdaARMImageDigestReaderF3DD55C4",
              "imageDetails.0.imageDigest"
             ]
            }
           ]
          }
         ]
        }
       ]
      ]
     }
    },
    "Role": {
     "Fn::GetAtt": [
      "LambdaARMFunctionServiceRole136069A0",
      "Arn"
     ]
    },
    "Architectures": [
     "arm64"
    ],
    "Description": "GitHub Actions runner for labels lambda,arm64",
    "EphemeralStorage": {
     "Size": 10240
    },
    "MemorySize": 2048,
    "PackageType": "Image",
    "Timeout": 900
   },
   "DependsOn": [
    "LambdaARMFunctionServiceRole136069A0"
   ]
  },
  "LambdaARMFunctionLogRetention67E9FEF8": {
   "Type": "Custom::LogRetention",
   "Properties": {
    "ServiceToken": {
     "Fn::GetAtt": [
      "LogRetentionaae0aa3c5b4d4f87b02d85b201efdd8aFD4BFC8A",
      "Arn"
     ]
    },
    "LogGroupName": {
     "Fn::Join": [
      "",
      [
       "/aws/lambda/",
       {
        "Ref": "LambdaARMFunctionDD4B5FF7"
       }
      ]
     ]
    },
    "RetentionInDays": 30
   }
  },
  "FargatesecuritygroupAFCAFD34": {
   "Type": "AWS::EC2::SecurityGroup",
   "Properties": {
    "GroupDescription": "github-runners-test/Fargate/security group",
    "SecurityGroupEgress": [
     {
      "CidrIp": "0.0.0.0/0",
      "Description": "Allow all outbound traffic by default",
      "IpProtocol": "-1"
     }
    ],
    "VpcId": {
     "Ref": "Vpc8378EB38"
    }
   }
  },
  "FargatetaskTaskRoleEFFCDAF8": {
   "Type": "AWS::IAM::Role",
   "Properties": {
    "AssumeRolePolicyDocument": {
     "Statement": [
      {
       "Action": "sts:AssumeRole",
       "Effect": "Allow",
       "Principal": {
        "Service": "ecs-tasks.amazonaws.com"
       }
      }
     ],
     "Version": "2012-10-17"
    }
   }
  },
  "FargatetaskFDFF3302": {
   "Type": "AWS::ECS::TaskDefinition",
   "Properties": {
    "ContainerDefinitions": [
     {
      "Command": [
       "sh",
       "-c",
       "./config.sh --unattended --url \"https://$GITHUB_DOMAIN/$OWNER/$REPO\" --token \"$RUNNER_TOKEN\" --ephemeral --work _work --labels \"$RUNNER_LABEL\" --disableupdate --name \"$RUNNER_NAME\" && ./run.sh"
      ],
      "Essential": true,
      "Image": {
       "Fn::Join": [
        "",
        [
         {
          "Fn::Select": [
           4,
           {
            "Fn::Split": [
             ":",
             {
              "Ref": "FargatebuilderBuilder0834CD0B"
             }
            ]
           }
          ]
         },
         ".dkr.ecr.",
         {
          "Fn::Select": [
           3,
           {
            "Fn::Split": [
             ":",
             {
              "Ref": "FargatebuilderBuilder0834CD0B"
             }
            ]
           }
          ]
         },
         ".",
         {
          "Ref": "AWS::URLSuffix"
         },
         "/",
         {
          "Fn::GetAtt": [
           "FargatebuilderBuilder0834CD0B",
           "Name"
          ]
         },
         ":latest"
        ]
       ]
      },
      "LogConfiguration": {
       "LogDriver": "awslogs",
       "Options": {
        "awslogs-group": {
         "Ref": "FargatelogsCB753638"
        },
        "awslogs-stream-prefix": "runner",
        "awslogs-region": {
         "Ref": "AWS::Region"
        }
       }
      },
      "Name": "runner"
     }
    ],
    "Cpu": "256",
    "EphemeralStorage": {
     "SizeInGiB": 25
    },
    "ExecutionRoleArn": {
     "Fn::GetAtt": [
      "FargatetaskExecutionRole88A42307",
      "Arn"
     ]
    },
    "Family": "githubrunnerstestFargatetaskA755E0CE",
    "Memory": "512",
    "NetworkMode": "awsvpc",
    "RequiresCompatibilities": [
     "FARGATE"
    ],
    "RuntimePlatform": {
     "CpuArchitecture": "X86_64",
     "OperatingSystemFamily": "LINUX"
    },
    "TaskRoleArn": {
     "Fn::GetAtt": [
      "FargatetaskTaskRoleEFFCDAF8",
      "Arn"
     ]
    }
   }
  },
  "FargatetaskExecutionRole88A42307": {
   "Type": "AWS::IAM::Role",
   "Properties": {
    "AssumeRolePolicyDocument": {
     "Statement": [
      {
       "Action": "sts:AssumeRole",
       "Effect": "Allow",
       "Principal": {
        "Service": "ecs-tasks.amazonaws.com"
       }
      }
     ],
     "Version": "2012-10-17"
    }
   }
  },
  "FargatetaskExecutionRoleDefaultPolicy72A5073A": {
   "Type": "AWS::IAM::Policy",
   "Properties": {
    "PolicyDocument": {
     "Statement": [
      {
       "Action": [
        "ecr:BatchCheckLayerAvailability",
        "ecr:GetDownloadUrlForLayer",
        "ecr:BatchGetImage"
       ],
       "Effect": "Allow",
       "Resource": {
        "Ref": "FargatebuilderBuilder0834CD0B"
       }
      },
      {
       "Action": "ecr:GetAuthorizationToken",
       "Effect": "Allow",
       "Resource": "*"
      },
      {
       "Action": [
        "logs:CreateLogStream",
        "logs:PutLogEvents"
       ],
       "Effect": "Allow",
       "Resource": {
        "Fn::GetAtt": [
         "FargatelogsCB753638",
         "Arn"
        ]
       }
      }
     ],
     "Version": "2012-10-17"
    },
    "PolicyName": "FargatetaskExecutionRoleDefaultPolicy72A5073A",
    "Roles": [
     {
      "Ref": "FargatetaskExecutionRole88A42307"
     }
    ]
   }
  },
  "FargatelogsCB753638": {
   "Type": "AWS::Logs::LogGroup",
   "Properties": {
    "RetentionInDays": 30
   },
   "UpdateReplacePolicy": "Delete",
   "DeletionPolicy": "Delete"
  },
  "Fargatex64spotsecuritygroup2A9F4299": {
   "Type": "AWS::EC2::SecurityGroup",
   "Properties": {
    "GroupDescription": "github-runners-test/Fargate-x64-spot/security group",
    "SecurityGroupEgress": [
     {
      "CidrIp": "0.0.0.0/0",
      "Description": "Allow all outbound traffic by default",
      "IpProtocol": "-1"
     }
    ],
    "VpcId": {
     "Ref": "Vpc8378EB38"
    }
   }
  },
  "Fargatex64spottaskTaskRole02893C25": {
   "Type": "AWS::IAM::Role",
   "Properties": {
    "AssumeRolePolicyDocument": {
     "Statement": [
      {
       "Action": "sts:AssumeRole",
       "Effect": "Allow",
       "Principal": {
        "Service": "ecs-tasks.amazonaws.com"
       }
      }
     ],
     "Version": "2012-10-17"
    }
   }
  },
  "Fargatex64spottask4C8B023D": {
   "Type": "AWS::ECS::TaskDefinition",
   "Properties": {
    "ContainerDefinitions": [
     {
      "Command": [
       "sh",
       "-c",
       "./config.sh --unattended --url \"https://$GITHUB_DOMAIN/$OWNER/$REPO\" --token \"$RUNNER_TOKEN\" --ephemeral --work _work --labels \"$RUNNER_LABEL\" --disableupdate --name \"$RUNNER_NAME\" && ./run.sh"
      ],
      "Essential": true,
      "Image": {
       "Fn::Join": [
        "",
        [
         {
          "Fn::Select": [
           4,
           {
            "Fn::Split": [
             ":",
             {
              "Ref": "FargatebuilderBuilder0834CD0B"
             }
            ]
           }
          ]
         },
         ".dkr.ecr.",
         {
          "Fn::Select": [
           3,
           {
            "Fn::Split": [
             ":",
             {
              "Ref": "FargatebuilderBuilder0834CD0B"
             }
            ]
           }
          ]
         },
         ".",
         {
          "Ref": "AWS::URLSuffix"
         },
         "/",
         {
          "Fn::GetAtt": [
           "FargatebuilderBuilder0834CD0B",
           "Name"
          ]
         },
         ":latest"
        ]
       ]
      },
      "LogConfiguration": {
       "LogDriver": "awslogs",
       "Options": {
        "awslogs-group": {
         "Ref": "Fargatex64spotlogs0BCF618B"
        },
        "awslogs-stream-prefix": "runner",
        "awslogs-region": {
         "Ref": "AWS::Region"
        }
       }
      },
      "Name": "runner"
     }
    ],
    "Cpu": "256",
    "EphemeralStorage": {
     "SizeInGiB": 25
    },
    "ExecutionRoleArn": {
     "Fn::GetAtt": [
      "Fargatex64spottaskExecutionRoleD0E0B7D6",
      "Arn"
     ]
    },
    "Family": "githubrunnerstestFargatex64spottask7B2E300E",
    "Memory": "512",
    "NetworkMode": "awsvpc",
    "RequiresCompatibilities": [
     "FARGATE"
    ],
    "RuntimePlatform": {
     "CpuArchitecture": "X86_64",
     "OperatingSystemFamily": "LINUX"
    },
    "TaskRoleArn": {
     "Fn::GetAtt": [
      "Fargatex64spottaskTaskRole02893C25",
      "Arn"
     ]
    }
   }
  },
  "Fargatex64spottaskExecutionRoleD0E0B7D6": {
   "Type": "AWS::IAM::Role",
   "Properties": {
    "AssumeRolePolicyDocument": {
     "Statement": [
      {
       "Action": "sts:AssumeRole",
       "Effect": "Allow",
       "Principal": {
        "Service": "ecs-tasks.amazonaws.com"
       }
      }
     ],
     "Version": "2012-10-17"
    }
   }
  },
  "Fargatex64spottaskExecutionRoleDefaultPolicyA51A696A": {
   "Type": "AWS::IAM::Policy",
   "Properties": {
    "PolicyDocument": {
     "Statement": [
      {
       "Action": [
        "ecr:BatchCheckLayerAvailability",
        "ecr:GetDownloadUrlForLayer",
        "ecr:BatchGetImage"
       ],
       "Effect": "Allow",
       "Resource": {
        "Ref": "FargatebuilderBuilder0834CD0B"
       }
      },
      {
       "Action": "ecr:GetAuthorizationToken",
       "Effect": "Allow",
       "Resource": "*"
      },
      {
       "Action": [
        "logs:CreateLogStream",
        "logs:PutLogEvents"
       ],
       "Effect": "Allow",
       "Resource": {
        "Fn::GetAtt": [
         "Fargatex64spotlogs0BCF618B",
         "Arn"
        ]
       }
      }
     ],
     "Version": "2012-10-17"
    },
    "PolicyName": "Fargatex64spottaskExecutionRoleDefaultPolicyA51A696A",
    "Roles": [
     {
      "Ref": "Fargatex64spottaskExecutionRoleD0E0B7D6"
     }
    ]
   }
  },
  "Fargatex64spotlogs0BCF618B": {
   "Type": "AWS::Logs::LogGroup",
   "Properties": {
    "RetentionInDays": 30
   },
   "UpdateReplacePolicy": "Delete",
   "DeletionPolicy": "Delete"
  },
  "Fargatearm64securitygroup08ABAD9E": {
   "Type": "AWS::EC2::SecurityGroup",
   "Properties": {
    "GroupDescription": "github-runners-test/Fargate-arm64/security group",
    "SecurityGroupEgress": [
     {
      "CidrIp": "0.0.0.0/0",
      "Description": "Allow all outbound traffic by default",
      "IpProtocol": "-1"
     }
    ],
    "VpcId": {
     "Ref": "Vpc8378EB38"
    }
   }
  },
  "Fargatearm64taskTaskRoleD3C2CD58": {
   "Type": "AWS::IAM::Role",
   "Properties": {
    "AssumeRolePolicyDocument": {
     "Statement": [
      {
       "Action": "sts:AssumeRole",
       "Effect": "Allow",
       "Principal": {
        "Service": "ecs-tasks.amazonaws.com"
       }
      }
     ],
     "Version": "2012-10-17"
    }
   }
  },
  "Fargatearm64taskECD67399": {
   "Type": "AWS::ECS::TaskDefinition",
   "Properties": {
    "ContainerDefinitions": [
     {
      "Command": [
       "sh",
       "-c",
       "./config.sh --unattended --url \"https://$GITHUB_DOMAIN/$OWNER/$REPO\" --token \"$RUNNER_TOKEN\" --ephemeral --work _work --labels \"$RUNNER_LABEL\" --disableupdate --name \"$RUNNER_NAME\" && ./run.sh"
      ],
      "Essential": true,
      "Image": {
       "Fn::Join": [
        "",
        [
         {
          "Fn::Select": [
           4,
           {
            "Fn::Split": [
             ":",
             {
              "Ref": "FargatebuilderarmBuilder48D1AF5A"
             }
            ]
           }
          ]
         },
         ".dkr.ecr.",
         {
          "Fn::Select": [
           3,
           {
            "Fn::Split": [
             ":",
             {
              "Ref": "FargatebuilderarmBuilder48D1AF5A"
             }
            ]
           }
          ]
         },
         ".",
         {
          "Ref": "AWS::URLSuffix"
         },
         "/",
         {
          "Fn::GetAtt": [
           "FargatebuilderarmBuilder48D1AF5A",
           "Name"
          ]
         },
         ":latest"
        ]
       ]
      },
      "LogConfiguration": {
       "LogDriver": "awslogs",
       "Options": {
        "awslogs-group": {
         "Ref": "Fargatearm64logs00171A52"
        },
        "awslogs-stream-prefix": "runner",
        "awslogs-region": {
         "Ref": "AWS::Region"
        }
       }
      },
      "Name": "runner"
     }
    ],
    "Cpu": "256",
    "EphemeralStorage": {
     "SizeInGiB": 25
    },
    "ExecutionRoleArn": {
     "Fn::GetAtt": [
      "Fargatearm64taskExecutionRoleD10B61DC",
      "Arn"
     ]
    },
    "Family": "githubrunnerstestFargatearm64task6B95C05B",
    "Memory": "512",
    "NetworkMode": "awsvpc",
    "RequiresCompatibilities": [
     "FARGATE"
    ],
    "RuntimePlatform": {
     "CpuArchitecture": "ARM64",
     "OperatingSystemFamily": "LINUX"
    },
    "TaskRoleArn": {
     "Fn::GetAtt": [
      "Fargatearm64taskTaskRoleD3C2CD58",
      "Arn"
     ]
    }
   }
  },
  "Fargatearm64taskExecutionRoleD10B61DC": {
   "Type": "AWS::IAM::Role",
   "Properties": {
    "AssumeRolePolicyDocument": {
     "Statement": [
      {
       "Action": "sts:AssumeRole",
       "Effect": "Allow",
       "Principal": {
        "Service": "ecs-tasks.amazonaws.com"
       }
      }
     ],
     "Version": "2012-10-17"
    }
   }
  },
  "Fargatearm64taskExecutionRoleDefaultPolicy0E3D42DB": {
   "Type": "AWS::IAM::Policy",
   "Properties": {
    "PolicyDocument": {
     "Statement": [
      {
       "Action": [
        "ecr:BatchCheckLayerAvailability",
        "ecr:GetDownloadUrlForLayer",
        "ecr:BatchGetImage"
       ],
       "Effect": "Allow",
       "Resource": {
        "Ref": "FargatebuilderarmBuilder48D1AF5A"
       }
      },
      {
       "Action": "ecr:GetAuthorizationToken",
       "Effect": "Allow",
       "Resource": "*"
      },
      {
       "Action": [
        "logs:CreateLogStream",
        "logs:PutLogEvents"
       ],
       "Effect": "Allow",
       "Resource": {
        "Fn::GetAtt": [
         "Fargatearm64logs00171A52",
         "Arn"
        ]
       }
      }
     ],
     "Version": "2012-10-17"
    },
    "PolicyName": "Fargatearm64taskExecutionRoleDefaultPolicy0E3D42DB",
    "Roles": [
     {
      "Ref": "Fargatearm64taskExecutionRoleD10B61DC"
     }
    ]
   }
  },
  "Fargatearm64logs00171A52": {
   "Type": "AWS::Logs::LogGroup",
   "Properties": {
<<<<<<< HEAD
    "RetentionInDays": 30
=======
    "Code": {
     "S3Bucket": {
      "Fn::Sub": "cdk-hnb659fds-assets-${AWS::AccountId}-${AWS::Region}"
     },
     "S3Key": "8f2c94c5bcd88ae29fae28715a94347d140b8eb784ca47a9e01101840763962a.zip"
    },
    "Role": {
     "Fn::GetAtt": [
      "updatelambdadcc036c8876b451ea2c1552f9e06e9e1ServiceRoleE163ADCA",
      "Arn"
     ]
    },
    "Description": "Function that updates a GitHub Actions runner function with the latest image digest after the image has been rebuilt",
    "Environment": {
     "Variables": {
      "AWS_NODEJS_CONNECTION_REUSE_ENABLED": "1"
     }
    },
    "Handler": "index.handler",
    "Runtime": "nodejs14.x",
    "Timeout": 900
>>>>>>> eab165a7
   },
   "UpdateReplacePolicy": "Delete",
   "DeletionPolicy": "Delete"
  },
  "Fargatearm64spotsecuritygroup20C885E4": {
   "Type": "AWS::EC2::SecurityGroup",
   "Properties": {
    "GroupDescription": "github-runners-test/Fargate-arm64-spot/security group",
    "SecurityGroupEgress": [
     {
      "CidrIp": "0.0.0.0/0",
      "Description": "Allow all outbound traffic by default",
      "IpProtocol": "-1"
     }
    ],
    "VpcId": {
     "Ref": "Vpc8378EB38"
    }
   }
  },
  "Fargatearm64spottaskTaskRole0F078C81": {
   "Type": "AWS::IAM::Role",
   "Properties": {
    "AssumeRolePolicyDocument": {
     "Statement": [
      {
       "Action": "sts:AssumeRole",
       "Effect": "Allow",
       "Principal": {
        "Service": "ecs-tasks.amazonaws.com"
       }
      }
     ],
     "Version": "2012-10-17"
    }
   }
  },
  "Fargatearm64spottaskD21E60F2": {
   "Type": "AWS::ECS::TaskDefinition",
   "Properties": {
    "ContainerDefinitions": [
     {
      "Command": [
       "sh",
       "-c",
       "./config.sh --unattended --url \"https://$GITHUB_DOMAIN/$OWNER/$REPO\" --token \"$RUNNER_TOKEN\" --ephemeral --work _work --labels \"$RUNNER_LABEL\" --disableupdate --name \"$RUNNER_NAME\" && ./run.sh"
      ],
      "Essential": true,
      "Image": {
       "Fn::Join": [
        "",
        [
         {
          "Fn::Select": [
           4,
           {
            "Fn::Split": [
             ":",
             {
              "Ref": "FargatebuilderarmBuilder48D1AF5A"
             }
            ]
           }
          ]
         },
         ".dkr.ecr.",
         {
          "Fn::Select": [
           3,
           {
            "Fn::Split": [
             ":",
             {
              "Ref": "FargatebuilderarmBuilder48D1AF5A"
             }
            ]
           }
          ]
         },
         ".",
         {
          "Ref": "AWS::URLSuffix"
         },
         "/",
         {
          "Fn::GetAtt": [
           "FargatebuilderarmBuilder48D1AF5A",
           "Name"
          ]
         },
         ":latest"
        ]
       ]
      },
      "LogConfiguration": {
       "LogDriver": "awslogs",
       "Options": {
        "awslogs-group": {
         "Ref": "Fargatearm64spotlogsEFCCEC59"
        },
        "awslogs-stream-prefix": "runner",
        "awslogs-region": {
         "Ref": "AWS::Region"
        }
       }
      },
      "Name": "runner"
     }
    ],
    "Cpu": "256",
    "EphemeralStorage": {
     "SizeInGiB": 25
    },
    "ExecutionRoleArn": {
     "Fn::GetAtt": [
      "Fargatearm64spottaskExecutionRole90E5A05B",
      "Arn"
     ]
    },
    "Family": "githubrunnerstestFargatearm64spottaskF9ADF192",
    "Memory": "512",
    "NetworkMode": "awsvpc",
    "RequiresCompatibilities": [
     "FARGATE"
    ],
    "RuntimePlatform": {
     "CpuArchitecture": "ARM64",
     "OperatingSystemFamily": "LINUX"
    },
    "TaskRoleArn": {
     "Fn::GetAtt": [
      "Fargatearm64spottaskTaskRole0F078C81",
      "Arn"
     ]
    }
   }
  },
  "Fargatearm64spottaskExecutionRole90E5A05B": {
   "Type": "AWS::IAM::Role",
   "Properties": {
    "AssumeRolePolicyDocument": {
     "Statement": [
      {
       "Action": "sts:AssumeRole",
       "Effect": "Allow",
       "Principal": {
        "Service": "ecs-tasks.amazonaws.com"
       }
      }
     ],
     "Version": "2012-10-17"
    }
   }
  },
  "Fargatearm64spottaskExecutionRoleDefaultPolicyB9BB282A": {
   "Type": "AWS::IAM::Policy",
   "Properties": {
    "PolicyDocument": {
     "Statement": [
      {
       "Action": [
        "ecr:BatchCheckLayerAvailability",
        "ecr:GetDownloadUrlForLayer",
        "ecr:BatchGetImage"
       ],
       "Effect": "Allow",
       "Resource": {
        "Ref": "FargatebuilderarmBuilder48D1AF5A"
       }
      },
      {
       "Action": "ecr:GetAuthorizationToken",
       "Effect": "Allow",
       "Resource": "*"
      },
      {
       "Action": [
        "logs:CreateLogStream",
        "logs:PutLogEvents"
       ],
       "Effect": "Allow",
       "Resource": {
        "Fn::GetAtt": [
         "Fargatearm64spotlogsEFCCEC59",
         "Arn"
        ]
       }
      }
     ],
     "Version": "2012-10-17"
    },
    "PolicyName": "Fargatearm64spottaskExecutionRoleDefaultPolicyB9BB282A",
    "Roles": [
     {
      "Ref": "Fargatearm64spottaskExecutionRole90E5A05B"
     }
    ]
   }
  },
  "Fargatearm64spotlogsEFCCEC59": {
   "Type": "AWS::Logs::LogGroup",
   "Properties": {
    "RetentionInDays": 30
   },
   "UpdateReplacePolicy": "Delete",
   "DeletionPolicy": "Delete"
  },
  "FargateWindowssecuritygroupE684A7B0": {
   "Type": "AWS::EC2::SecurityGroup",
   "Properties": {
    "GroupDescription": "github-runners-test/Fargate-Windows/security group",
    "SecurityGroupEgress": [
     {
      "CidrIp": "0.0.0.0/0",
      "Description": "Allow all outbound traffic by default",
      "IpProtocol": "-1"
     }
    ],
    "VpcId": {
     "Ref": "Vpc8378EB38"
    }
   }
  },
  "FargateWindowstaskTaskRole364508C8": {
   "Type": "AWS::IAM::Role",
   "Properties": {
    "AssumeRolePolicyDocument": {
     "Statement": [
      {
       "Action": "sts:AssumeRole",
       "Effect": "Allow",
       "Principal": {
        "Service": "ecs-tasks.amazonaws.com"
       }
      }
     ],
     "Version": "2012-10-17"
    }
   }
  },
  "FargateWindowstask9F9B942D": {
   "Type": "AWS::ECS::TaskDefinition",
   "Properties": {
    "ContainerDefinitions": [
     {
      "Command": [
       "powershell",
       "-Command",
       "cd \\actions ; ./config.cmd --unattended --url \"https://${Env:GITHUB_DOMAIN}/${Env:OWNER}/${Env:REPO}\" --token \"${Env:RUNNER_TOKEN}\" --ephemeral --work _work --labels \"${Env:RUNNER_LABEL}\" --disableupdate --name \"${Env:RUNNER_NAME}\" ; ./run.cmd"
      ],
      "Essential": true,
      "Image": {
       "Fn::Join": [
        "",
        [
         {
          "Ref": "AWS::AccountId"
         },
         ".dkr.ecr.",
         {
          "Ref": "AWS::Region"
         },
         ".",
         {
          "Ref": "AWS::URLSuffix"
         },
         "/",
         {
          "Fn::Select": [
           0,
           {
            "Fn::Split": [
             ":",
             {
              "Fn::Select": [
               1,
               {
                "Fn::Split": [
                 "/",
                 {
                  "Fn::GetAtt": [
                   "WindowsImageBuilderImage7065BB07",
                   "ImageUri"
                  ]
                 }
                ]
               }
              ]
             }
            ]
           }
          ]
         },
         ":latest"
        ]
       ]
      },
      "LogConfiguration": {
       "LogDriver": "awslogs",
       "Options": {
        "awslogs-group": {
         "Ref": "FargateWindowslogs52881DBF"
        },
        "awslogs-stream-prefix": "runner",
        "awslogs-region": {
         "Ref": "AWS::Region"
        }
       }
      },
      "Name": "runner"
     }
    ],
    "Cpu": "1024",
    "ExecutionRoleArn": {
     "Fn::GetAtt": [
      "FargateWindowstaskExecutionRoleEE562927",
      "Arn"
     ]
    },
    "Family": "githubrunnerstestFargateWindowstask95BB2245",
    "Memory": "2048",
    "NetworkMode": "awsvpc",
    "RequiresCompatibilities": [
     "FARGATE"
    ],
    "RuntimePlatform": {
     "CpuArchitecture": "X86_64",
     "OperatingSystemFamily": "WINDOWS_SERVER_2019_CORE"
    },
    "TaskRoleArn": {
     "Fn::GetAtt": [
      "FargateWindowstaskTaskRole364508C8",
      "Arn"
     ]
    }
   }
  },
  "FargateWindowstaskExecutionRoleEE562927": {
   "Type": "AWS::IAM::Role",
   "Properties": {
    "AssumeRolePolicyDocument": {
     "Statement": [
      {
       "Action": "sts:AssumeRole",
       "Effect": "Allow",
       "Principal": {
        "Service": "ecs-tasks.amazonaws.com"
       }
      }
     ],
     "Version": "2012-10-17"
    }
   }
  },
  "FargateWindowstaskExecutionRoleDefaultPolicy2EF7D3FD": {
   "Type": "AWS::IAM::Policy",
   "Properties": {
    "PolicyDocument": {
     "Statement": [
      {
       "Action": [
        "ecr:BatchCheckLayerAvailability",
        "ecr:GetDownloadUrlForLayer",
        "ecr:BatchGetImage"
       ],
       "Effect": "Allow",
       "Resource": {
        "Fn::Join": [
         "",
         [
          "arn:",
          {
           "Ref": "AWS::Partition"
          },
          ":ecr:",
          {
           "Ref": "AWS::Region"
          },
          ":",
          {
           "Ref": "AWS::AccountId"
          },
          ":repository/",
          {
           "Fn::Select": [
            0,
            {
             "Fn::Split": [
              ":",
              {
               "Fn::Select": [
                1,
                {
                 "Fn::Split": [
                  "/",
                  {
                   "Fn::GetAtt": [
                    "WindowsImageBuilderImage7065BB07",
                    "ImageUri"
                   ]
                  }
                 ]
                }
               ]
              }
             ]
            }
           ]
          }
         ]
        ]
       }
      },
      {
       "Action": "ecr:GetAuthorizationToken",
       "Effect": "Allow",
       "Resource": "*"
      },
      {
       "Action": [
        "logs:CreateLogStream",
        "logs:PutLogEvents"
       ],
       "Effect": "Allow",
       "Resource": {
        "Fn::GetAtt": [
         "FargateWindowslogs52881DBF",
         "Arn"
        ]
       }
      }
     ],
     "Version": "2012-10-17"
    },
    "PolicyName": "FargateWindowstaskExecutionRoleDefaultPolicy2EF7D3FD",
    "Roles": [
     {
      "Ref": "FargateWindowstaskExecutionRoleEE562927"
     }
    ]
   }
  },
  "FargateWindowslogs52881DBF": {
   "Type": "AWS::Logs::LogGroup",
   "Properties": {
    "RetentionInDays": 30
   },
   "UpdateReplacePolicy": "Delete",
   "DeletionPolicy": "Delete"
  },
  "EC2LinuxRole8B6519A2": {
   "Type": "AWS::IAM::Role",
   "Properties": {
    "AssumeRolePolicyDocument": {
     "Statement": [
      {
       "Action": "sts:AssumeRole",
       "Effect": "Allow",
       "Principal": {
        "Service": {
         "Fn::Join": [
          "",
          [
           "ec2.",
           {
            "Ref": "AWS::URLSuffix"
           }
          ]
         ]
        }
       }
      }
     ],
     "Version": "2012-10-17"
    },
    "ManagedPolicyArns": [
     {
      "Fn::Join": [
       "",
       [
        "arn:",
        {
         "Ref": "AWS::Partition"
        },
        ":iam::aws:policy/AmazonSSMManagedInstanceCore"
       ]
      ]
     }
    ]
   }
  },
  "EC2LinuxRoleDefaultPolicy1369791B": {
   "Type": "AWS::IAM::Policy",
   "Properties": {
    "PolicyDocument": {
     "Statement": [
      {
       "Action": [
        "states:SendTaskFailure",
        "states:SendTaskSuccess",
        "states:SendTaskHeartbeat"
       ],
       "Effect": "Allow",
       "Resource": "*"
      },
      {
       "Action": [
        "logs:CreateLogStream",
        "logs:PutLogEvents"
       ],
       "Effect": "Allow",
       "Resource": {
        "Fn::GetAtt": [
         "EC2LinuxLogsC4CD8F14",
         "Arn"
        ]
       }
      }
     ],
     "Version": "2012-10-17"
    },
    "PolicyName": "EC2LinuxRoleDefaultPolicy1369791B",
    "Roles": [
     {
      "Ref": "EC2LinuxRole8B6519A2"
     }
    ]
   }
  },
  "EC2LinuxLogsC4CD8F14": {
   "Type": "AWS::Logs::LogGroup",
   "Properties": {
    "RetentionInDays": 30
   },
   "UpdateReplacePolicy": "Delete",
   "DeletionPolicy": "Delete"
  },
  "EC2LinuxInstanceProfile2D2BB473": {
   "Type": "AWS::IAM::InstanceProfile",
   "Properties": {
    "Roles": [
     {
      "Ref": "EC2LinuxRole8B6519A2"
     }
    ]
   }
  },
  "deleteamidcc036c8876b451ea2c1552f9e06e9e1ServiceRole1CC58A6F": {
   "Type": "AWS::IAM::Role",
   "Properties": {
    "AssumeRolePolicyDocument": {
     "Statement": [
      {
       "Action": "sts:AssumeRole",
       "Effect": "Allow",
       "Principal": {
        "Service": "lambda.amazonaws.com"
       }
      }
     ],
     "Version": "2012-10-17"
    },
    "ManagedPolicyArns": [
     {
      "Fn::Join": [
       "",
       [
        "arn:",
        {
         "Ref": "AWS::Partition"
        },
        ":iam::aws:policy/service-role/AWSLambdaBasicExecutionRole"
       ]
      ]
     }
    ]
   }
  },
  "deleteamidcc036c8876b451ea2c1552f9e06e9e1ServiceRoleDefaultPolicy0C44BF83": {
   "Type": "AWS::IAM::Policy",
   "Properties": {
    "PolicyDocument": {
     "Statement": [
      {
       "Action": [
        "ec2:DescribeLaunchTemplateVersions",
        "ec2:DescribeImages",
        "ec2:DeregisterImage"
       ],
       "Effect": "Allow",
       "Resource": "*"
      }
     ],
     "Version": "2012-10-17"
    },
    "PolicyName": "deleteamidcc036c8876b451ea2c1552f9e06e9e1ServiceRoleDefaultPolicy0C44BF83",
    "Roles": [
     {
      "Ref": "deleteamidcc036c8876b451ea2c1552f9e06e9e1ServiceRole1CC58A6F"
     }
    ]
   }
  },
  "deleteamidcc036c8876b451ea2c1552f9e06e9e1BE713303": {
   "Type": "AWS::Lambda::Function",
   "Properties": {
    "Code": {
     "S3Bucket": {
      "Fn::Sub": "cdk-hnb659fds-assets-${AWS::AccountId}-${AWS::Region}"
     },
     "S3Key": "2c96dbfaf75649542d8681744e77d3ef4a03a20df5e171ce2a0a72b0a18e5928.zip"
    },
    "Role": {
     "Fn::GetAtt": [
      "deleteamidcc036c8876b451ea2c1552f9e06e9e1ServiceRole1CC58A6F",
      "Arn"
     ]
    },
    "Environment": {
     "Variables": {
      "AWS_NODEJS_CONNECTION_REUSE_ENABLED": "1"
     }
    },
    "Handler": "index.handler",
    "Runtime": "nodejs14.x",
    "Timeout": 300
   },
   "DependsOn": [
    "deleteamidcc036c8876b451ea2c1552f9e06e9e1ServiceRoleDefaultPolicy0C44BF83",
    "deleteamidcc036c8876b451ea2c1552f9e06e9e1ServiceRole1CC58A6F"
   ]
  },
  "deleteamidcc036c8876b451ea2c1552f9e06e9e1LogRetention85F808EB": {
   "Type": "Custom::LogRetention",
   "Properties": {
    "ServiceToken": {
     "Fn::GetAtt": [
      "LogRetentionaae0aa3c5b4d4f87b02d85b201efdd8aFD4BFC8A",
      "Arn"
     ]
    },
    "LogGroupName": {
     "Fn::Join": [
      "",
      [
       "/aws/lambda/",
       {
        "Ref": "deleteamidcc036c8876b451ea2c1552f9e06e9e1BE713303"
       }
      ]
     ]
    },
    "RetentionInDays": 30
   }
  },
  "EC2SpotLinuxRole86333E5D": {
   "Type": "AWS::IAM::Role",
   "Properties": {
    "AssumeRolePolicyDocument": {
     "Statement": [
      {
       "Action": "sts:AssumeRole",
       "Effect": "Allow",
       "Principal": {
        "Service": {
         "Fn::Join": [
          "",
          [
           "ec2.",
           {
            "Ref": "AWS::URLSuffix"
           }
          ]
         ]
        }
       }
      }
     ],
     "Version": "2012-10-17"
    },
    "ManagedPolicyArns": [
     {
      "Fn::Join": [
       "",
       [
        "arn:",
        {
         "Ref": "AWS::Partition"
        },
        ":iam::aws:policy/AmazonSSMManagedInstanceCore"
       ]
      ]
     }
    ]
   }
  },
  "EC2SpotLinuxRoleDefaultPolicy061AD1D0": {
   "Type": "AWS::IAM::Policy",
   "Properties": {
    "PolicyDocument": {
     "Statement": [
      {
       "Action": [
        "states:SendTaskFailure",
        "states:SendTaskSuccess",
        "states:SendTaskHeartbeat"
       ],
       "Effect": "Allow",
       "Resource": "*"
      },
      {
       "Action": [
        "logs:CreateLogStream",
        "logs:PutLogEvents"
       ],
       "Effect": "Allow",
       "Resource": {
        "Fn::GetAtt": [
         "EC2SpotLinuxLogsF78D5F0E",
         "Arn"
        ]
       }
      }
     ],
     "Version": "2012-10-17"
    },
    "PolicyName": "EC2SpotLinuxRoleDefaultPolicy061AD1D0",
    "Roles": [
     {
      "Ref": "EC2SpotLinuxRole86333E5D"
     }
    ]
   }
  },
  "EC2SpotLinuxLogsF78D5F0E": {
   "Type": "AWS::Logs::LogGroup",
   "Properties": {
    "RetentionInDays": 30
   },
   "UpdateReplacePolicy": "Delete",
   "DeletionPolicy": "Delete"
  },
  "EC2SpotLinuxInstanceProfileB12320D4": {
   "Type": "AWS::IAM::InstanceProfile",
   "Properties": {
    "Roles": [
     {
      "Ref": "EC2SpotLinuxRole86333E5D"
     }
    ]
   }
  },
  "AMILinuxarm64BuilderUpgradepackagesandinstallbasicsVersionCD58A101": {
   "Type": "Custom::ImageBuilder-Component-Version",
   "Properties": {
    "ServiceToken": {
     "Fn::GetAtt": [
      "awsimagebuilderversionerdcc036c8876b451ea2c1552f9e06e9e1591B871E",
      "Arn"
     ]
    },
    "ObjectType": "Component",
    "ObjectName": "github-runners-test-AMILinuxarm64Builder-Upgradepackagesandinstallbasics-29D3C869",
    "VersionedData": {
     "platform": "Linux",
     "data": {
      "name": "Required packages",
      "schemaVersion": "1.0",
      "phases": [
       {
        "name": "build",
        "steps": [
         {
          "name": "Run",
          "action": "ExecuteBash",
          "inputs": {
           "commands": [
            "set -ex",
            "apt-get update",
            "DEBIAN_FRONTEND=noninteractive apt-get upgrade -y",
            "DEBIAN_FRONTEND=noninteractive apt-get install -y curl sudo jq bash zip unzip iptables software-properties-common ca-certificates",
            "curl -sfLo /tmp/amazon-cloudwatch-agent.deb https://s3.amazonaws.com/amazoncloudwatch-agent/ubuntu/arm64/latest/amazon-cloudwatch-agent.deb",
            "dpkg -i -E /tmp/amazon-cloudwatch-agent.deb",
            "rm /tmp/amazon-cloudwatch-agent.deb"
           ]
          }
         }
        ]
       }
      ]
     },
     "description": "Install packages required for GitHub Runner and upgrade all packages"
    }
   },
   "UpdateReplacePolicy": "Retain",
   "DeletionPolicy": "Retain"
  },
  "AMILinuxarm64BuilderUpgradepackagesandinstallbasicsComponentBE33D1FC": {
   "Type": "AWS::ImageBuilder::Component",
   "Properties": {
    "Name": "github-runners-test-AMILinuxarm64Builder-Upgradepackagesandinstallbasics-29D3C869",
    "Platform": "Linux",
    "Version": {
     "Ref": "AMILinuxarm64BuilderUpgradepackagesandinstallbasicsVersionCD58A101"
    },
    "Data": "{\"name\":\"Required packages\",\"schemaVersion\":\"1.0\",\"phases\":[{\"name\":\"build\",\"steps\":[{\"name\":\"Run\",\"action\":\"ExecuteBash\",\"inputs\":{\"commands\":[\"set -ex\",\"apt-get update\",\"DEBIAN_FRONTEND=noninteractive apt-get upgrade -y\",\"DEBIAN_FRONTEND=noninteractive apt-get install -y curl sudo jq bash zip unzip iptables software-properties-common ca-certificates\",\"curl -sfLo /tmp/amazon-cloudwatch-agent.deb https://s3.amazonaws.com/amazoncloudwatch-agent/ubuntu/arm64/latest/amazon-cloudwatch-agent.deb\",\"dpkg -i -E /tmp/amazon-cloudwatch-agent.deb\",\"rm /tmp/amazon-cloudwatch-agent.deb\"]}}]}]}",
    "Description": "Install packages required for GitHub Runner and upgrade all packages"
   }
  },
  "AMILinuxarm64BuilderUserVersion39FD60DE": {
   "Type": "Custom::ImageBuilder-Component-Version",
   "Properties": {
    "ServiceToken": {
     "Fn::GetAtt": [
      "awsimagebuilderversionerdcc036c8876b451ea2c1552f9e06e9e1591B871E",
      "Arn"
     ]
    },
    "ObjectType": "Component",
    "ObjectName": "github-runners-test-AMILinuxarm64Builder-User-93B25D03",
    "VersionedData": {
     "platform": "Linux",
     "data": {
      "name": "GitHub Runner user",
      "schemaVersion": "1.0",
      "phases": [
       {
        "name": "build",
        "steps": [
         {
          "name": "Run",
          "action": "ExecuteBash",
          "inputs": {
           "commands": [
            "set -ex",
            "addgroup runner",
            "adduser --system --disabled-password --home /home/runner --ingroup runner runner"
           ]
          }
         }
        ]
       }
      ]
     },
     "description": "Install latest version of AWS CLI"
    }
   },
   "UpdateReplacePolicy": "Retain",
   "DeletionPolicy": "Retain"
  },
  "AMILinuxarm64BuilderUserComponent938F2367": {
   "Type": "AWS::ImageBuilder::Component",
   "Properties": {
    "Name": "github-runners-test-AMILinuxarm64Builder-User-93B25D03",
    "Platform": "Linux",
    "Version": {
     "Ref": "AMILinuxarm64BuilderUserVersion39FD60DE"
    },
    "Data": "{\"name\":\"GitHub Runner user\",\"schemaVersion\":\"1.0\",\"phases\":[{\"name\":\"build\",\"steps\":[{\"name\":\"Run\",\"action\":\"ExecuteBash\",\"inputs\":{\"commands\":[\"set -ex\",\"addgroup runner\",\"adduser --system --disabled-password --home /home/runner --ingroup runner runner\"]}}]}]}",
    "Description": "Install latest version of AWS CLI"
   }
  },
  "AMILinuxarm64BuilderAWSCLIVersion0F90337D": {
   "Type": "Custom::ImageBuilder-Component-Version",
   "Properties": {
    "ServiceToken": {
     "Fn::GetAtt": [
      "awsimagebuilderversionerdcc036c8876b451ea2c1552f9e06e9e1591B871E",
      "Arn"
     ]
    },
    "ObjectType": "Component",
    "ObjectName": "github-runners-test-AMILinuxarm64Builder-AWSCLI-40A3A460",
    "VersionedData": {
     "platform": "Linux",
     "data": {
      "name": "AWS CLI",
      "schemaVersion": "1.0",
      "phases": [
       {
        "name": "build",
        "steps": [
         {
          "name": "Run",
          "action": "ExecuteBash",
          "inputs": {
           "commands": [
            "set -ex",
            "curl -fsSL \"https://awscli.amazonaws.com/awscli-exe-linux-aarch64.zip\" -o awscliv2.zip",
            "unzip -q awscliv2.zip",
            "./aws/install",
            "rm -rf awscliv2.zip aws"
           ]
          }
         }
        ]
       }
      ]
     },
     "description": "Install latest version of AWS CLI"
    }
   },
   "UpdateReplacePolicy": "Retain",
   "DeletionPolicy": "Retain"
  },
  "AMILinuxarm64BuilderAWSCLIComponent597EC392": {
   "Type": "AWS::ImageBuilder::Component",
   "Properties": {
    "Name": "github-runners-test-AMILinuxarm64Builder-AWSCLI-40A3A460",
    "Platform": "Linux",
    "Version": {
     "Ref": "AMILinuxarm64BuilderAWSCLIVersion0F90337D"
    },
    "Data": "{\"name\":\"AWS CLI\",\"schemaVersion\":\"1.0\",\"phases\":[{\"name\":\"build\",\"steps\":[{\"name\":\"Run\",\"action\":\"ExecuteBash\",\"inputs\":{\"commands\":[\"set -ex\",\"curl -fsSL \\\"https://awscli.amazonaws.com/awscli-exe-linux-aarch64.zip\\\" -o awscliv2.zip\",\"unzip -q awscliv2.zip\",\"./aws/install\",\"rm -rf awscliv2.zip aws\"]}}]}]}",
    "Description": "Install latest version of AWS CLI"
   }
  },
  "AMILinuxarm64BuilderGitHubCLIVersionDE6BF6E3": {
   "Type": "Custom::ImageBuilder-Component-Version",
   "Properties": {
    "ServiceToken": {
     "Fn::GetAtt": [
      "awsimagebuilderversionerdcc036c8876b451ea2c1552f9e06e9e1591B871E",
      "Arn"
     ]
    },
    "ObjectType": "Component",
    "ObjectName": "github-runners-test-AMILinuxarm64Builder-GitHubCLI-9616C810",
    "VersionedData": {
     "platform": "Linux",
     "data": {
      "name": "GitHub CLI",
      "schemaVersion": "1.0",
      "phases": [
       {
        "name": "build",
        "steps": [
         {
          "name": "Run",
          "action": "ExecuteBash",
          "inputs": {
           "commands": [
            "set -ex",
            "curl -fsSL https://cli.github.com/packages/githubcli-archive-keyring.gpg | sudo dd of=/usr/share/keyrings/githubcli-archive-keyring.gpg",
            "echo \"deb [arch=$(dpkg --print-architecture) signed-by=/usr/share/keyrings/githubcli-archive-keyring.gpg]   https://cli.github.com/packages stable main\" | sudo tee /etc/apt/sources.list.d/github-cli.list > /dev/null",
            "apt-get update",
            "DEBIAN_FRONTEND=noninteractive apt-get install -y gh"
           ]
          }
         }
        ]
       }
      ]
     },
     "description": "Install latest version of gh"
    }
   },
   "UpdateReplacePolicy": "Retain",
   "DeletionPolicy": "Retain"
  },
  "AMILinuxarm64BuilderGitHubCLIComponentD2BEF6D6": {
   "Type": "AWS::ImageBuilder::Component",
   "Properties": {
    "Name": "github-runners-test-AMILinuxarm64Builder-GitHubCLI-9616C810",
    "Platform": "Linux",
    "Version": {
     "Ref": "AMILinuxarm64BuilderGitHubCLIVersionDE6BF6E3"
    },
    "Data": "{\"name\":\"GitHub CLI\",\"schemaVersion\":\"1.0\",\"phases\":[{\"name\":\"build\",\"steps\":[{\"name\":\"Run\",\"action\":\"ExecuteBash\",\"inputs\":{\"commands\":[\"set -ex\",\"curl -fsSL https://cli.github.com/packages/githubcli-archive-keyring.gpg | sudo dd of=/usr/share/keyrings/githubcli-archive-keyring.gpg\",\"echo \\\"deb [arch=$(dpkg --print-architecture) signed-by=/usr/share/keyrings/githubcli-archive-keyring.gpg]   https://cli.github.com/packages stable main\\\" | sudo tee /etc/apt/sources.list.d/github-cli.list > /dev/null\",\"apt-get update\",\"DEBIAN_FRONTEND=noninteractive apt-get install -y gh\"]}}]}]}",
    "Description": "Install latest version of gh"
   }
  },
  "AMILinuxarm64BuildergitVersion036A7A85": {
   "Type": "Custom::ImageBuilder-Component-Version",
   "Properties": {
    "ServiceToken": {
     "Fn::GetAtt": [
      "awsimagebuilderversionerdcc036c8876b451ea2c1552f9e06e9e1591B871E",
      "Arn"
     ]
    },
    "ObjectType": "Component",
    "ObjectName": "github-runners-test-AMILinuxarm64Builder-git-9631389E",
    "VersionedData": {
     "platform": "Linux",
     "data": {
      "name": "Git",
      "schemaVersion": "1.0",
      "phases": [
       {
        "name": "build",
        "steps": [
         {
          "name": "Run",
          "action": "ExecuteBash",
          "inputs": {
           "commands": [
            "set -ex",
            "add-apt-repository ppa:git-core/ppa",
            "apt-get update",
            "DEBIAN_FRONTEND=noninteractive apt-get install -y git"
           ]
          }
         }
        ]
       }
      ]
     },
     "description": "Install latest version of git"
    }
   },
   "UpdateReplacePolicy": "Retain",
   "DeletionPolicy": "Retain"
  },
  "AMILinuxarm64BuildergitComponent2DD770C7": {
   "Type": "AWS::ImageBuilder::Component",
   "Properties": {
    "Name": "github-runners-test-AMILinuxarm64Builder-git-9631389E",
    "Platform": "Linux",
    "Version": {
     "Ref": "AMILinuxarm64BuildergitVersion036A7A85"
    },
    "Data": "{\"name\":\"Git\",\"schemaVersion\":\"1.0\",\"phases\":[{\"name\":\"build\",\"steps\":[{\"name\":\"Run\",\"action\":\"ExecuteBash\",\"inputs\":{\"commands\":[\"set -ex\",\"add-apt-repository ppa:git-core/ppa\",\"apt-get update\",\"DEBIAN_FRONTEND=noninteractive apt-get install -y git\"]}}]}]}",
    "Description": "Install latest version of git"
   }
  },
  "AMILinuxarm64BuilderGitHubActionsRunnerVersion208149D0": {
   "Type": "Custom::ImageBuilder-Component-Version",
   "Properties": {
    "ServiceToken": {
     "Fn::GetAtt": [
      "awsimagebuilderversionerdcc036c8876b451ea2c1552f9e06e9e1591B871E",
      "Arn"
     ]
    },
    "ObjectType": "Component",
    "ObjectName": "github-runners-test-AMILinuxarm64Builder-GitHubActionsRunner-6B8B4FCE",
    "VersionedData": {
     "platform": "Linux",
     "data": {
      "name": "GitHub Actions Runner",
      "schemaVersion": "1.0",
      "phases": [
       {
        "name": "build",
        "steps": [
         {
          "name": "Run",
          "action": "ExecuteBash",
          "inputs": {
           "commands": [
            "set -ex",
            "RUNNER_VERSION=`curl -w \"%{redirect_url}\" -fsS https://github.com/actions/runner/releases/latest | grep -oE \"[^/v]+$\"`",
            "curl -fsSLO \"https://github.com/actions/runner/releases/download/v${RUNNER_VERSION}/actions-runner-linux-arm64-${RUNNER_VERSION}.tar.gz\"",
            "tar xzf \"actions-runner-linux-arm64-${RUNNER_VERSION}.tar.gz\"",
            "rm actions-runner-linux-arm64-${RUNNER_VERSION}.tar.gz",
            "./bin/installdependencies.sh"
           ]
          }
         }
        ]
       }
      ]
     },
     "description": "Install latest version of GitHub Actions Runner"
    }
   },
   "UpdateReplacePolicy": "Retain",
   "DeletionPolicy": "Retain"
  },
  "AMILinuxarm64BuilderGitHubActionsRunnerComponent2D6B2EA8": {
   "Type": "AWS::ImageBuilder::Component",
   "Properties": {
    "Name": "github-runners-test-AMILinuxarm64Builder-GitHubActionsRunner-6B8B4FCE",
    "Platform": "Linux",
    "Version": {
     "Ref": "AMILinuxarm64BuilderGitHubActionsRunnerVersion208149D0"
    },
    "Data": "{\"name\":\"GitHub Actions Runner\",\"schemaVersion\":\"1.0\",\"phases\":[{\"name\":\"build\",\"steps\":[{\"name\":\"Run\",\"action\":\"ExecuteBash\",\"inputs\":{\"commands\":[\"set -ex\",\"RUNNER_VERSION=`curl -w \\\"%{redirect_url}\\\" -fsS https://github.com/actions/runner/releases/latest | grep -oE \\\"[^/v]+$\\\"`\",\"curl -fsSLO \\\"https://github.com/actions/runner/releases/download/v${RUNNER_VERSION}/actions-runner-linux-arm64-${RUNNER_VERSION}.tar.gz\\\"\",\"tar xzf \\\"actions-runner-linux-arm64-${RUNNER_VERSION}.tar.gz\\\"\",\"rm actions-runner-linux-arm64-${RUNNER_VERSION}.tar.gz\",\"./bin/installdependencies.sh\"]}}]}]}",
    "Description": "Install latest version of GitHub Actions Runner"
   }
  },
  "AMILinuxarm64BuilderDockerVersionD5DFBE4A": {
   "Type": "Custom::ImageBuilder-Component-Version",
   "Properties": {
    "ServiceToken": {
     "Fn::GetAtt": [
      "awsimagebuilderversionerdcc036c8876b451ea2c1552f9e06e9e1591B871E",
      "Arn"
     ]
    },
    "ObjectType": "Component",
    "ObjectName": "github-runners-test-AMILinuxarm64Builder-Docker-9D417EF3",
    "VersionedData": {
     "platform": "Linux",
     "data": {
      "name": "Docker",
      "schemaVersion": "1.0",
      "phases": [
       {
        "name": "build",
        "steps": [
         {
          "name": "Run",
          "action": "ExecuteBash",
          "inputs": {
           "commands": [
            "set -ex",
            "curl -fsSL https://download.docker.com/linux/ubuntu/gpg | sudo gpg --dearmor -o /usr/share/keyrings/docker.gpg",
            "echo   \"deb [arch=$(dpkg --print-architecture) signed-by=/usr/share/keyrings/docker.gpg] https://download.docker.com/linux/ubuntu   $(lsb_release -cs) stable\" | sudo tee /etc/apt/sources.list.d/docker.list > /dev/null",
            "apt-get update",
            "DEBIAN_FRONTEND=noninteractive apt-get install -y docker-ce docker-ce-cli containerd.io docker-compose-plugin",
            "usermod -aG docker runner",
            "ln -s /usr/libexec/docker/cli-plugins/docker-compose /usr/bin/docker-compose"
           ]
          }
         }
        ]
       }
      ]
     },
     "description": "Install latest version of Docker"
    }
   },
   "UpdateReplacePolicy": "Retain",
   "DeletionPolicy": "Retain"
  },
  "AMILinuxarm64BuilderDockerComponent51BA7F92": {
   "Type": "AWS::ImageBuilder::Component",
   "Properties": {
    "Name": "github-runners-test-AMILinuxarm64Builder-Docker-9D417EF3",
    "Platform": "Linux",
    "Version": {
     "Ref": "AMILinuxarm64BuilderDockerVersionD5DFBE4A"
    },
    "Data": "{\"name\":\"Docker\",\"schemaVersion\":\"1.0\",\"phases\":[{\"name\":\"build\",\"steps\":[{\"name\":\"Run\",\"action\":\"ExecuteBash\",\"inputs\":{\"commands\":[\"set -ex\",\"curl -fsSL https://download.docker.com/linux/ubuntu/gpg | sudo gpg --dearmor -o /usr/share/keyrings/docker.gpg\",\"echo   \\\"deb [arch=$(dpkg --print-architecture) signed-by=/usr/share/keyrings/docker.gpg] https://download.docker.com/linux/ubuntu   $(lsb_release -cs) stable\\\" | sudo tee /etc/apt/sources.list.d/docker.list > /dev/null\",\"apt-get update\",\"DEBIAN_FRONTEND=noninteractive apt-get install -y docker-ce docker-ce-cli containerd.io docker-compose-plugin\",\"usermod -aG docker runner\",\"ln -s /usr/libexec/docker/cli-plugins/docker-compose /usr/bin/docker-compose\"]}}]}]}",
    "Description": "Install latest version of Docker"
   }
  },
  "AMILinuxarm64BuilderLaunchtemplate8F5EFF44": {
   "Type": "AWS::EC2::LaunchTemplate",
   "Properties": {
    "LaunchTemplateData": {
     "TagSpecifications": [
      {
       "ResourceType": "instance",
       "Tags": [
        {
         "Key": "Name",
         "Value": "github-runners-test/AMI Linux arm64 Builder/Launch template"
        }
       ]
      },
      {
       "ResourceType": "volume",
       "Tags": [
        {
         "Key": "Name",
         "Value": "github-runners-test/AMI Linux arm64 Builder/Launch template"
        }
       ]
      }
     ]
    },
    "TagSpecifications": [
     {
      "ResourceType": "launch-template",
      "Tags": [
       {
        "Key": "Name",
        "Value": "github-runners-test/AMI Linux arm64 Builder/Launch template"
       }
      ]
     }
    ]
   }
  },
  "AMILinuxarm64BuilderDistribution77B3BD53": {
   "Type": "AWS::ImageBuilder::DistributionConfiguration",
   "Properties": {
    "Distributions": [
     {
      "AmiDistributionConfiguration": {
       "Name": "github-runners-test-AMILinuxarm64Builder-3F449283-{{ imagebuilder:buildDate }}",
       "AmiTags": {
        "Name": "AMI Linux arm64 Builder",
        "GitHubRunners:Stack": "github-runners-test",
        "GitHubRunners:Builder": "github-runners-test/AMI Linux arm64 Builder"
       }
      },
      "LaunchTemplateConfigurations": [
       {
        "LaunchTemplateId": {
         "Ref": "AMILinuxarm64BuilderLaunchtemplate8F5EFF44"
        }
       }
      ],
      "Region": {
       "Ref": "AWS::Region"
      }
     }
    ],
    "Name": "github-runners-test-AMILinuxarm64Builder-3F449283",
    "Description": "Build AMI for GitHub Actions runner github-runners-test/AMI Linux arm64 Builder (Linux/ARM64)"
   }
  },
  "AMILinuxarm64BuilderAmiRecipeVersion429E7646": {
   "Type": "Custom::ImageBuilder-ImageRecipe-Version",
   "Properties": {
    "ServiceToken": {
     "Fn::GetAtt": [
      "awsimagebuilderversionerdcc036c8876b451ea2c1552f9e06e9e1591B871E",
      "Arn"
     ]
    },
    "ObjectType": "ImageRecipe",
    "ObjectName": "github-runners-test-AMILinuxarm64Builder-AmiRecipe-9167B5EF",
    "VersionedData": {
     "platform": "Linux",
     "components": [
      {
       "componentArn": {
        "Fn::GetAtt": [
         "AMILinuxarm64BuilderUpgradepackagesandinstallbasicsComponentBE33D1FC",
         "Arn"
        ]
       }
      },
      {
       "componentArn": {
        "Fn::GetAtt": [
         "AMILinuxarm64BuilderUserComponent938F2367",
         "Arn"
        ]
       }
      },
      {
       "componentArn": {
        "Fn::GetAtt": [
         "AMILinuxarm64BuilderAWSCLIComponent597EC392",
         "Arn"
        ]
       }
      },
      {
       "componentArn": {
        "Fn::GetAtt": [
         "AMILinuxarm64BuilderGitHubCLIComponentD2BEF6D6",
         "Arn"
        ]
       }
      },
      {
       "componentArn": {
        "Fn::GetAtt": [
         "AMILinuxarm64BuildergitComponent2DD770C7",
         "Arn"
        ]
       }
      },
      {
       "componentArn": {
        "Fn::GetAtt": [
         "AMILinuxarm64BuilderGitHubActionsRunnerComponent2D6B2EA8",
         "Arn"
        ]
       }
      },
      {
       "componentArn": {
        "Fn::GetAtt": [
         "AMILinuxarm64BuilderDockerComponent51BA7F92",
         "Arn"
        ]
       }
      }
     ]
    }
   },
   "UpdateReplacePolicy": "Retain",
   "DeletionPolicy": "Retain"
  },
  "AMILinuxarm64BuilderAmiRecipe6A6ED38F": {
   "Type": "AWS::ImageBuilder::ImageRecipe",
   "Properties": {
    "Components": [
     {
      "ComponentArn": {
       "Fn::GetAtt": [
        "AMILinuxarm64BuilderUpgradepackagesandinstallbasicsComponentBE33D1FC",
        "Arn"
       ]
      }
     },
     {
      "ComponentArn": {
       "Fn::GetAtt": [
        "AMILinuxarm64BuilderUserComponent938F2367",
        "Arn"
       ]
      }
     },
     {
      "ComponentArn": {
       "Fn::GetAtt": [
        "AMILinuxarm64BuilderAWSCLIComponent597EC392",
        "Arn"
       ]
      }
     },
     {
      "ComponentArn": {
       "Fn::GetAtt": [
        "AMILinuxarm64BuilderGitHubCLIComponentD2BEF6D6",
        "Arn"
       ]
      }
     },
     {
      "ComponentArn": {
       "Fn::GetAtt": [
        "AMILinuxarm64BuildergitComponent2DD770C7",
        "Arn"
       ]
      }
     },
     {
      "ComponentArn": {
       "Fn::GetAtt": [
        "AMILinuxarm64BuilderGitHubActionsRunnerComponent2D6B2EA8",
        "Arn"
       ]
      }
     },
     {
      "ComponentArn": {
       "Fn::GetAtt": [
        "AMILinuxarm64BuilderDockerComponent51BA7F92",
        "Arn"
       ]
      }
     }
    ],
    "Name": "github-runners-test-AMILinuxarm64Builder-AmiRecipe-9167B5EF",
    "ParentImage": {
     "Ref": "SsmParameterValueawsservicecanonicalubuntuserverfocalstablecurrentarm64hvmebsgp2amiidC96584B6F00A464EAD1953AFF4B05118Parameter"
    },
    "Version": {
     "Ref": "AMILinuxarm64BuilderAmiRecipeVersion429E7646"
    },
    "WorkingDirectory": "/home/runner"
   }
  },
  "AMILinuxarm64BuilderLog3F9BB6F0": {
   "Type": "AWS::Logs::LogGroup",
   "Properties": {
    "LogGroupName": "/aws/imagebuilder/github-runners-test-AMILinuxarm64Builder-AmiRecipe-9167B5EF",
    "RetentionInDays": 30
   },
   "UpdateReplacePolicy": "Delete",
   "DeletionPolicy": "Delete"
  },
  "AMILinuxarm64BuilderRole40D54E29": {
   "Type": "AWS::IAM::Role",
   "Properties": {
    "AssumeRolePolicyDocument": {
     "Statement": [
      {
       "Action": "sts:AssumeRole",
       "Effect": "Allow",
       "Principal": {
        "Service": {
         "Fn::Join": [
          "",
          [
           "ec2.",
           {
            "Ref": "AWS::URLSuffix"
           }
          ]
         ]
        }
       }
      }
     ],
     "Version": "2012-10-17"
    },
    "ManagedPolicyArns": [
     {
      "Fn::Join": [
       "",
       [
        "arn:",
        {
         "Ref": "AWS::Partition"
        },
        ":iam::aws:policy/AmazonSSMManagedInstanceCore"
       ]
      ]
     },
     {
      "Fn::Join": [
       "",
       [
        "arn:",
        {
         "Ref": "AWS::Partition"
        },
        ":iam::aws:policy/EC2InstanceProfileForImageBuilder"
       ]
      ]
     }
    ]
   }
  },
  "AMILinuxarm64BuilderInstanceProfileCE3B6B09": {
   "Type": "AWS::IAM::InstanceProfile",
   "Properties": {
    "Roles": [
     {
      "Ref": "AMILinuxarm64BuilderRole40D54E29"
     }
    ]
   }
  },
  "AMILinuxarm64BuilderInfrastructure80FA16D6": {
   "Type": "AWS::ImageBuilder::InfrastructureConfiguration",
   "Properties": {
    "InstanceProfileName": {
     "Ref": "AMILinuxarm64BuilderInstanceProfileCE3B6B09"
    },
    "Name": "github-runners-test-AMILinuxarm64Builder-3F449283",
    "Description": "Build AMI for GitHub Actions runner github-runners-test/AMI Linux arm64 Builder (Linux/ARM64)",
    "InstanceTypes": [
     "m6g.large"
    ]
   }
  },
  "AMILinuxarm64BuilderImageA637431C": {
   "Type": "AWS::ImageBuilder::Image",
   "Properties": {
    "InfrastructureConfigurationArn": {
     "Fn::GetAtt": [
      "AMILinuxarm64BuilderInfrastructure80FA16D6",
      "Arn"
     ]
    },
    "DistributionConfigurationArn": {
     "Fn::GetAtt": [
      "AMILinuxarm64BuilderDistribution77B3BD53",
      "Arn"
     ]
    },
    "ImageRecipeArn": {
     "Fn::GetAtt": [
      "AMILinuxarm64BuilderAmiRecipe6A6ED38F",
      "Arn"
     ]
    },
    "ImageTestsConfiguration": {
     "ImageTestsEnabled": false
    }
   },
   "DependsOn": [
    "AMILinuxarm64BuilderInfrastructure80FA16D6",
    "AMILinuxarm64BuilderLog3F9BB6F0"
   ]
  },
  "AMILinuxarm64BuilderPipelineECE006B6": {
   "Type": "AWS::ImageBuilder::ImagePipeline",
   "Properties": {
    "InfrastructureConfigurationArn": {
     "Fn::GetAtt": [
      "AMILinuxarm64BuilderInfrastructure80FA16D6",
      "Arn"
     ]
    },
    "Name": "github-runners-test-AMILinuxarm64Builder-3F449283",
    "Description": "Build AMI for GitHub Actions runner github-runners-test/AMI Linux arm64 Builder (Linux/ARM64)",
    "DistributionConfigurationArn": {
     "Fn::GetAtt": [
      "AMILinuxarm64BuilderDistribution77B3BD53",
      "Arn"
     ]
    },
    "ImageRecipeArn": {
     "Fn::GetAtt": [
      "AMILinuxarm64BuilderAmiRecipe6A6ED38F",
      "Arn"
     ]
    },
    "ImageTestsConfiguration": {
     "ImageTestsEnabled": false
    },
    "Schedule": {
     "PipelineExecutionStartCondition": "EXPRESSION_MATCH_ONLY",
     "ScheduleExpression": "rate(7 days)"
    }
   },
   "DependsOn": [
    "AMILinuxarm64BuilderInfrastructure80FA16D6",
    "AMILinuxarm64BuilderLog3F9BB6F0"
   ]
  },
  "AMILinuxarm64BuilderDeleteAMISchedule72E5EB47": {
   "Type": "AWS::Events::Rule",
   "Properties": {
    "Description": "Delete old AMIs for github-runners-test/AMI Linux arm64 Builder",
    "ScheduleExpression": "rate(1 day)",
    "State": "ENABLED",
    "Targets": [
     {
      "Arn": {
       "Fn::GetAtt": [
        "deleteamidcc036c8876b451ea2c1552f9e06e9e1BE713303",
        "Arn"
       ]
      },
      "Id": "Target0",
      "Input": {
       "Fn::Join": [
        "",
        [
         "{\"RequestType\":\"Scheduled\",\"LaunchTemplateId\":\"",
         {
          "Ref": "AMILinuxarm64BuilderLaunchtemplate8F5EFF44"
         },
         "\",\"StackName\":\"github-runners-test\",\"BuilderName\":\"github-runners-test/AMI Linux arm64 Builder\"}"
        ]
       ]
      }
     }
    ]
   }
  },
  "AMILinuxarm64BuilderDeleteAMIScheduleAllowEventRulegithubrunnerstestdeleteamidcc036c8876b451ea2c1552f9e06e9e147BECA88A6D69EB4": {
   "Type": "AWS::Lambda::Permission",
   "Properties": {
    "Action": "lambda:InvokeFunction",
    "FunctionName": {
     "Fn::GetAtt": [
      "deleteamidcc036c8876b451ea2c1552f9e06e9e1BE713303",
      "Arn"
     ]
    },
    "Principal": "events.amazonaws.com",
    "SourceArn": {
     "Fn::GetAtt": [
      "AMILinuxarm64BuilderDeleteAMISchedule72E5EB47",
      "Arn"
     ]
    }
   }
  },
  "AMILinuxarm64BuilderAMIDeleter27E72E27": {
   "Type": "Custom::AmiDeleter",
   "Properties": {
    "ServiceToken": {
     "Fn::GetAtt": [
      "deleteamidcc036c8876b451ea2c1552f9e06e9e1BE713303",
      "Arn"
     ]
    },
    "StackName": "github-runners-test",
    "BuilderName": "github-runners-test/AMI Linux arm64 Builder"
   },
   "UpdateReplacePolicy": "Delete",
   "DeletionPolicy": "Delete"
  },
  "EC2Linuxarm64Role242F68FF": {
   "Type": "AWS::IAM::Role",
   "Properties": {
    "AssumeRolePolicyDocument": {
     "Statement": [
      {
       "Action": "sts:AssumeRole",
       "Effect": "Allow",
       "Principal": {
        "Service": {
         "Fn::Join": [
          "",
          [
           "ec2.",
           {
            "Ref": "AWS::URLSuffix"
           }
          ]
         ]
        }
       }
      }
     ],
     "Version": "2012-10-17"
    },
    "ManagedPolicyArns": [
     {
      "Fn::Join": [
       "",
       [
        "arn:",
        {
         "Ref": "AWS::Partition"
        },
        ":iam::aws:policy/AmazonSSMManagedInstanceCore"
       ]
      ]
     }
    ]
   }
  },
  "EC2Linuxarm64RoleDefaultPolicyDE9193C3": {
   "Type": "AWS::IAM::Policy",
   "Properties": {
    "PolicyDocument": {
     "Statement": [
      {
       "Action": [
        "states:SendTaskFailure",
        "states:SendTaskSuccess",
        "states:SendTaskHeartbeat"
       ],
       "Effect": "Allow",
       "Resource": "*"
      },
      {
       "Action": [
        "logs:CreateLogStream",
        "logs:PutLogEvents"
       ],
       "Effect": "Allow",
       "Resource": {
        "Fn::GetAtt": [
         "EC2Linuxarm64Logs577E371E",
         "Arn"
        ]
       }
      }
     ],
     "Version": "2012-10-17"
    },
    "PolicyName": "EC2Linuxarm64RoleDefaultPolicyDE9193C3",
    "Roles": [
     {
      "Ref": "EC2Linuxarm64Role242F68FF"
     }
    ]
   }
  },
  "EC2Linuxarm64Logs577E371E": {
   "Type": "AWS::Logs::LogGroup",
   "Properties": {
    "RetentionInDays": 30
   },
   "UpdateReplacePolicy": "Delete",
   "DeletionPolicy": "Delete"
  },
  "EC2Linuxarm64InstanceProfile1E6F8D53": {
   "Type": "AWS::IAM::InstanceProfile",
   "Properties": {
    "Roles": [
     {
      "Ref": "EC2Linuxarm64Role242F68FF"
     }
    ]
   }
  },
  "WindowsEC2BuilderCloudWatchagentVersion05F51F3E": {
   "Type": "Custom::ImageBuilder-Component-Version",
   "Properties": {
    "ServiceToken": {
     "Fn::GetAtt": [
      "awsimagebuilderversionerdcc036c8876b451ea2c1552f9e06e9e1591B871E",
      "Arn"
     ]
    },
    "ObjectType": "Component",
    "ObjectName": "github-runners-test-WindowsEC2Builder-CloudWatchagent-E8246DA5",
    "VersionedData": {
     "platform": "Windows",
     "data": {
      "name": "CloudWatch agent",
      "schemaVersion": "1.0",
      "phases": [
       {
        "name": "build",
        "steps": [
         {
          "name": "Run",
          "action": "ExecutePowerShell",
          "inputs": {
           "commands": [
            "$ErrorActionPreference = 'Stop'",
            "Start-Process msiexec.exe -Wait -ArgumentList '/i https://s3.amazonaws.com/amazoncloudwatch-agent/windows/amd64/latest/amazon-cloudwatch-agent.msi /qn'"
           ]
          }
         }
        ]
       }
      ]
     },
     "description": "Install latest version of CloudWatch agent for sending logs to CloudWatch"
    }
   },
   "UpdateReplacePolicy": "Retain",
   "DeletionPolicy": "Retain"
  },
  "WindowsEC2BuilderCloudWatchagentComponent834C8193": {
   "Type": "AWS::ImageBuilder::Component",
   "Properties": {
    "Name": "github-runners-test-WindowsEC2Builder-CloudWatchagent-E8246DA5",
    "Platform": "Windows",
    "Version": {
     "Ref": "WindowsEC2BuilderCloudWatchagentVersion05F51F3E"
    },
    "Data": "{\"name\":\"CloudWatch agent\",\"schemaVersion\":\"1.0\",\"phases\":[{\"name\":\"build\",\"steps\":[{\"name\":\"Run\",\"action\":\"ExecutePowerShell\",\"inputs\":{\"commands\":[\"$ErrorActionPreference = 'Stop'\",\"Start-Process msiexec.exe -Wait -ArgumentList '/i https://s3.amazonaws.com/amazoncloudwatch-agent/windows/amd64/latest/amazon-cloudwatch-agent.msi /qn'\"]}}]}]}",
    "Description": "Install latest version of CloudWatch agent for sending logs to CloudWatch"
   }
  },
  "WindowsEC2BuilderAWSCLIVersion930FE37C": {
   "Type": "Custom::ImageBuilder-Component-Version",
   "Properties": {
    "ServiceToken": {
     "Fn::GetAtt": [
      "awsimagebuilderversionerdcc036c8876b451ea2c1552f9e06e9e1591B871E",
      "Arn"
     ]
    },
    "ObjectType": "Component",
    "ObjectName": "github-runners-test-WindowsEC2Builder-AWSCLI-746065A3",
    "VersionedData": {
     "platform": "Windows",
     "data": {
      "name": "AWS CLI",
      "schemaVersion": "1.0",
      "phases": [
       {
        "name": "build",
        "steps": [
         {
          "name": "Run",
          "action": "ExecutePowerShell",
          "inputs": {
           "commands": [
            "$ErrorActionPreference = 'Stop'",
            "Start-Process msiexec.exe -Wait -ArgumentList '/i https://awscli.amazonaws.com/AWSCLIV2.msi /qn'"
           ]
          }
         }
        ]
       }
      ]
     },
     "description": "Install latest version of AWS CLI"
    }
   },
   "UpdateReplacePolicy": "Retain",
   "DeletionPolicy": "Retain"
  },
  "WindowsEC2BuilderAWSCLIComponent074653A7": {
   "Type": "AWS::ImageBuilder::Component",
   "Properties": {
    "Name": "github-runners-test-WindowsEC2Builder-AWSCLI-746065A3",
    "Platform": "Windows",
    "Version": {
     "Ref": "WindowsEC2BuilderAWSCLIVersion930FE37C"
    },
    "Data": "{\"name\":\"AWS CLI\",\"schemaVersion\":\"1.0\",\"phases\":[{\"name\":\"build\",\"steps\":[{\"name\":\"Run\",\"action\":\"ExecutePowerShell\",\"inputs\":{\"commands\":[\"$ErrorActionPreference = 'Stop'\",\"Start-Process msiexec.exe -Wait -ArgumentList '/i https://awscli.amazonaws.com/AWSCLIV2.msi /qn'\"]}}]}]}",
    "Description": "Install latest version of AWS CLI"
   }
  },
  "WindowsEC2BuilderGitHubCLIVersionF5632391": {
   "Type": "Custom::ImageBuilder-Component-Version",
   "Properties": {
    "ServiceToken": {
     "Fn::GetAtt": [
      "awsimagebuilderversionerdcc036c8876b451ea2c1552f9e06e9e1591B871E",
      "Arn"
     ]
    },
    "ObjectType": "Component",
    "ObjectName": "github-runners-test-WindowsEC2Builder-GitHubCLI-0934FC13",
    "VersionedData": {
     "platform": "Windows",
     "data": {
      "name": "GitHub CLI",
      "schemaVersion": "1.0",
      "phases": [
       {
        "name": "build",
        "steps": [
         {
          "name": "Run",
          "action": "ExecutePowerShell",
          "inputs": {
           "commands": [
            "$ErrorActionPreference = 'Stop'",
            "$ProgressPreference = 'SilentlyContinue'",
            "cmd /c curl -w \"%{redirect_url}\" -fsS https://github.com/cli/cli/releases/latest > $Env:TEMP\\latest-gh",
            "$LatestUrl = Get-Content $Env:TEMP\\latest-gh",
            "$GH_VERSION = ($LatestUrl -Split '/')[-1].substring(1)",
            "$ProgressPreference = 'SilentlyContinue'",
            "Invoke-WebRequest -UseBasicParsing -Uri \"https://github.com/cli/cli/releases/download/v${GH_VERSION}/gh_${GH_VERSION}_windows_amd64.msi\" -OutFile gh.msi",
            "Start-Process msiexec.exe -Wait -ArgumentList '/i gh.msi /qn'",
            "del gh.msi"
           ]
          }
         }
        ]
       }
      ]
     },
     "description": "Install latest version of gh"
    }
   },
   "UpdateReplacePolicy": "Retain",
   "DeletionPolicy": "Retain"
  },
  "WindowsEC2BuilderGitHubCLIComponentF6EB908A": {
   "Type": "AWS::ImageBuilder::Component",
   "Properties": {
    "Name": "github-runners-test-WindowsEC2Builder-GitHubCLI-0934FC13",
    "Platform": "Windows",
    "Version": {
     "Ref": "WindowsEC2BuilderGitHubCLIVersionF5632391"
    },
    "Data": "{\"name\":\"GitHub CLI\",\"schemaVersion\":\"1.0\",\"phases\":[{\"name\":\"build\",\"steps\":[{\"name\":\"Run\",\"action\":\"ExecutePowerShell\",\"inputs\":{\"commands\":[\"$ErrorActionPreference = 'Stop'\",\"$ProgressPreference = 'SilentlyContinue'\",\"cmd /c curl -w \\\"%{redirect_url}\\\" -fsS https://github.com/cli/cli/releases/latest > $Env:TEMP\\\\latest-gh\",\"$LatestUrl = Get-Content $Env:TEMP\\\\latest-gh\",\"$GH_VERSION = ($LatestUrl -Split '/')[-1].substring(1)\",\"$ProgressPreference = 'SilentlyContinue'\",\"Invoke-WebRequest -UseBasicParsing -Uri \\\"https://github.com/cli/cli/releases/download/v${GH_VERSION}/gh_${GH_VERSION}_windows_amd64.msi\\\" -OutFile gh.msi\",\"Start-Process msiexec.exe -Wait -ArgumentList '/i gh.msi /qn'\",\"del gh.msi\"]}}]}]}",
    "Description": "Install latest version of gh"
   }
  },
  "WindowsEC2BuildergitVersion01214F59": {
   "Type": "Custom::ImageBuilder-Component-Version",
   "Properties": {
    "ServiceToken": {
     "Fn::GetAtt": [
      "awsimagebuilderversionerdcc036c8876b451ea2c1552f9e06e9e1591B871E",
      "Arn"
     ]
    },
    "ObjectType": "Component",
    "ObjectName": "github-runners-test-WindowsEC2Builder-git-A42589DA",
    "VersionedData": {
     "platform": "Windows",
     "data": {
      "name": "Git",
      "schemaVersion": "1.0",
      "phases": [
       {
        "name": "build",
        "steps": [
         {
          "name": "Run",
          "action": "ExecutePowerShell",
          "inputs": {
           "commands": [
            "$ErrorActionPreference = 'Stop'",
            "$ProgressPreference = 'SilentlyContinue'",
            "cmd /c curl -w \"%{redirect_url}\" -fsS https://github.com/git-for-windows/git/releases/latest > $Env:TEMP\\latest-git",
            "$LatestUrl = Get-Content $Env:TEMP\\latest-git",
            "$GIT_VERSION = ($LatestUrl -Split '/')[-1].substring(1)",
            "$GIT_VERSION_SHORT = ($GIT_VERSION -Split '.windows.')[0]",
            "Invoke-WebRequest -UseBasicParsing -Uri https://github.com/git-for-windows/git/releases/download/v${GIT_VERSION}/Git-${GIT_VERSION_SHORT}-64-bit.exe -OutFile git-setup.exe",
            "Start-Process git-setup.exe -Wait -ArgumentList '/VERYSILENT'",
            "del git-setup.exe"
           ]
          }
         }
        ]
       }
      ]
     },
     "description": "Install latest version of git"
    }
   },
   "UpdateReplacePolicy": "Retain",
   "DeletionPolicy": "Retain"
  },
  "WindowsEC2BuildergitComponentA98B99F3": {
   "Type": "AWS::ImageBuilder::Component",
   "Properties": {
    "Name": "github-runners-test-WindowsEC2Builder-git-A42589DA",
    "Platform": "Windows",
    "Version": {
     "Ref": "WindowsEC2BuildergitVersion01214F59"
    },
    "Data": "{\"name\":\"Git\",\"schemaVersion\":\"1.0\",\"phases\":[{\"name\":\"build\",\"steps\":[{\"name\":\"Run\",\"action\":\"ExecutePowerShell\",\"inputs\":{\"commands\":[\"$ErrorActionPreference = 'Stop'\",\"$ProgressPreference = 'SilentlyContinue'\",\"cmd /c curl -w \\\"%{redirect_url}\\\" -fsS https://github.com/git-for-windows/git/releases/latest > $Env:TEMP\\\\latest-git\",\"$LatestUrl = Get-Content $Env:TEMP\\\\latest-git\",\"$GIT_VERSION = ($LatestUrl -Split '/')[-1].substring(1)\",\"$GIT_VERSION_SHORT = ($GIT_VERSION -Split '.windows.')[0]\",\"Invoke-WebRequest -UseBasicParsing -Uri https://github.com/git-for-windows/git/releases/download/v${GIT_VERSION}/Git-${GIT_VERSION_SHORT}-64-bit.exe -OutFile git-setup.exe\",\"Start-Process git-setup.exe -Wait -ArgumentList '/VERYSILENT'\",\"del git-setup.exe\"]}}]}]}",
    "Description": "Install latest version of git"
   }
  },
  "WindowsEC2BuilderGitHubActionsRunnerVersionC3E347C0": {
   "Type": "Custom::ImageBuilder-Component-Version",
   "Properties": {
    "ServiceToken": {
     "Fn::GetAtt": [
      "awsimagebuilderversionerdcc036c8876b451ea2c1552f9e06e9e1591B871E",
      "Arn"
     ]
    },
    "ObjectType": "Component",
    "ObjectName": "github-runners-test-WindowsEC2Builder-GitHubActionsRunner-8AAFE191",
    "VersionedData": {
     "platform": "Windows",
     "data": {
      "name": "GitHub Actions Runner",
      "schemaVersion": "1.0",
      "phases": [
       {
        "name": "build",
        "steps": [
         {
          "name": "Run",
          "action": "ExecutePowerShell",
          "inputs": {
           "commands": [
            "$ErrorActionPreference = 'Stop'",
            "$ProgressPreference = 'SilentlyContinue'",
            "cmd /c curl -w \"%{redirect_url}\" -fsS https://github.com/actions/runner/releases/latest > $Env:TEMP\\latest-gha",
            "$LatestUrl = Get-Content $Env:TEMP\\latest-gha",
            "$RUNNER_VERSION = ($LatestUrl -Split '/')[-1].substring(1)",
            "Invoke-WebRequest -UseBasicParsing -Uri \"https://github.com/actions/runner/releases/download/v${RUNNER_VERSION}/actions-runner-win-x64-${RUNNER_VERSION}.zip\" -OutFile actions.zip",
            "Expand-Archive actions.zip -DestinationPath C:\\actions",
            "del actions.zip"
           ]
          }
         }
        ]
       }
      ]
     },
     "description": "Install latest version of GitHub Actions Runner"
    }
   },
   "UpdateReplacePolicy": "Retain",
   "DeletionPolicy": "Retain"
  },
  "WindowsEC2BuilderGitHubActionsRunnerComponent1741EAC0": {
   "Type": "AWS::ImageBuilder::Component",
   "Properties": {
    "Name": "github-runners-test-WindowsEC2Builder-GitHubActionsRunner-8AAFE191",
    "Platform": "Windows",
    "Version": {
     "Ref": "WindowsEC2BuilderGitHubActionsRunnerVersionC3E347C0"
    },
    "Data": "{\"name\":\"GitHub Actions Runner\",\"schemaVersion\":\"1.0\",\"phases\":[{\"name\":\"build\",\"steps\":[{\"name\":\"Run\",\"action\":\"ExecutePowerShell\",\"inputs\":{\"commands\":[\"$ErrorActionPreference = 'Stop'\",\"$ProgressPreference = 'SilentlyContinue'\",\"cmd /c curl -w \\\"%{redirect_url}\\\" -fsS https://github.com/actions/runner/releases/latest > $Env:TEMP\\\\latest-gha\",\"$LatestUrl = Get-Content $Env:TEMP\\\\latest-gha\",\"$RUNNER_VERSION = ($LatestUrl -Split '/')[-1].substring(1)\",\"Invoke-WebRequest -UseBasicParsing -Uri \\\"https://github.com/actions/runner/releases/download/v${RUNNER_VERSION}/actions-runner-win-x64-${RUNNER_VERSION}.zip\\\" -OutFile actions.zip\",\"Expand-Archive actions.zip -DestinationPath C:\\\\actions\",\"del actions.zip\"]}}]}]}",
    "Description": "Install latest version of GitHub Actions Runner"
   }
  },
  "WindowsEC2BuilderDockerVersionB1C9C41B": {
   "Type": "Custom::ImageBuilder-Component-Version",
   "Properties": {
    "ServiceToken": {
     "Fn::GetAtt": [
      "awsimagebuilderversionerdcc036c8876b451ea2c1552f9e06e9e1591B871E",
      "Arn"
     ]
    },
    "ObjectType": "Component",
    "ObjectName": "github-runners-test-WindowsEC2Builder-Docker-0AB6BE75",
    "VersionedData": {
     "platform": "Windows",
     "data": {
      "name": "Docker",
      "schemaVersion": "1.0",
      "phases": [
       {
        "name": "build",
        "steps": [
         {
          "name": "Run",
          "action": "ExecutePowerShell",
          "inputs": {
           "commands": [
            "$ErrorActionPreference = 'Stop'",
            "$ProgressPreference = 'SilentlyContinue'",
            "Invoke-WebRequest -UseBasicParsing -Uri https://desktop.docker.com/win/main/amd64/Docker%20Desktop%20Installer.exe -OutFile docker-setup.exe",
            "Start-Process 'docker-setup.exe' -Wait -ArgumentList '/install --quiet --accept-license'",
            "del docker-setup.exe",
            "cmd /c curl -w \"%{redirect_url}\" -fsS https://github.com/docker/compose/releases/latest > $Env:TEMP\\latest-docker-compose",
            "$LatestUrl = Get-Content $Env:TEMP\\latest-docker-compose",
            "$LatestDockerCompose = ($LatestUrl -Split '/')[-1]",
            "Invoke-WebRequest -UseBasicParsing -Uri  \"https://github.com/docker/compose/releases/download/${LatestDockerCompose}/docker-compose-Windows-x86_64.exe\" -OutFile $Env:ProgramFiles\\Docker\\docker-compose.exe",
            "copy $Env:ProgramFiles\\Docker\\docker-compose.exe $Env:ProgramFiles\\Docker\\cli-plugins\\docker-compose.exe"
           ]
          }
         }
        ]
       }
      ]
     },
     "description": "Install latest version of Docker"
    }
   },
   "UpdateReplacePolicy": "Retain",
   "DeletionPolicy": "Retain"
  },
  "WindowsEC2BuilderDockerComponent0CDF16CB": {
   "Type": "AWS::ImageBuilder::Component",
   "Properties": {
    "Name": "github-runners-test-WindowsEC2Builder-Docker-0AB6BE75",
    "Platform": "Windows",
    "Version": {
     "Ref": "WindowsEC2BuilderDockerVersionB1C9C41B"
    },
    "Data": "{\"name\":\"Docker\",\"schemaVersion\":\"1.0\",\"phases\":[{\"name\":\"build\",\"steps\":[{\"name\":\"Run\",\"action\":\"ExecutePowerShell\",\"inputs\":{\"commands\":[\"$ErrorActionPreference = 'Stop'\",\"$ProgressPreference = 'SilentlyContinue'\",\"Invoke-WebRequest -UseBasicParsing -Uri https://desktop.docker.com/win/main/amd64/Docker%20Desktop%20Installer.exe -OutFile docker-setup.exe\",\"Start-Process 'docker-setup.exe' -Wait -ArgumentList '/install --quiet --accept-license'\",\"del docker-setup.exe\",\"cmd /c curl -w \\\"%{redirect_url}\\\" -fsS https://github.com/docker/compose/releases/latest > $Env:TEMP\\\\latest-docker-compose\",\"$LatestUrl = Get-Content $Env:TEMP\\\\latest-docker-compose\",\"$LatestDockerCompose = ($LatestUrl -Split '/')[-1]\",\"Invoke-WebRequest -UseBasicParsing -Uri  \\\"https://github.com/docker/compose/releases/download/${LatestDockerCompose}/docker-compose-Windows-x86_64.exe\\\" -OutFile $Env:ProgramFiles\\\\Docker\\\\docker-compose.exe\",\"copy $Env:ProgramFiles\\\\Docker\\\\docker-compose.exe $Env:ProgramFiles\\\\Docker\\\\cli-plugins\\\\docker-compose.exe\"]}}]}]}",
    "Description": "Install latest version of Docker"
   }
  },
  "WindowsEC2BuilderLaunchtemplate0A66E9C2": {
   "Type": "AWS::EC2::LaunchTemplate",
   "Properties": {
    "LaunchTemplateData": {
     "TagSpecifications": [
      {
       "ResourceType": "instance",
       "Tags": [
        {
         "Key": "Name",
         "Value": "github-runners-test/Windows EC2 Builder/Launch template"
        }
       ]
      },
      {
       "ResourceType": "volume",
       "Tags": [
        {
         "Key": "Name",
         "Value": "github-runners-test/Windows EC2 Builder/Launch template"
        }
       ]
      }
     ]
    },
    "TagSpecifications": [
     {
      "ResourceType": "launch-template",
      "Tags": [
       {
        "Key": "Name",
        "Value": "github-runners-test/Windows EC2 Builder/Launch template"
       }
      ]
     }
    ]
   }
  },
  "WindowsEC2BuilderDistributionC6CA152B": {
   "Type": "AWS::ImageBuilder::DistributionConfiguration",
   "Properties": {
    "Distributions": [
     {
      "AmiDistributionConfiguration": {
       "Name": "github-runners-test-WindowsEC2Builder-5FAF8285-{{ imagebuilder:buildDate }}",
       "AmiTags": {
        "Name": "Windows EC2 Builder",
        "GitHubRunners:Stack": "github-runners-test",
        "GitHubRunners:Builder": "github-runners-test/Windows EC2 Builder"
       }
      },
      "LaunchTemplateConfigurations": [
       {
        "LaunchTemplateId": {
         "Ref": "WindowsEC2BuilderLaunchtemplate0A66E9C2"
        }
       }
      ],
      "Region": {
       "Ref": "AWS::Region"
      }
     }
    ],
    "Name": "github-runners-test-WindowsEC2Builder-5FAF8285",
    "Description": "Build AMI for GitHub Actions runner github-runners-test/Windows EC2 Builder (Windows/X86_64)"
   }
  },
  "WindowsEC2BuilderAmiRecipeVersionEE5C2F0C": {
   "Type": "Custom::ImageBuilder-ImageRecipe-Version",
   "Properties": {
    "ServiceToken": {
     "Fn::GetAtt": [
      "awsimagebuilderversionerdcc036c8876b451ea2c1552f9e06e9e1591B871E",
      "Arn"
     ]
    },
    "ObjectType": "ImageRecipe",
    "ObjectName": "github-runners-test-WindowsEC2Builder-AmiRecipe-BEDA5750",
    "VersionedData": {
     "platform": "Windows",
     "components": [
      {
       "componentArn": {
        "Fn::GetAtt": [
         "WindowsEC2BuilderCloudWatchagentComponent834C8193",
         "Arn"
        ]
       }
      },
      {
       "componentArn": {
        "Fn::GetAtt": [
         "WindowsEC2BuilderAWSCLIComponent074653A7",
         "Arn"
        ]
       }
      },
      {
       "componentArn": {
        "Fn::GetAtt": [
         "WindowsEC2BuilderGitHubCLIComponentF6EB908A",
         "Arn"
        ]
       }
      },
      {
       "componentArn": {
        "Fn::GetAtt": [
         "WindowsEC2BuildergitComponentA98B99F3",
         "Arn"
        ]
       }
      },
      {
       "componentArn": {
        "Fn::GetAtt": [
         "WindowsEC2BuilderGitHubActionsRunnerComponent1741EAC0",
         "Arn"
        ]
       }
      },
      {
       "componentArn": {
        "Fn::GetAtt": [
         "WindowsEC2BuilderDockerComponent0CDF16CB",
         "Arn"
        ]
       }
      }
     ]
    }
   },
   "UpdateReplacePolicy": "Retain",
   "DeletionPolicy": "Retain"
  },
  "WindowsEC2BuilderAmiRecipe41A137FF": {
   "Type": "AWS::ImageBuilder::ImageRecipe",
   "Properties": {
    "Components": [
     {
      "ComponentArn": {
       "Fn::GetAtt": [
        "WindowsEC2BuilderCloudWatchagentComponent834C8193",
        "Arn"
       ]
      }
     },
     {
      "ComponentArn": {
       "Fn::GetAtt": [
        "WindowsEC2BuilderAWSCLIComponent074653A7",
        "Arn"
       ]
      }
     },
     {
      "ComponentArn": {
       "Fn::GetAtt": [
        "WindowsEC2BuilderGitHubCLIComponentF6EB908A",
        "Arn"
       ]
      }
     },
     {
      "ComponentArn": {
       "Fn::GetAtt": [
        "WindowsEC2BuildergitComponentA98B99F3",
        "Arn"
       ]
      }
     },
     {
      "ComponentArn": {
       "Fn::GetAtt": [
        "WindowsEC2BuilderGitHubActionsRunnerComponent1741EAC0",
        "Arn"
       ]
      }
     },
     {
      "ComponentArn": {
       "Fn::GetAtt": [
        "WindowsEC2BuilderDockerComponent0CDF16CB",
        "Arn"
       ]
      }
     }
    ],
    "Name": "github-runners-test-WindowsEC2Builder-AmiRecipe-BEDA5750",
    "ParentImage": {
     "Ref": "SsmParameterValueawsserviceamiwindowslatestWindowsServer2022EnglishFullContainersLatestC96584B6F00A464EAD1953AFF4B05118Parameter"
    },
    "Version": {
     "Ref": "WindowsEC2BuilderAmiRecipeVersionEE5C2F0C"
    },
    "WorkingDirectory": "C:/"
   }
  },
  "WindowsEC2BuilderLog486ECFAD": {
   "Type": "AWS::Logs::LogGroup",
   "Properties": {
    "LogGroupName": "/aws/imagebuilder/github-runners-test-WindowsEC2Builder-AmiRecipe-BEDA5750",
    "RetentionInDays": 30
   },
   "UpdateReplacePolicy": "Delete",
   "DeletionPolicy": "Delete"
  },
  "WindowsEC2BuilderRole1BA7D3E7": {
   "Type": "AWS::IAM::Role",
   "Properties": {
    "AssumeRolePolicyDocument": {
     "Statement": [
      {
       "Action": "sts:AssumeRole",
       "Effect": "Allow",
       "Principal": {
        "Service": {
         "Fn::Join": [
          "",
          [
           "ec2.",
           {
            "Ref": "AWS::URLSuffix"
           }
          ]
         ]
        }
       }
      }
     ],
     "Version": "2012-10-17"
    },
    "ManagedPolicyArns": [
     {
      "Fn::Join": [
       "",
       [
        "arn:",
        {
         "Ref": "AWS::Partition"
        },
        ":iam::aws:policy/AmazonSSMManagedInstanceCore"
       ]
      ]
     },
     {
      "Fn::Join": [
       "",
       [
        "arn:",
        {
         "Ref": "AWS::Partition"
        },
        ":iam::aws:policy/EC2InstanceProfileForImageBuilder"
       ]
      ]
     }
    ]
   }
  },
  "WindowsEC2BuilderInstanceProfileA8DBA763": {
   "Type": "AWS::IAM::InstanceProfile",
   "Properties": {
    "Roles": [
     {
      "Ref": "WindowsEC2BuilderRole1BA7D3E7"
     }
    ]
   }
  },
  "WindowsEC2BuilderInfrastructure757D4FD7": {
   "Type": "AWS::ImageBuilder::InfrastructureConfiguration",
   "Properties": {
    "InstanceProfileName": {
     "Ref": "WindowsEC2BuilderInstanceProfileA8DBA763"
    },
    "Name": "github-runners-test-WindowsEC2Builder-5FAF8285",
    "Description": "Build AMI for GitHub Actions runner github-runners-test/Windows EC2 Builder (Windows/X86_64)",
    "InstanceTypes": [
     "m5.large"
    ]
   }
  },
  "WindowsEC2BuilderImage6E6F4F1F": {
   "Type": "AWS::ImageBuilder::Image",
   "Properties": {
    "InfrastructureConfigurationArn": {
     "Fn::GetAtt": [
      "WindowsEC2BuilderInfrastructure757D4FD7",
      "Arn"
     ]
    },
    "DistributionConfigurationArn": {
     "Fn::GetAtt": [
      "WindowsEC2BuilderDistributionC6CA152B",
      "Arn"
     ]
    },
    "ImageRecipeArn": {
     "Fn::GetAtt": [
      "WindowsEC2BuilderAmiRecipe41A137FF",
      "Arn"
     ]
    },
    "ImageTestsConfiguration": {
     "ImageTestsEnabled": false
    }
   },
   "DependsOn": [
    "WindowsEC2BuilderInfrastructure757D4FD7",
    "WindowsEC2BuilderLog486ECFAD"
   ]
  },
  "WindowsEC2BuilderPipelineC4625CBC": {
   "Type": "AWS::ImageBuilder::ImagePipeline",
   "Properties": {
    "InfrastructureConfigurationArn": {
     "Fn::GetAtt": [
      "WindowsEC2BuilderInfrastructure757D4FD7",
      "Arn"
     ]
    },
    "Name": "github-runners-test-WindowsEC2Builder-5FAF8285",
    "Description": "Build AMI for GitHub Actions runner github-runners-test/Windows EC2 Builder (Windows/X86_64)",
    "DistributionConfigurationArn": {
     "Fn::GetAtt": [
      "WindowsEC2BuilderDistributionC6CA152B",
      "Arn"
     ]
    },
    "ImageRecipeArn": {
     "Fn::GetAtt": [
      "WindowsEC2BuilderAmiRecipe41A137FF",
      "Arn"
     ]
    },
    "ImageTestsConfiguration": {
     "ImageTestsEnabled": false
    },
    "Schedule": {
     "PipelineExecutionStartCondition": "EXPRESSION_MATCH_ONLY",
     "ScheduleExpression": "rate(7 days)"
    }
   },
   "DependsOn": [
    "WindowsEC2BuilderInfrastructure757D4FD7",
    "WindowsEC2BuilderLog486ECFAD"
   ]
  },
  "WindowsEC2BuilderDeleteAMISchedule52E66C5D": {
   "Type": "AWS::Events::Rule",
   "Properties": {
    "Description": "Delete old AMIs for github-runners-test/Windows EC2 Builder",
    "ScheduleExpression": "rate(1 day)",
    "State": "ENABLED",
    "Targets": [
     {
      "Arn": {
       "Fn::GetAtt": [
        "deleteamidcc036c8876b451ea2c1552f9e06e9e1BE713303",
        "Arn"
       ]
      },
      "Id": "Target0",
      "Input": {
       "Fn::Join": [
        "",
        [
         "{\"RequestType\":\"Scheduled\",\"LaunchTemplateId\":\"",
         {
          "Ref": "WindowsEC2BuilderLaunchtemplate0A66E9C2"
         },
         "\",\"StackName\":\"github-runners-test\",\"BuilderName\":\"github-runners-test/Windows EC2 Builder\"}"
        ]
       ]
      }
     }
    ]
   }
  },
  "WindowsEC2BuilderDeleteAMIScheduleAllowEventRulegithubrunnerstestdeleteamidcc036c8876b451ea2c1552f9e06e9e147BECA882F03ABC6": {
   "Type": "AWS::Lambda::Permission",
   "Properties": {
    "Action": "lambda:InvokeFunction",
    "FunctionName": {
     "Fn::GetAtt": [
      "deleteamidcc036c8876b451ea2c1552f9e06e9e1BE713303",
      "Arn"
     ]
    },
    "Principal": "events.amazonaws.com",
    "SourceArn": {
     "Fn::GetAtt": [
      "WindowsEC2BuilderDeleteAMISchedule52E66C5D",
      "Arn"
     ]
    }
   }
  },
  "WindowsEC2BuilderAMIDeleterF9643905": {
   "Type": "Custom::AmiDeleter",
   "Properties": {
    "ServiceToken": {
     "Fn::GetAtt": [
      "deleteamidcc036c8876b451ea2c1552f9e06e9e1BE713303",
      "Arn"
     ]
    },
    "StackName": "github-runners-test",
    "BuilderName": "github-runners-test/Windows EC2 Builder"
   },
   "UpdateReplacePolicy": "Delete",
   "DeletionPolicy": "Delete"
  },
  "EC2WindowsRoleC0D850D2": {
   "Type": "AWS::IAM::Role",
   "Properties": {
    "AssumeRolePolicyDocument": {
     "Statement": [
      {
       "Action": "sts:AssumeRole",
       "Effect": "Allow",
       "Principal": {
        "Service": {
         "Fn::Join": [
          "",
          [
           "ec2.",
           {
            "Ref": "AWS::URLSuffix"
           }
          ]
         ]
        }
       }
      }
     ],
     "Version": "2012-10-17"
    },
    "ManagedPolicyArns": [
     {
      "Fn::Join": [
       "",
       [
        "arn:",
        {
         "Ref": "AWS::Partition"
        },
        ":iam::aws:policy/AmazonSSMManagedInstanceCore"
       ]
      ]
     }
    ]
   }
  },
  "EC2WindowsRoleDefaultPolicyB6A15409": {
   "Type": "AWS::IAM::Policy",
   "Properties": {
    "PolicyDocument": {
     "Statement": [
      {
       "Action": [
        "states:SendTaskFailure",
        "states:SendTaskSuccess",
        "states:SendTaskHeartbeat"
       ],
       "Effect": "Allow",
       "Resource": "*"
      },
      {
       "Action": [
        "logs:CreateLogStream",
        "logs:PutLogEvents"
       ],
       "Effect": "Allow",
       "Resource": {
        "Fn::GetAtt": [
         "EC2WindowsLogsDC1F2ABF",
         "Arn"
        ]
       }
      }
     ],
     "Version": "2012-10-17"
    },
    "PolicyName": "EC2WindowsRoleDefaultPolicyB6A15409",
    "Roles": [
     {
      "Ref": "EC2WindowsRoleC0D850D2"
     }
    ]
   }
  },
  "EC2WindowsLogsDC1F2ABF": {
   "Type": "AWS::Logs::LogGroup",
   "Properties": {
    "RetentionInDays": 30
   },
   "UpdateReplacePolicy": "Delete",
   "DeletionPolicy": "Delete"
  },
  "EC2WindowsInstanceProfileDCA59D9C": {
   "Type": "AWS::IAM::InstanceProfile",
   "Properties": {
    "Roles": [
     {
      "Ref": "EC2WindowsRoleC0D850D2"
     }
    ]
   }
  },
  "runnersSecretsWebhook7AF0D74E": {
   "Type": "AWS::SecretsManager::Secret",
   "Properties": {
    "GenerateSecretString": {
     "ExcludePunctuation": true,
     "GenerateStringKey": "webhookSecret",
     "IncludeSpace": false,
     "SecretStringTemplate": "{}"
    }
   },
   "UpdateReplacePolicy": "Delete",
   "DeletionPolicy": "Delete"
  },
  "runnersSecretsGitHubEFD96479": {
   "Type": "AWS::SecretsManager::Secret",
   "Properties": {
    "GenerateSecretString": {
     "ExcludePunctuation": true,
     "GenerateStringKey": "dummy",
     "IncludeSpace": false,
     "SecretStringTemplate": "{\"domain\":\"github.com\",\"appId\":\"\",\"personalAuthToken\":\"\"}"
    }
   },
   "UpdateReplacePolicy": "Delete",
   "DeletionPolicy": "Delete"
  },
  "runnersSecretsGitHubPrivateKey79498F91": {
   "Type": "AWS::SecretsManager::Secret",
   "Properties": {
    "SecretString": "-----BEGIN RSA PRIVATE KEY-----\n...\n-----END RSA PRIVATE KEY-----"
   },
   "UpdateReplacePolicy": "Delete",
   "DeletionPolicy": "Delete"
  },
  "runnersSecretsSetup692A93B1": {
   "Type": "AWS::SecretsManager::Secret",
   "Properties": {
    "GenerateSecretString": {
     "ExcludePunctuation": true,
     "GenerateStringKey": "token",
     "IncludeSpace": false,
     "SecretStringTemplate": "{\"token\":\"\"}"
    }
   },
   "UpdateReplacePolicy": "Delete",
   "DeletionPolicy": "Delete"
  },
  "runnerstokenretrieverServiceRole6099F71C": {
   "Type": "AWS::IAM::Role",
   "Properties": {
    "AssumeRolePolicyDocument": {
     "Statement": [
      {
       "Action": "sts:AssumeRole",
       "Effect": "Allow",
       "Principal": {
        "Service": "lambda.amazonaws.com"
       }
      }
     ],
     "Version": "2012-10-17"
    },
    "ManagedPolicyArns": [
     {
      "Fn::Join": [
       "",
       [
        "arn:",
        {
         "Ref": "AWS::Partition"
        },
        ":iam::aws:policy/service-role/AWSLambdaBasicExecutionRole"
       ]
      ]
     }
    ]
   }
  },
  "runnerstokenretrieverServiceRoleDefaultPolicy24965D29": {
   "Type": "AWS::IAM::Policy",
   "Properties": {
    "PolicyDocument": {
     "Statement": [
      {
       "Action": [
        "secretsmanager:GetSecretValue",
        "secretsmanager:DescribeSecret"
       ],
       "Effect": "Allow",
       "Resource": {
        "Ref": "runnersSecretsGitHubEFD96479"
       }
      },
      {
       "Action": [
        "secretsmanager:GetSecretValue",
        "secretsmanager:DescribeSecret"
       ],
       "Effect": "Allow",
       "Resource": {
        "Ref": "runnersSecretsGitHubPrivateKey79498F91"
       }
      }
     ],
     "Version": "2012-10-17"
    },
    "PolicyName": "runnerstokenretrieverServiceRoleDefaultPolicy24965D29",
    "Roles": [
     {
      "Ref": "runnerstokenretrieverServiceRole6099F71C"
     }
    ]
   }
  },
  "runnerstokenretrieverD5E8392A": {
   "Type": "AWS::Lambda::Function",
   "Properties": {
    "Code": {
     "S3Bucket": {
      "Fn::Sub": "cdk-hnb659fds-assets-${AWS::AccountId}-${AWS::Region}"
     },
     "S3Key": "89fb355a5751903f14f49c4f49a73774f27c2a8caf67ae82f5900bec2207968f.zip"
    },
    "Role": {
     "Fn::GetAtt": [
      "runnerstokenretrieverServiceRole6099F71C",
      "Arn"
     ]
    },
    "Description": "Get token from GitHub Actions used to start new self-hosted runner",
    "Environment": {
     "Variables": {
      "GITHUB_SECRET_ARN": {
       "Ref": "runnersSecretsGitHubEFD96479"
      },
      "GITHUB_PRIVATE_KEY_SECRET_ARN": {
       "Ref": "runnersSecretsGitHubPrivateKey79498F91"
      },
      "AWS_NODEJS_CONNECTION_REUSE_ENABLED": "1"
     }
    },
    "Handler": "index.handler",
    "Runtime": "nodejs14.x",
    "Timeout": 30
   },
   "DependsOn": [
    "runnerstokenretrieverServiceRoleDefaultPolicy24965D29",
    "runnerstokenretrieverServiceRole6099F71C"
   ]
  },
  "runnerstokenretrieverLogRetention05A536AD": {
   "Type": "Custom::LogRetention",
   "Properties": {
    "ServiceToken": {
     "Fn::GetAtt": [
      "LogRetentionaae0aa3c5b4d4f87b02d85b201efdd8aFD4BFC8A",
      "Arn"
     ]
    },
    "LogGroupName": {
     "Fn::Join": [
      "",
      [
       "/aws/lambda/",
       {
        "Ref": "runnerstokenretrieverD5E8392A"
       }
      ]
     ]
    },
    "RetentionInDays": 30
   }
  },
  "runnersdeleterunnerServiceRole35856967": {
   "Type": "AWS::IAM::Role",
   "Properties": {
    "AssumeRolePolicyDocument": {
     "Statement": [
      {
       "Action": "sts:AssumeRole",
       "Effect": "Allow",
       "Principal": {
        "Service": "lambda.amazonaws.com"
       }
      }
     ],
     "Version": "2012-10-17"
    },
    "ManagedPolicyArns": [
     {
      "Fn::Join": [
       "",
       [
        "arn:",
        {
         "Ref": "AWS::Partition"
        },
        ":iam::aws:policy/service-role/AWSLambdaBasicExecutionRole"
       ]
      ]
     }
    ]
   }
  },
  "runnersdeleterunnerServiceRoleDefaultPolicyECFB6BF7": {
   "Type": "AWS::IAM::Policy",
   "Properties": {
    "PolicyDocument": {
     "Statement": [
      {
       "Action": [
        "secretsmanager:GetSecretValue",
        "secretsmanager:DescribeSecret"
       ],
       "Effect": "Allow",
       "Resource": {
        "Ref": "runnersSecretsGitHubEFD96479"
       }
      },
      {
       "Action": [
        "secretsmanager:GetSecretValue",
        "secretsmanager:DescribeSecret"
       ],
       "Effect": "Allow",
       "Resource": {
        "Ref": "runnersSecretsGitHubPrivateKey79498F91"
       }
      }
     ],
     "Version": "2012-10-17"
    },
    "PolicyName": "runnersdeleterunnerServiceRoleDefaultPolicyECFB6BF7",
    "Roles": [
     {
      "Ref": "runnersdeleterunnerServiceRole35856967"
     }
    ]
   }
  },
  "runnersdeleterunner7F8D5293": {
   "Type": "AWS::Lambda::Function",
   "Properties": {
    "Code": {
     "S3Bucket": {
      "Fn::Sub": "cdk-hnb659fds-assets-${AWS::AccountId}-${AWS::Region}"
     },
     "S3Key": "ac1208cbebd205ffd017f3b0f80e919958634e61c36f32b78cb3af4e012b9a94.zip"
    },
    "Role": {
     "Fn::GetAtt": [
      "runnersdeleterunnerServiceRole35856967",
      "Arn"
     ]
    },
    "Description": "Delete GitHub Actions runner on error",
    "Environment": {
     "Variables": {
      "GITHUB_SECRET_ARN": {
       "Ref": "runnersSecretsGitHubEFD96479"
      },
      "GITHUB_PRIVATE_KEY_SECRET_ARN": {
       "Ref": "runnersSecretsGitHubPrivateKey79498F91"
      },
      "AWS_NODEJS_CONNECTION_REUSE_ENABLED": "1"
     }
    },
    "Handler": "index.handler",
    "Runtime": "nodejs14.x",
    "Timeout": 30
   },
   "DependsOn": [
    "runnersdeleterunnerServiceRoleDefaultPolicyECFB6BF7",
    "runnersdeleterunnerServiceRole35856967"
   ]
  },
  "runnersdeleterunnerLogRetention76F47082": {
   "Type": "Custom::LogRetention",
   "Properties": {
    "ServiceToken": {
     "Fn::GetAtt": [
      "LogRetentionaae0aa3c5b4d4f87b02d85b201efdd8aFD4BFC8A",
      "Arn"
     ]
    },
    "LogGroupName": {
     "Fn::Join": [
      "",
      [
       "/aws/lambda/",
       {
        "Ref": "runnersdeleterunner7F8D5293"
       }
      ]
     ]
    },
    "RetentionInDays": 30
   }
  },
  "runnersRunnerOrchestratorRole5D220AD7": {
   "Type": "AWS::IAM::Role",
   "Properties": {
    "AssumeRolePolicyDocument": {
     "Statement": [
      {
       "Action": "sts:AssumeRole",
       "Effect": "Allow",
       "Principal": {
        "Service": {
         "Fn::FindInMap": [
          "ServiceprincipalMap",
          {
           "Ref": "AWS::Region"
          },
          "states"
         ]
        }
       }
      }
     ],
     "Version": "2012-10-17"
    }
   }
  },
  "runnersRunnerOrchestratorRoleDefaultPolicyD1C26D61": {
   "Type": "AWS::IAM::Policy",
   "Properties": {
    "PolicyDocument": {
     "Statement": [
      {
       "Action": "lambda:InvokeFunction",
       "Effect": "Allow",
       "Resource": [
        {
         "Fn::GetAtt": [
          "runnerstokenretrieverD5E8392A",
          "Arn"
         ]
        },
        {
         "Fn::Join": [
          "",
          [
           {
            "Fn::GetAtt": [
             "runnerstokenretrieverD5E8392A",
             "Arn"
            ]
           },
           ":*"
          ]
         ]
        }
       ]
      },
      {
       "Action": "lambda:InvokeFunction",
       "Effect": "Allow",
       "Resource": [
        {
         "Fn::GetAtt": [
          "runnersdeleterunner7F8D5293",
          "Arn"
         ]
        },
        {
         "Fn::Join": [
          "",
          [
           {
            "Fn::GetAtt": [
             "runnersdeleterunner7F8D5293",
             "Arn"
            ]
           },
           ":*"
          ]
         ]
        }
       ]
      },
      {
       "Action": [
        "codebuild:StartBuild",
        "codebuild:StopBuild",
        "codebuild:BatchGetBuilds",
        "codebuild:BatchGetReports"
       ],
       "Effect": "Allow",
       "Resource": {
        "Fn::GetAtt": [
         "CodeBuildx64CodeBuild7DC01A1E",
         "Arn"
        ]
       }
      },
      {
       "Action": [
        "events:PutTargets",
        "events:PutRule",
        "events:DescribeRule"
       ],
       "Effect": "Allow",
       "Resource": {
        "Fn::Join": [
         "",
         [
          "arn:",
          {
           "Ref": "AWS::Partition"
          },
          ":events:",
          {
           "Ref": "AWS::Region"
          },
          ":",
          {
           "Ref": "AWS::AccountId"
          },
          ":rule/StepFunctionsGetEventForCodeBuildStartBuildRule"
         ]
        ]
       }
      },
      {
       "Action": [
        "codebuild:StartBuild",
        "codebuild:StopBuild",
        "codebuild:BatchGetBuilds",
        "codebuild:BatchGetReports"
       ],
       "Effect": "Allow",
       "Resource": {
        "Fn::GetAtt": [
         "CodeBuildARMCodeBuildC5F301F2",
         "Arn"
        ]
       }
      },
      {
       "Action": [
        "codebuild:StartBuild",
        "codebuild:StopBuild",
        "codebuild:BatchGetBuilds",
        "codebuild:BatchGetReports"
       ],
       "Effect": "Allow",
       "Resource": {
        "Fn::GetAtt": [
         "CodeBuildWindowsCodeBuildC39F35C1",
         "Arn"
        ]
       }
      },
      {
       "Action": "lambda:InvokeFunction",
       "Effect": "Allow",
       "Resource": [
        {
         "Fn::GetAtt": [
          "LambdaFunction9233991D",
          "Arn"
         ]
        },
        {
         "Fn::Join": [
          "",
          [
           {
            "Fn::GetAtt": [
             "LambdaFunction9233991D",
             "Arn"
            ]
           },
           ":*"
          ]
         ]
        }
       ]
      },
      {
       "Action": "lambda:InvokeFunction",
       "Effect": "Allow",
       "Resource": [
        {
         "Fn::GetAtt": [
          "LambdaARMFunctionDD4B5FF7",
          "Arn"
         ]
        },
        {
         "Fn::Join": [
          "",
          [
           {
            "Fn::GetAtt": [
             "LambdaARMFunctionDD4B5FF7",
             "Arn"
            ]
           },
           ":*"
          ]
         ]
        }
       ]
      },
      {
       "Action": "ecs:RunTask",
       "Effect": "Allow",
       "Resource": {
        "Fn::Join": [
         "",
         [
          "arn:",
          {
           "Fn::Select": [
            1,
            {
             "Fn::Split": [
              ":",
              {
               "Ref": "FargatetaskFDFF3302"
              }
             ]
            }
           ]
          },
          ":",
          {
           "Fn::Select": [
            2,
            {
             "Fn::Split": [
              ":",
              {
               "Ref": "FargatetaskFDFF3302"
              }
             ]
            }
           ]
          },
          ":",
          {
           "Fn::Select": [
            3,
            {
             "Fn::Split": [
              ":",
              {
               "Ref": "FargatetaskFDFF3302"
              }
             ]
            }
           ]
          },
          ":",
          {
           "Fn::Select": [
            4,
            {
             "Fn::Split": [
              ":",
              {
               "Ref": "FargatetaskFDFF3302"
              }
             ]
            }
           ]
          },
          ":",
          {
           "Fn::Select": [
            0,
            {
             "Fn::Split": [
              "/",
              {
               "Fn::Select": [
                5,
                {
                 "Fn::Split": [
                  ":",
                  {
                   "Ref": "FargatetaskFDFF3302"
                  }
                 ]
                }
               ]
              }
             ]
            }
           ]
          },
          "/",
          {
           "Fn::Select": [
            1,
            {
             "Fn::Split": [
              "/",
              {
               "Fn::Select": [
                5,
                {
                 "Fn::Split": [
                  ":",
                  {
                   "Ref": "FargatetaskFDFF3302"
                  }
                 ]
                }
               ]
              }
             ]
            }
           ]
          }
         ]
        ]
       }
      },
      {
       "Action": [
        "ecs:StopTask",
        "ecs:DescribeTasks"
       ],
       "Effect": "Allow",
       "Resource": "*"
      },
      {
       "Action": "iam:PassRole",
       "Effect": "Allow",
       "Resource": [
        {
         "Fn::GetAtt": [
          "FargatetaskTaskRoleEFFCDAF8",
          "Arn"
         ]
        },
        {
         "Fn::GetAtt": [
          "FargatetaskExecutionRole88A42307",
          "Arn"
         ]
        }
       ]
      },
      {
       "Action": [
        "events:PutTargets",
        "events:PutRule",
        "events:DescribeRule"
       ],
       "Effect": "Allow",
       "Resource": {
        "Fn::Join": [
         "",
         [
          "arn:",
          {
           "Ref": "AWS::Partition"
          },
          ":events:",
          {
           "Ref": "AWS::Region"
          },
          ":",
          {
           "Ref": "AWS::AccountId"
          },
          ":rule/StepFunctionsGetEventsForECSTaskRule"
         ]
        ]
       }
      },
      {
       "Action": "ecs:RunTask",
       "Effect": "Allow",
       "Resource": {
        "Fn::Join": [
         "",
         [
          "arn:",
          {
           "Fn::Select": [
            1,
            {
             "Fn::Split": [
              ":",
              {
               "Ref": "Fargatex64spottask4C8B023D"
              }
             ]
            }
           ]
          },
          ":",
          {
           "Fn::Select": [
            2,
            {
             "Fn::Split": [
              ":",
              {
               "Ref": "Fargatex64spottask4C8B023D"
              }
             ]
            }
           ]
          },
          ":",
          {
           "Fn::Select": [
            3,
            {
             "Fn::Split": [
              ":",
              {
               "Ref": "Fargatex64spottask4C8B023D"
              }
             ]
            }
           ]
          },
          ":",
          {
           "Fn::Select": [
            4,
            {
             "Fn::Split": [
              ":",
              {
               "Ref": "Fargatex64spottask4C8B023D"
              }
             ]
            }
           ]
          },
          ":",
          {
           "Fn::Select": [
            0,
            {
             "Fn::Split": [
              "/",
              {
               "Fn::Select": [
                5,
                {
                 "Fn::Split": [
                  ":",
                  {
                   "Ref": "Fargatex64spottask4C8B023D"
                  }
                 ]
                }
               ]
              }
             ]
            }
           ]
          },
          "/",
          {
           "Fn::Select": [
            1,
            {
             "Fn::Split": [
              "/",
              {
               "Fn::Select": [
                5,
                {
                 "Fn::Split": [
                  ":",
                  {
                   "Ref": "Fargatex64spottask4C8B023D"
                  }
                 ]
                }
               ]
              }
             ]
            }
           ]
          }
         ]
        ]
       }
      },
      {
       "Action": "iam:PassRole",
       "Effect": "Allow",
       "Resource": [
        {
         "Fn::GetAtt": [
          "Fargatex64spottaskTaskRole02893C25",
          "Arn"
         ]
        },
        {
         "Fn::GetAtt": [
          "Fargatex64spottaskExecutionRoleD0E0B7D6",
          "Arn"
         ]
        }
       ]
      },
      {
       "Action": "ecs:RunTask",
       "Effect": "Allow",
       "Resource": {
        "Fn::Join": [
         "",
         [
          "arn:",
          {
           "Fn::Select": [
            1,
            {
             "Fn::Split": [
              ":",
              {
               "Ref": "Fargatearm64taskECD67399"
              }
             ]
            }
           ]
          },
          ":",
          {
           "Fn::Select": [
            2,
            {
             "Fn::Split": [
              ":",
              {
               "Ref": "Fargatearm64taskECD67399"
              }
             ]
            }
           ]
          },
          ":",
          {
           "Fn::Select": [
            3,
            {
             "Fn::Split": [
              ":",
              {
               "Ref": "Fargatearm64taskECD67399"
              }
             ]
            }
           ]
          },
          ":",
          {
           "Fn::Select": [
            4,
            {
             "Fn::Split": [
              ":",
              {
               "Ref": "Fargatearm64taskECD67399"
              }
             ]
            }
           ]
          },
          ":",
          {
           "Fn::Select": [
            0,
            {
             "Fn::Split": [
              "/",
              {
               "Fn::Select": [
                5,
                {
                 "Fn::Split": [
                  ":",
                  {
                   "Ref": "Fargatearm64taskECD67399"
                  }
                 ]
                }
               ]
              }
             ]
            }
           ]
          },
          "/",
          {
           "Fn::Select": [
            1,
            {
             "Fn::Split": [
              "/",
              {
               "Fn::Select": [
                5,
                {
                 "Fn::Split": [
                  ":",
                  {
                   "Ref": "Fargatearm64taskECD67399"
                  }
                 ]
                }
               ]
              }
             ]
            }
           ]
          }
         ]
        ]
       }
      },
      {
       "Action": "iam:PassRole",
       "Effect": "Allow",
       "Resource": [
        {
         "Fn::GetAtt": [
          "Fargatearm64taskTaskRoleD3C2CD58",
          "Arn"
         ]
        },
        {
         "Fn::GetAtt": [
          "Fargatearm64taskExecutionRoleD10B61DC",
          "Arn"
         ]
        }
       ]
      },
      {
       "Action": "ecs:RunTask",
       "Effect": "Allow",
       "Resource": {
        "Fn::Join": [
         "",
         [
          "arn:",
          {
           "Fn::Select": [
            1,
            {
             "Fn::Split": [
              ":",
              {
               "Ref": "Fargatearm64spottaskD21E60F2"
              }
             ]
            }
           ]
          },
          ":",
          {
           "Fn::Select": [
            2,
            {
             "Fn::Split": [
              ":",
              {
               "Ref": "Fargatearm64spottaskD21E60F2"
              }
             ]
            }
           ]
          },
          ":",
          {
           "Fn::Select": [
            3,
            {
             "Fn::Split": [
              ":",
              {
               "Ref": "Fargatearm64spottaskD21E60F2"
              }
             ]
            }
           ]
          },
          ":",
          {
           "Fn::Select": [
            4,
            {
             "Fn::Split": [
              ":",
              {
               "Ref": "Fargatearm64spottaskD21E60F2"
              }
             ]
            }
           ]
          },
          ":",
          {
           "Fn::Select": [
            0,
            {
             "Fn::Split": [
              "/",
              {
               "Fn::Select": [
                5,
                {
                 "Fn::Split": [
                  ":",
                  {
                   "Ref": "Fargatearm64spottaskD21E60F2"
                  }
                 ]
                }
               ]
              }
             ]
            }
           ]
          },
          "/",
          {
           "Fn::Select": [
            1,
            {
             "Fn::Split": [
              "/",
              {
               "Fn::Select": [
                5,
                {
                 "Fn::Split": [
                  ":",
                  {
                   "Ref": "Fargatearm64spottaskD21E60F2"
                  }
                 ]
                }
               ]
              }
             ]
            }
           ]
          }
         ]
        ]
       }
      },
      {
       "Action": "iam:PassRole",
       "Effect": "Allow",
       "Resource": [
        {
         "Fn::GetAtt": [
          "Fargatearm64spottaskTaskRole0F078C81",
          "Arn"
         ]
        },
        {
         "Fn::GetAtt": [
          "Fargatearm64spottaskExecutionRole90E5A05B",
          "Arn"
         ]
        }
       ]
      },
      {
       "Action": "ecs:RunTask",
       "Effect": "Allow",
       "Resource": {
        "Fn::Join": [
         "",
         [
          "arn:",
          {
           "Fn::Select": [
            1,
            {
             "Fn::Split": [
              ":",
              {
               "Ref": "FargateWindowstask9F9B942D"
              }
             ]
            }
           ]
          },
          ":",
          {
           "Fn::Select": [
            2,
            {
             "Fn::Split": [
              ":",
              {
               "Ref": "FargateWindowstask9F9B942D"
              }
             ]
            }
           ]
          },
          ":",
          {
           "Fn::Select": [
            3,
            {
             "Fn::Split": [
              ":",
              {
               "Ref": "FargateWindowstask9F9B942D"
              }
             ]
            }
           ]
          },
          ":",
          {
           "Fn::Select": [
            4,
            {
             "Fn::Split": [
              ":",
              {
               "Ref": "FargateWindowstask9F9B942D"
              }
             ]
            }
           ]
          },
          ":",
          {
           "Fn::Select": [
            0,
            {
             "Fn::Split": [
              "/",
              {
               "Fn::Select": [
                5,
                {
                 "Fn::Split": [
                  ":",
                  {
                   "Ref": "FargateWindowstask9F9B942D"
                  }
                 ]
                }
               ]
              }
             ]
            }
           ]
          },
          "/",
          {
           "Fn::Select": [
            1,
            {
             "Fn::Split": [
              "/",
              {
               "Fn::Select": [
                5,
                {
                 "Fn::Split": [
                  ":",
                  {
                   "Ref": "FargateWindowstask9F9B942D"
                  }
                 ]
                }
               ]
              }
             ]
            }
           ]
          }
         ]
        ]
       }
      },
      {
       "Action": "iam:PassRole",
       "Effect": "Allow",
       "Resource": [
        {
         "Fn::GetAtt": [
          "FargateWindowstaskTaskRole364508C8",
          "Arn"
         ]
        },
        {
         "Fn::GetAtt": [
          "FargateWindowstaskExecutionRoleEE562927",
          "Arn"
         ]
        }
       ]
      },
      {
       "Action": "ec2:runInstances",
       "Effect": "Allow",
       "Resource": "*"
      },
      {
       "Action": "iam:PassRole",
       "Condition": {
        "StringEquals": {
         "iam:PassedToService": "ec2.amazonaws.com"
        }
       },
       "Effect": "Allow",
       "Resource": {
        "Fn::GetAtt": [
         "EC2LinuxRole8B6519A2",
         "Arn"
        ]
       }
      },
      {
       "Action": "ec2:createTags",
       "Effect": "Allow",
       "Resource": {
        "Fn::Join": [
         "",
         [
          "arn:",
          {
           "Ref": "AWS::Partition"
          },
          ":ec2:",
          {
           "Ref": "AWS::Region"
          },
          ":",
          {
           "Ref": "AWS::AccountId"
          },
          ":*"
         ]
        ]
       }
      },
      {
       "Action": "iam:PassRole",
       "Condition": {
        "StringEquals": {
         "iam:PassedToService": "ec2.amazonaws.com"
        }
       },
       "Effect": "Allow",
       "Resource": {
        "Fn::GetAtt": [
         "EC2SpotLinuxRole86333E5D",
         "Arn"
        ]
       }
      },
      {
       "Action": "iam:PassRole",
       "Condition": {
        "StringEquals": {
         "iam:PassedToService": "ec2.amazonaws.com"
        }
       },
       "Effect": "Allow",
       "Resource": {
        "Fn::GetAtt": [
         "EC2Linuxarm64Role242F68FF",
         "Arn"
        ]
       }
      },
      {
       "Action": "iam:PassRole",
       "Condition": {
        "StringEquals": {
         "iam:PassedToService": "ec2.amazonaws.com"
        }
       },
       "Effect": "Allow",
       "Resource": {
        "Fn::GetAtt": [
         "EC2WindowsRoleC0D850D2",
         "Arn"
        ]
       }
      }
     ],
     "Version": "2012-10-17"
    },
    "PolicyName": "runnersRunnerOrchestratorRoleDefaultPolicyD1C26D61",
    "Roles": [
     {
      "Ref": "runnersRunnerOrchestratorRole5D220AD7"
     }
    ]
   }
  },
  "runnersRunnerOrchestratorF9B66EBA": {
   "Type": "AWS::StepFunctions::StateMachine",
   "Properties": {
    "RoleArn": {
     "Fn::GetAtt": [
      "runnersRunnerOrchestratorRole5D220AD7",
      "Arn"
     ]
    },
    "DefinitionString": {
     "Fn::Join": [
      "",
      [
       "{\"StartAt\":\"Is self hosted?\",\"States\":{\"Is self hosted?\":{\"Type\":\"Choice\",\"Choices\":[{\"Variable\":\"$.labels.self-hosted\",\"IsPresent\":false,\"Next\":\"No\"}],\"Default\":\"Get Runner Token\"},\"Get Runner Token\":{\"Next\":\"Error Catcher\",\"Retry\":[{\"ErrorEquals\":[\"Lambda.ServiceException\",\"Lambda.AWSLambdaException\",\"Lambda.SdkClientException\"],\"IntervalSeconds\":2,\"MaxAttempts\":6,\"BackoffRate\":2}],\"Type\":\"Task\",\"ResultPath\":\"$.runner\",\"Resource\":\"",
       {
        "Fn::GetAtt": [
         "runnerstokenretrieverD5E8392A",
         "Arn"
        ]
       },
       "\"},\"Error Catcher\":{\"Type\":\"Parallel\",\"ResultPath\":\"$.result\",\"End\":true,\"Catch\":[{\"ErrorEquals\":[\"States.ALL\"],\"ResultPath\":\"$.error\",\"Next\":\"Delete Runner\"}],\"Branches\":[{\"StartAt\":\"Choose provider\",\"States\":{\"Choose provider\":{\"Type\":\"Choice\",\"Choices\":[{\"And\":[{\"Variable\":\"$.labels.codebuild-x64\",\"IsPresent\":true}],\"Next\":\"codebuild-x64\"},{\"And\":[{\"Variable\":\"$.labels.codebuild\",\"IsPresent\":true},{\"Variable\":\"$.labels.linux\",\"IsPresent\":true},{\"Variable\":\"$.labels.arm64\",\"IsPresent\":true}],\"Next\":\"codebuild, linux, arm64\"},{\"And\":[{\"Variable\":\"$.labels.codebuild\",\"IsPresent\":true},{\"Variable\":\"$.labels.windows\",\"IsPresent\":true},{\"Variable\":\"$.labels.x64\",\"IsPresent\":true}],\"Next\":\"codebuild, windows, x64\"},{\"And\":[{\"Variable\":\"$.labels.lambda\",\"IsPresent\":true},{\"Variable\":\"$.labels.x64\",\"IsPresent\":true}],\"Next\":\"lambda, x64\"},{\"And\":[{\"Variable\":\"$.labels.lambda\",\"IsPresent\":true},{\"Variable\":\"$.labels.arm64\",\"IsPresent\":true}],\"Next\":\"lambda, arm64\"},{\"And\":[{\"Variable\":\"$.labels.fargate\",\"IsPresent\":true},{\"Variable\":\"$.labels.linux\",\"IsPresent\":true},{\"Variable\":\"$.labels.x64\",\"IsPresent\":true}],\"Next\":\"fargate, linux, x64\"},{\"And\":[{\"Variable\":\"$.labels.fargate-spot\",\"IsPresent\":true},{\"Variable\":\"$.labels.linux\",\"IsPresent\":true},{\"Variable\":\"$.labels.x64\",\"IsPresent\":true}],\"Next\":\"fargate-spot, linux, x64\"},{\"And\":[{\"Variable\":\"$.labels.fargate\",\"IsPresent\":true},{\"Variable\":\"$.labels.linux\",\"IsPresent\":true},{\"Variable\":\"$.labels.arm64\",\"IsPresent\":true}],\"Next\":\"fargate, linux, arm64\"},{\"And\":[{\"Variable\":\"$.labels.fargate-spot\",\"IsPresent\":true},{\"Variable\":\"$.labels.linux\",\"IsPresent\":true},{\"Variable\":\"$.labels.arm64\",\"IsPresent\":true}],\"Next\":\"fargate-spot, linux, arm64\"},{\"And\":[{\"Variable\":\"$.labels.fargate\",\"IsPresent\":true},{\"Variable\":\"$.labels.windows\",\"IsPresent\":true},{\"Variable\":\"$.labels.x64\",\"IsPresent\":true}],\"Next\":\"fargate, windows, x64\"},{\"And\":[{\"Variable\":\"$.labels.ec2\",\"IsPresent\":true},{\"Variable\":\"$.labels.linux\",\"IsPresent\":true},{\"Variable\":\"$.labels.x64\",\"IsPresent\":true}],\"Next\":\"ec2, linux, x64 data\"},{\"And\":[{\"Variable\":\"$.labels.ec2-spot\",\"IsPresent\":true},{\"Variable\":\"$.labels.linux\",\"IsPresent\":true},{\"Variable\":\"$.labels.x64\",\"IsPresent\":true}],\"Next\":\"ec2-spot, linux, x64 data\"},{\"And\":[{\"Variable\":\"$.labels.ec2\",\"IsPresent\":true},{\"Variable\":\"$.labels.linux\",\"IsPresent\":true},{\"Variable\":\"$.labels.arm64\",\"IsPresent\":true}],\"Next\":\"ec2, linux, arm64 data\"},{\"And\":[{\"Variable\":\"$.labels.ec2\",\"IsPresent\":true},{\"Variable\":\"$.labels.windows\",\"IsPresent\":true},{\"Variable\":\"$.labels.x64\",\"IsPresent\":true}],\"Next\":\"ec2, windows, x64 data\"}],\"Default\":\"Unknown label\"},\"Unknown label\":{\"Type\":\"Succeed\"},\"codebuild-x64\":{\"End\":true,\"Type\":\"Task\",\"Resource\":\"arn:",
       {
        "Ref": "AWS::Partition"
       },
       ":states:::codebuild:startBuild.sync\",\"Parameters\":{\"ProjectName\":\"",
       {
        "Ref": "CodeBuildx64CodeBuild7DC01A1E"
       },
       "\",\"EnvironmentVariablesOverride\":[{\"Name\":\"RUNNER_TOKEN\",\"Type\":\"PLAINTEXT\",\"Value.$\":\"$.runner.token\"},{\"Name\":\"RUNNER_NAME\",\"Type\":\"PLAINTEXT\",\"Value.$\":\"$$.Execution.Name\"},{\"Name\":\"RUNNER_LABEL\",\"Type\":\"PLAINTEXT\",\"Value\":\"codebuild-x64\"},{\"Name\":\"GITHUB_DOMAIN\",\"Type\":\"PLAINTEXT\",\"Value.$\":\"$.runner.domain\"},{\"Name\":\"OWNER\",\"Type\":\"PLAINTEXT\",\"Value.$\":\"$.owner\"},{\"Name\":\"REPO\",\"Type\":\"PLAINTEXT\",\"Value.$\":\"$.repo\"}]}},\"codebuild, linux, arm64\":{\"End\":true,\"Type\":\"Task\",\"Resource\":\"arn:",
       {
        "Ref": "AWS::Partition"
       },
       ":states:::codebuild:startBuild.sync\",\"Parameters\":{\"ProjectName\":\"",
       {
        "Ref": "CodeBuildARMCodeBuildC5F301F2"
       },
       "\",\"EnvironmentVariablesOverride\":[{\"Name\":\"RUNNER_TOKEN\",\"Type\":\"PLAINTEXT\",\"Value.$\":\"$.runner.token\"},{\"Name\":\"RUNNER_NAME\",\"Type\":\"PLAINTEXT\",\"Value.$\":\"$$.Execution.Name\"},{\"Name\":\"RUNNER_LABEL\",\"Type\":\"PLAINTEXT\",\"Value\":\"codebuild,linux,arm64\"},{\"Name\":\"GITHUB_DOMAIN\",\"Type\":\"PLAINTEXT\",\"Value.$\":\"$.runner.domain\"},{\"Name\":\"OWNER\",\"Type\":\"PLAINTEXT\",\"Value.$\":\"$.owner\"},{\"Name\":\"REPO\",\"Type\":\"PLAINTEXT\",\"Value.$\":\"$.repo\"}]}},\"codebuild, windows, x64\":{\"End\":true,\"Type\":\"Task\",\"Resource\":\"arn:",
       {
        "Ref": "AWS::Partition"
       },
       ":states:::codebuild:startBuild.sync\",\"Parameters\":{\"ProjectName\":\"",
       {
        "Ref": "CodeBuildWindowsCodeBuildC39F35C1"
       },
       "\",\"EnvironmentVariablesOverride\":[{\"Name\":\"RUNNER_TOKEN\",\"Type\":\"PLAINTEXT\",\"Value.$\":\"$.runner.token\"},{\"Name\":\"RUNNER_NAME\",\"Type\":\"PLAINTEXT\",\"Value.$\":\"$$.Execution.Name\"},{\"Name\":\"RUNNER_LABEL\",\"Type\":\"PLAINTEXT\",\"Value\":\"codebuild,windows,x64\"},{\"Name\":\"GITHUB_DOMAIN\",\"Type\":\"PLAINTEXT\",\"Value.$\":\"$.runner.domain\"},{\"Name\":\"OWNER\",\"Type\":\"PLAINTEXT\",\"Value.$\":\"$.owner\"},{\"Name\":\"REPO\",\"Type\":\"PLAINTEXT\",\"Value.$\":\"$.repo\"}]}},\"lambda, x64\":{\"End\":true,\"Retry\":[{\"ErrorEquals\":[\"Lambda.ServiceException\",\"Lambda.AWSLambdaException\",\"Lambda.SdkClientException\"],\"IntervalSeconds\":2,\"MaxAttempts\":6,\"BackoffRate\":2}],\"Type\":\"Task\",\"Resource\":\"arn:",
       {
        "Ref": "AWS::Partition"
       },
       ":states:::lambda:invoke\",\"Parameters\":{\"FunctionName\":\"",
       {
        "Fn::GetAtt": [
         "LambdaFunction9233991D",
         "Arn"
        ]
       },
       "\",\"Payload\":{\"token.$\":\"$.runner.token\",\"runnerName.$\":\"$$.Execution.Name\",\"label\":\"lambda,x64\",\"githubDomain.$\":\"$.runner.domain\",\"owner.$\":\"$.owner\",\"repo.$\":\"$.repo\"}}},\"lambda, arm64\":{\"End\":true,\"Retry\":[{\"ErrorEquals\":[\"Lambda.ServiceException\",\"Lambda.AWSLambdaException\",\"Lambda.SdkClientException\"],\"IntervalSeconds\":2,\"MaxAttempts\":6,\"BackoffRate\":2}],\"Type\":\"Task\",\"Resource\":\"arn:",
       {
        "Ref": "AWS::Partition"
       },
       ":states:::lambda:invoke\",\"Parameters\":{\"FunctionName\":\"",
       {
        "Fn::GetAtt": [
         "LambdaARMFunctionDD4B5FF7",
         "Arn"
        ]
       },
       "\",\"Payload\":{\"token.$\":\"$.runner.token\",\"runnerName.$\":\"$$.Execution.Name\",\"label\":\"lambda,arm64\",\"githubDomain.$\":\"$.runner.domain\",\"owner.$\":\"$.owner\",\"repo.$\":\"$.repo\"}}},\"fargate, linux, x64\":{\"End\":true,\"Type\":\"Task\",\"Resource\":\"arn:",
       {
        "Ref": "AWS::Partition"
       },
       ":states:::ecs:runTask.sync\",\"Parameters\":{\"Cluster\":\"",
       {
        "Fn::GetAtt": [
         "cluster611F8AFF",
         "Arn"
        ]
       },
       "\",\"TaskDefinition\":\"githubrunnerstestFargatetaskA755E0CE\",\"NetworkConfiguration\":{\"AwsvpcConfiguration\":{\"AssignPublicIp\":\"ENABLED\",\"Subnets\":[\"",
       {
        "Ref": "VpcPublicSubnet1Subnet5C2D37C4"
       },
       "\",\"",
       {
        "Ref": "VpcPublicSubnet2Subnet691E08A3"
       },
       "\"],\"SecurityGroups\":[\"",
       {
        "Fn::GetAtt": [
         "FargatesecuritygroupAFCAFD34",
         "GroupId"
        ]
       },
       "\"]}},\"Overrides\":{\"ContainerOverrides\":[{\"Name\":\"runner\",\"Environment\":[{\"Name\":\"RUNNER_TOKEN\",\"Value.$\":\"$.runner.token\"},{\"Name\":\"RUNNER_NAME\",\"Value.$\":\"$$.Execution.Name\"},{\"Name\":\"RUNNER_LABEL\",\"Value\":\"fargate,linux,x64\"},{\"Name\":\"GITHUB_DOMAIN\",\"Value.$\":\"$.runner.domain\"},{\"Name\":\"OWNER\",\"Value.$\":\"$.owner\"},{\"Name\":\"REPO\",\"Value.$\":\"$.repo\"}]}]},\"EnableExecuteCommand\":true,\"CapacityProviderStrategy\":[{\"CapacityProvider\":\"FARGATE\"}]}},\"fargate-spot, linux, x64\":{\"End\":true,\"Type\":\"Task\",\"Resource\":\"arn:",
       {
        "Ref": "AWS::Partition"
       },
       ":states:::ecs:runTask.sync\",\"Parameters\":{\"Cluster\":\"",
       {
        "Fn::GetAtt": [
         "cluster611F8AFF",
         "Arn"
        ]
       },
       "\",\"TaskDefinition\":\"githubrunnerstestFargatex64spottask7B2E300E\",\"NetworkConfiguration\":{\"AwsvpcConfiguration\":{\"AssignPublicIp\":\"ENABLED\",\"Subnets\":[\"",
       {
        "Ref": "VpcPublicSubnet1Subnet5C2D37C4"
       },
       "\",\"",
       {
        "Ref": "VpcPublicSubnet2Subnet691E08A3"
       },
       "\"],\"SecurityGroups\":[\"",
       {
        "Fn::GetAtt": [
         "Fargatex64spotsecuritygroup2A9F4299",
         "GroupId"
        ]
       },
       "\"]}},\"Overrides\":{\"ContainerOverrides\":[{\"Name\":\"runner\",\"Environment\":[{\"Name\":\"RUNNER_TOKEN\",\"Value.$\":\"$.runner.token\"},{\"Name\":\"RUNNER_NAME\",\"Value.$\":\"$$.Execution.Name\"},{\"Name\":\"RUNNER_LABEL\",\"Value\":\"fargate-spot,linux,x64\"},{\"Name\":\"GITHUB_DOMAIN\",\"Value.$\":\"$.runner.domain\"},{\"Name\":\"OWNER\",\"Value.$\":\"$.owner\"},{\"Name\":\"REPO\",\"Value.$\":\"$.repo\"}]}]},\"EnableExecuteCommand\":true,\"CapacityProviderStrategy\":[{\"CapacityProvider\":\"FARGATE_SPOT\"}]}},\"fargate, linux, arm64\":{\"End\":true,\"Type\":\"Task\",\"Resource\":\"arn:",
       {
        "Ref": "AWS::Partition"
       },
       ":states:::ecs:runTask.sync\",\"Parameters\":{\"Cluster\":\"",
       {
        "Fn::GetAtt": [
         "cluster611F8AFF",
         "Arn"
        ]
       },
       "\",\"TaskDefinition\":\"githubrunnerstestFargatearm64task6B95C05B\",\"NetworkConfiguration\":{\"AwsvpcConfiguration\":{\"AssignPublicIp\":\"ENABLED\",\"Subnets\":[\"",
       {
        "Ref": "VpcPublicSubnet1Subnet5C2D37C4"
       },
       "\",\"",
       {
        "Ref": "VpcPublicSubnet2Subnet691E08A3"
       },
       "\"],\"SecurityGroups\":[\"",
       {
        "Fn::GetAtt": [
         "Fargatearm64securitygroup08ABAD9E",
         "GroupId"
        ]
       },
       "\"]}},\"Overrides\":{\"ContainerOverrides\":[{\"Name\":\"runner\",\"Environment\":[{\"Name\":\"RUNNER_TOKEN\",\"Value.$\":\"$.runner.token\"},{\"Name\":\"RUNNER_NAME\",\"Value.$\":\"$$.Execution.Name\"},{\"Name\":\"RUNNER_LABEL\",\"Value\":\"fargate,linux,arm64\"},{\"Name\":\"GITHUB_DOMAIN\",\"Value.$\":\"$.runner.domain\"},{\"Name\":\"OWNER\",\"Value.$\":\"$.owner\"},{\"Name\":\"REPO\",\"Value.$\":\"$.repo\"}]}]},\"EnableExecuteCommand\":true,\"CapacityProviderStrategy\":[{\"CapacityProvider\":\"FARGATE\"}]}},\"fargate-spot, linux, arm64\":{\"End\":true,\"Type\":\"Task\",\"Resource\":\"arn:",
       {
        "Ref": "AWS::Partition"
       },
       ":states:::ecs:runTask.sync\",\"Parameters\":{\"Cluster\":\"",
       {
        "Fn::GetAtt": [
         "cluster611F8AFF",
         "Arn"
        ]
       },
       "\",\"TaskDefinition\":\"githubrunnerstestFargatearm64spottaskF9ADF192\",\"NetworkConfiguration\":{\"AwsvpcConfiguration\":{\"AssignPublicIp\":\"ENABLED\",\"Subnets\":[\"",
       {
        "Ref": "VpcPublicSubnet1Subnet5C2D37C4"
       },
       "\",\"",
       {
        "Ref": "VpcPublicSubnet2Subnet691E08A3"
       },
       "\"],\"SecurityGroups\":[\"",
       {
        "Fn::GetAtt": [
         "Fargatearm64spotsecuritygroup20C885E4",
         "GroupId"
        ]
       },
       "\"]}},\"Overrides\":{\"ContainerOverrides\":[{\"Name\":\"runner\",\"Environment\":[{\"Name\":\"RUNNER_TOKEN\",\"Value.$\":\"$.runner.token\"},{\"Name\":\"RUNNER_NAME\",\"Value.$\":\"$$.Execution.Name\"},{\"Name\":\"RUNNER_LABEL\",\"Value\":\"fargate-spot,linux,arm64\"},{\"Name\":\"GITHUB_DOMAIN\",\"Value.$\":\"$.runner.domain\"},{\"Name\":\"OWNER\",\"Value.$\":\"$.owner\"},{\"Name\":\"REPO\",\"Value.$\":\"$.repo\"}]}]},\"EnableExecuteCommand\":true,\"CapacityProviderStrategy\":[{\"CapacityProvider\":\"FARGATE\"}]}},\"fargate, windows, x64\":{\"End\":true,\"Type\":\"Task\",\"Resource\":\"arn:",
       {
        "Ref": "AWS::Partition"
       },
       ":states:::ecs:runTask.sync\",\"Parameters\":{\"Cluster\":\"",
       {
        "Fn::GetAtt": [
         "cluster611F8AFF",
         "Arn"
        ]
       },
       "\",\"TaskDefinition\":\"githubrunnerstestFargateWindowstask95BB2245\",\"NetworkConfiguration\":{\"AwsvpcConfiguration\":{\"AssignPublicIp\":\"ENABLED\",\"Subnets\":[\"",
       {
        "Ref": "VpcPublicSubnet1Subnet5C2D37C4"
       },
       "\",\"",
       {
        "Ref": "VpcPublicSubnet2Subnet691E08A3"
       },
       "\"],\"SecurityGroups\":[\"",
       {
        "Fn::GetAtt": [
         "FargateWindowssecuritygroupE684A7B0",
         "GroupId"
        ]
       },
       "\"]}},\"Overrides\":{\"ContainerOverrides\":[{\"Name\":\"runner\",\"Environment\":[{\"Name\":\"RUNNER_TOKEN\",\"Value.$\":\"$.runner.token\"},{\"Name\":\"RUNNER_NAME\",\"Value.$\":\"$$.Execution.Name\"},{\"Name\":\"RUNNER_LABEL\",\"Value\":\"fargate,windows,x64\"},{\"Name\":\"GITHUB_DOMAIN\",\"Value.$\":\"$.runner.domain\"},{\"Name\":\"OWNER\",\"Value.$\":\"$.owner\"},{\"Name\":\"REPO\",\"Value.$\":\"$.repo\"}]}]},\"EnableExecuteCommand\":false,\"CapacityProviderStrategy\":[{\"CapacityProvider\":\"FARGATE\"}]}},\"ec2, linux, x64 data\":{\"Type\":\"Pass\",\"ResultPath\":\"$.ec2\",\"Parameters\":{\"userdataTemplate\":\"#!/bin/bash -x\\nTASK_TOKEN=\\\"{}\\\"\\nheartbeat () \\\\{\\n  while true; do\\n    aws stepfunctions send-task-heartbeat --task-token \\\"$TASK_TOKEN\\\"\\n    sleep 60\\n  done\\n\\\\}\\nsetup_logs () \\\\{\\n  cat <<EOF > /tmp/log.conf || exit 1\\n  \\\\{\\n    \\\"logs\\\": \\\\{\\n      \\\"log_stream_name\\\": \\\"unknown\\\",\\n      \\\"logs_collected\\\": \\\\{\\n        \\\"files\\\": \\\\{\\n          \\\"collect_list\\\": [\\n            \\\\{\\n              \\\"file_path\\\": \\\"/var/log/runner.log\\\",\\n              \\\"log_group_name\\\": \\\"{}\\\",\\n              \\\"log_stream_name\\\": \\\"{}\\\",\\n              \\\"timezone\\\": \\\"UTC\\\"\\n            \\\\}\\n          ]\\n        \\\\}\\n      \\\\}\\n    \\\\}\\n  \\\\}\\nEOF\\n  /opt/aws/amazon-cloudwatch-agent/bin/amazon-cloudwatch-agent-ctl -a fetch-config -m ec2 -s -c file:/tmp/log.conf || exit 2\\n\\\\}\\naction () \\\\{\\n  sudo -Hu runner /home/runner/config.sh --unattended --url \\\"https://{}/{}/{}\\\" --token \\\"{}\\\" --ephemeral --work _work --labels \\\"{}\\\" {} --name \\\"{}\\\" || exit 1\\n  sudo --preserve-env=AWS_REGION -Hu runner /home/runner/run.sh || exit 2\\n\\\\}\\nheartbeat &\\nif setup_logs && action | tee /var/log/runner.log 2>&1; then\\n  aws stepfunctions send-task-success --task-token \\\"$TASK_TOKEN\\\" --task-output '\\\\{\\\"ok\\\": true\\\\}'\\nelse\\n  aws stepfunctions send-task-failure --task-token \\\"$TASK_TOKEN\\\"\\nfi\\npoweroff\\n\"},\"Next\":\"ec2, linux, x64\"},\"ec2, linux, x64\":{\"End\":true,\"Type\":\"Task\",\"HeartbeatSeconds\":300,\"Resource\":\"arn:",
       {
        "Ref": "AWS::Partition"
       },
       ":states:::aws-sdk:ec2:runInstances.waitForTaskToken\",\"Parameters\":{\"LaunchTemplate\":{\"LaunchTemplateId\":\"",
       {
        "Ref": "AMILinuxBuilderLaunchtemplateA29452C4"
       },
       "\"},\"MinCount\":1,\"MaxCount\":1,\"InstanceType\":\"m5.large\",\"UserData.$\":\"States.Base64Encode(States.Format($.ec2.userdataTemplate, $$.Task.Token, '",
       {
        "Ref": "EC2LinuxLogsC4CD8F14"
       },
       "', $$.Execution.Name, $.runner.domain, $.owner, $.repo, $.runner.token, 'ec2,linux,x64', '', $$.Execution.Name))\",\"InstanceInitiatedShutdownBehavior\":\"terminate\",\"IamInstanceProfile\":{\"Arn\":\"",
       {
        "Fn::GetAtt": [
         "EC2LinuxInstanceProfile2D2BB473",
         "Arn"
        ]
       },
       "\"},\"MetadataOptions\":{\"HttpTokens\":\"required\"},\"BlockDeviceMappings\":[{\"DeviceName\":\"/dev/sda1\",\"Ebs\":{\"DeleteOnTermination\":true,\"VolumeSize\":30}}]}},\"ec2-spot, linux, x64 data\":{\"Type\":\"Pass\",\"ResultPath\":\"$.ec2\",\"Parameters\":{\"userdataTemplate\":\"#!/bin/bash -x\\nTASK_TOKEN=\\\"{}\\\"\\nheartbeat () \\\\{\\n  while true; do\\n    aws stepfunctions send-task-heartbeat --task-token \\\"$TASK_TOKEN\\\"\\n    sleep 60\\n  done\\n\\\\}\\nsetup_logs () \\\\{\\n  cat <<EOF > /tmp/log.conf || exit 1\\n  \\\\{\\n    \\\"logs\\\": \\\\{\\n      \\\"log_stream_name\\\": \\\"unknown\\\",\\n      \\\"logs_collected\\\": \\\\{\\n        \\\"files\\\": \\\\{\\n          \\\"collect_list\\\": [\\n            \\\\{\\n              \\\"file_path\\\": \\\"/var/log/runner.log\\\",\\n              \\\"log_group_name\\\": \\\"{}\\\",\\n              \\\"log_stream_name\\\": \\\"{}\\\",\\n              \\\"timezone\\\": \\\"UTC\\\"\\n            \\\\}\\n          ]\\n        \\\\}\\n      \\\\}\\n    \\\\}\\n  \\\\}\\nEOF\\n  /opt/aws/amazon-cloudwatch-agent/bin/amazon-cloudwatch-agent-ctl -a fetch-config -m ec2 -s -c file:/tmp/log.conf || exit 2\\n\\\\}\\naction () \\\\{\\n  sudo -Hu runner /home/runner/config.sh --unattended --url \\\"https://{}/{}/{}\\\" --token \\\"{}\\\" --ephemeral --work _work --labels \\\"{}\\\" {} --name \\\"{}\\\" || exit 1\\n  sudo --preserve-env=AWS_REGION -Hu runner /home/runner/run.sh || exit 2\\n\\\\}\\nheartbeat &\\nif setup_logs && action | tee /var/log/runner.log 2>&1; then\\n  aws stepfunctions send-task-success --task-token \\\"$TASK_TOKEN\\\" --task-output '\\\\{\\\"ok\\\": true\\\\}'\\nelse\\n  aws stepfunctions send-task-failure --task-token \\\"$TASK_TOKEN\\\"\\nfi\\npoweroff\\n\"},\"Next\":\"ec2-spot, linux, x64\"},\"ec2-spot, linux, x64\":{\"End\":true,\"Type\":\"Task\",\"HeartbeatSeconds\":300,\"Resource\":\"arn:",
       {
        "Ref": "AWS::Partition"
       },
       ":states:::aws-sdk:ec2:runInstances.waitForTaskToken\",\"Parameters\":{\"LaunchTemplate\":{\"LaunchTemplateId\":\"",
       {
        "Ref": "AMILinuxBuilderLaunchtemplateA29452C4"
       },
       "\"},\"MinCount\":1,\"MaxCount\":1,\"InstanceType\":\"m5.large\",\"UserData.$\":\"States.Base64Encode(States.Format($.ec2.userdataTemplate, $$.Task.Token, '",
       {
        "Ref": "EC2SpotLinuxLogsF78D5F0E"
       },
       "', $$.Execution.Name, $.runner.domain, $.owner, $.repo, $.runner.token, 'ec2-spot,linux,x64', '', $$.Execution.Name))\",\"InstanceInitiatedShutdownBehavior\":\"terminate\",\"IamInstanceProfile\":{\"Arn\":\"",
       {
        "Fn::GetAtt": [
         "EC2SpotLinuxInstanceProfileB12320D4",
         "Arn"
        ]
       },
       "\"},\"MetadataOptions\":{\"HttpTokens\":\"required\"},\"BlockDeviceMappings\":[{\"DeviceName\":\"/dev/sda1\",\"Ebs\":{\"DeleteOnTermination\":true,\"VolumeSize\":30}}],\"InstanceMarketOptions\":{\"MarketType\":\"spot\",\"SpotOptions\":{\"SpotInstanceType\":\"one-time\"}}}},\"ec2, linux, arm64 data\":{\"Type\":\"Pass\",\"ResultPath\":\"$.ec2\",\"Parameters\":{\"userdataTemplate\":\"#!/bin/bash -x\\nTASK_TOKEN=\\\"{}\\\"\\nheartbeat () \\\\{\\n  while true; do\\n    aws stepfunctions send-task-heartbeat --task-token \\\"$TASK_TOKEN\\\"\\n    sleep 60\\n  done\\n\\\\}\\nsetup_logs () \\\\{\\n  cat <<EOF > /tmp/log.conf || exit 1\\n  \\\\{\\n    \\\"logs\\\": \\\\{\\n      \\\"log_stream_name\\\": \\\"unknown\\\",\\n      \\\"logs_collected\\\": \\\\{\\n        \\\"files\\\": \\\\{\\n          \\\"collect_list\\\": [\\n            \\\\{\\n              \\\"file_path\\\": \\\"/var/log/runner.log\\\",\\n              \\\"log_group_name\\\": \\\"{}\\\",\\n              \\\"log_stream_name\\\": \\\"{}\\\",\\n              \\\"timezone\\\": \\\"UTC\\\"\\n            \\\\}\\n          ]\\n        \\\\}\\n      \\\\}\\n    \\\\}\\n  \\\\}\\nEOF\\n  /opt/aws/amazon-cloudwatch-agent/bin/amazon-cloudwatch-agent-ctl -a fetch-config -m ec2 -s -c file:/tmp/log.conf || exit 2\\n\\\\}\\naction () \\\\{\\n  sudo -Hu runner /home/runner/config.sh --unattended --url \\\"https://{}/{}/{}\\\" --token \\\"{}\\\" --ephemeral --work _work --labels \\\"{}\\\" {} --name \\\"{}\\\" || exit 1\\n  sudo --preserve-env=AWS_REGION -Hu runner /home/runner/run.sh || exit 2\\n\\\\}\\nheartbeat &\\nif setup_logs && action | tee /var/log/runner.log 2>&1; then\\n  aws stepfunctions send-task-success --task-token \\\"$TASK_TOKEN\\\" --task-output '\\\\{\\\"ok\\\": true\\\\}'\\nelse\\n  aws stepfunctions send-task-failure --task-token \\\"$TASK_TOKEN\\\"\\nfi\\npoweroff\\n\"},\"Next\":\"ec2, linux, arm64\"},\"ec2, linux, arm64\":{\"End\":true,\"Type\":\"Task\",\"HeartbeatSeconds\":300,\"Resource\":\"arn:",
       {
        "Ref": "AWS::Partition"
       },
       ":states:::aws-sdk:ec2:runInstances.waitForTaskToken\",\"Parameters\":{\"LaunchTemplate\":{\"LaunchTemplateId\":\"",
       {
        "Ref": "AMILinuxarm64BuilderLaunchtemplate8F5EFF44"
       },
       "\"},\"MinCount\":1,\"MaxCount\":1,\"InstanceType\":\"m6g.large\",\"UserData.$\":\"States.Base64Encode(States.Format($.ec2.userdataTemplate, $$.Task.Token, '",
       {
        "Ref": "EC2Linuxarm64Logs577E371E"
       },
       "', $$.Execution.Name, $.runner.domain, $.owner, $.repo, $.runner.token, 'ec2,linux,arm64', '', $$.Execution.Name))\",\"InstanceInitiatedShutdownBehavior\":\"terminate\",\"IamInstanceProfile\":{\"Arn\":\"",
       {
        "Fn::GetAtt": [
         "EC2Linuxarm64InstanceProfile1E6F8D53",
         "Arn"
        ]
       },
       "\"},\"MetadataOptions\":{\"HttpTokens\":\"required\"},\"BlockDeviceMappings\":[{\"DeviceName\":\"/dev/sda1\",\"Ebs\":{\"DeleteOnTermination\":true,\"VolumeSize\":30}}]}},\"ec2, windows, x64 data\":{\"Type\":\"Pass\",\"ResultPath\":\"$.ec2\",\"Parameters\":{\"userdataTemplate\":\"<powershell>\\n$TASK_TOKEN = \\\"{}\\\"\\nStart-Job -ScriptBlock \\\\{\\n  while (1) \\\\{\\n    aws stepfunctions send-task-heartbeat --task-token \\\"$using:TASK_TOKEN\\\"\\n    sleep 60\\n  \\\\}\\n\\\\}\\nfunction setup_logs () \\\\{\\n  echo '\\\\{\\n    \\\"logs\\\": \\\\{\\n      \\\"log_stream_name\\\": \\\"unknown\\\",\\n      \\\"logs_collected\\\": \\\\{\\n        \\\"files\\\": \\\\{\\n         \\\"collect_list\\\": [\\n            \\\\{\\n              \\\"file_path\\\": \\\"/actions/runner.log\\\",\\n              \\\"log_group_name\\\": \\\"{}\\\",\\n              \\\"log_stream_name\\\": \\\"{}\\\",\\n              \\\"timezone\\\": \\\"UTC\\\"\\n            \\\\}\\n          ]\\n        \\\\}\\n      \\\\}\\n    \\\\}\\n  \\\\}' | Out-File -Encoding ASCII $Env:TEMP/log.conf\\n  & \\\"C:/Program Files/Amazon/AmazonCloudWatchAgent/amazon-cloudwatch-agent-ctl.ps1\\\" -a fetch-config -m ec2 -s -c file:$Env:TEMP/log.conf\\n\\\\}\\nfunction action () \\\\{\\n  cd /actions\\n  ./config.cmd --unattended --url \\\"https://{}/{}/{}\\\" --token \\\"{}\\\" --ephemeral --work _work --labels \\\"{}\\\" {} --name \\\"{}\\\" 2>&1 | Out-File -Encoding ASCII -Append /actions/runner.log\\n  if ($LASTEXITCODE -ne 0) \\\\{ return 1 \\\\}\\n  ./run.cmd 2>&1 | Out-File -Encoding ASCII -Append /actions/runner.log\\n  if ($LASTEXITCODE -ne 0) \\\\{ return 2 \\\\}\\n  return 0\\n\\\\}\\nsetup_logs\\n$r = action\\nif ($r -eq 0) \\\\{\\n  aws stepfunctions send-task-success --task-token \\\"$TASK_TOKEN\\\" --task-output '\\\\{ \\\\}'\\n\\\\} else \\\\{\\n  aws stepfunctions send-task-failure --task-token \\\"$TASK_TOKEN\\\"\\n\\\\}\\nStop-Computer -ComputerName localhost -Force\\n</powershell>\\n\"},\"Next\":\"ec2, windows, x64\"},\"ec2, windows, x64\":{\"End\":true,\"Type\":\"Task\",\"HeartbeatSeconds\":300,\"Resource\":\"arn:",
       {
        "Ref": "AWS::Partition"
       },
       ":states:::aws-sdk:ec2:runInstances.waitForTaskToken\",\"Parameters\":{\"LaunchTemplate\":{\"LaunchTemplateId\":\"",
       {
        "Ref": "WindowsEC2BuilderLaunchtemplate0A66E9C2"
       },
       "\"},\"MinCount\":1,\"MaxCount\":1,\"InstanceType\":\"m5.large\",\"UserData.$\":\"States.Base64Encode(States.Format($.ec2.userdataTemplate, $$.Task.Token, '",
       {
        "Ref": "EC2WindowsLogsDC1F2ABF"
       },
       "', $$.Execution.Name, $.runner.domain, $.owner, $.repo, $.runner.token, 'ec2,windows,x64', '', $$.Execution.Name))\",\"InstanceInitiatedShutdownBehavior\":\"terminate\",\"IamInstanceProfile\":{\"Arn\":\"",
       {
        "Fn::GetAtt": [
         "EC2WindowsInstanceProfileDCA59D9C",
         "Arn"
        ]
       },
       "\"},\"MetadataOptions\":{\"HttpTokens\":\"required\"},\"BlockDeviceMappings\":[{\"DeviceName\":\"/dev/sda1\",\"Ebs\":{\"DeleteOnTermination\":true,\"VolumeSize\":30}}]}}}},{\"StartAt\":\"Wait\",\"States\":{\"Wait\":{\"Type\":\"Wait\",\"Seconds\":600,\"Next\":\"Delete Idle Runner\"},\"Delete Idle Runner\":{\"End\":true,\"Retry\":[{\"ErrorEquals\":[\"Lambda.ServiceException\",\"Lambda.AWSLambdaException\",\"Lambda.SdkClientException\"],\"IntervalSeconds\":2,\"MaxAttempts\":6,\"BackoffRate\":2}],\"Type\":\"Task\",\"ResultPath\":\"$.delete\",\"Resource\":\"",
       {
        "Fn::GetAtt": [
         "runnersdeleterunner7F8D5293",
         "Arn"
        ]
       },
       "\",\"Parameters\":{\"runnerName.$\":\"$$.Execution.Name\",\"owner.$\":\"$.owner\",\"repo.$\":\"$.repo\",\"runId.$\":\"$.runId\",\"installationId.$\":\"$.installationId\",\"idleOnly\":true}}}}]},\"Delete Runner\":{\"Next\":\"Runner Failed\",\"Retry\":[{\"ErrorEquals\":[\"Lambda.ServiceException\",\"Lambda.AWSLambdaException\",\"Lambda.SdkClientException\"],\"IntervalSeconds\":2,\"MaxAttempts\":6,\"BackoffRate\":2},{\"ErrorEquals\":[\"RunnerBusy\"],\"IntervalSeconds\":60,\"MaxAttempts\":60,\"BackoffRate\":1}],\"Type\":\"Task\",\"ResultPath\":\"$.delete\",\"Resource\":\"",
       {
        "Fn::GetAtt": [
         "runnersdeleterunner7F8D5293",
         "Arn"
        ]
       },
       "\",\"Parameters\":{\"runnerName.$\":\"$$.Execution.Name\",\"owner.$\":\"$.owner\",\"repo.$\":\"$.repo\",\"runId.$\":\"$.runId\",\"installationId.$\":\"$.installationId\",\"idleOnly\":false}},\"Runner Failed\":{\"Type\":\"Fail\"},\"No\":{\"Type\":\"Succeed\"}}}"
      ]
     ]
    }
   },
   "DependsOn": [
    "runnersRunnerOrchestratorRoleDefaultPolicyD1C26D61",
    "runnersRunnerOrchestratorRole5D220AD7"
   ]
  },
  "runnersWebhookHandlerwebhookhandlerServiceRole03DB58D2": {
   "Type": "AWS::IAM::Role",
   "Properties": {
    "AssumeRolePolicyDocument": {
     "Statement": [
      {
       "Action": "sts:AssumeRole",
       "Effect": "Allow",
       "Principal": {
        "Service": "lambda.amazonaws.com"
       }
      }
     ],
     "Version": "2012-10-17"
    },
    "ManagedPolicyArns": [
     {
      "Fn::Join": [
       "",
       [
        "arn:",
        {
         "Ref": "AWS::Partition"
        },
        ":iam::aws:policy/service-role/AWSLambdaBasicExecutionRole"
       ]
      ]
     }
    ]
   }
  },
  "runnersWebhookHandlerwebhookhandlerServiceRoleDefaultPolicy1600452C": {
   "Type": "AWS::IAM::Policy",
   "Properties": {
    "PolicyDocument": {
     "Statement": [
      {
       "Action": [
        "secretsmanager:GetSecretValue",
        "secretsmanager:DescribeSecret"
       ],
       "Effect": "Allow",
       "Resource": {
        "Ref": "runnersSecretsWebhook7AF0D74E"
       }
      },
      {
       "Action": "states:StartExecution",
       "Effect": "Allow",
       "Resource": {
        "Ref": "runnersRunnerOrchestratorF9B66EBA"
       }
      }
     ],
     "Version": "2012-10-17"
    },
    "PolicyName": "runnersWebhookHandlerwebhookhandlerServiceRoleDefaultPolicy1600452C",
    "Roles": [
     {
      "Ref": "runnersWebhookHandlerwebhookhandlerServiceRole03DB58D2"
     }
    ]
   }
  },
  "runnersWebhookHandlerwebhookhandler22779A81": {
   "Type": "AWS::Lambda::Function",
   "Properties": {
    "Code": {
     "S3Bucket": {
      "Fn::Sub": "cdk-hnb659fds-assets-${AWS::AccountId}-${AWS::Region}"
     },
     "S3Key": "709fef0716eee2709012f6546e06fe02accd7dca0ce8cb276f2b374f3cb12252.zip"
    },
    "Role": {
     "Fn::GetAtt": [
      "runnersWebhookHandlerwebhookhandlerServiceRole03DB58D2",
      "Arn"
     ]
    },
    "Description": "Handle GitHub webhook and start runner orchestrator",
    "Environment": {
     "Variables": {
      "STEP_FUNCTION_ARN": {
       "Ref": "runnersRunnerOrchestratorF9B66EBA"
      },
      "WEBHOOK_SECRET_ARN": {
       "Ref": "runnersSecretsWebhook7AF0D74E"
      },
      "AWS_NODEJS_CONNECTION_REUSE_ENABLED": "1"
     }
    },
    "Handler": "index.handler",
    "Runtime": "nodejs14.x",
    "Timeout": 30
   },
   "DependsOn": [
    "runnersWebhookHandlerwebhookhandlerServiceRoleDefaultPolicy1600452C",
    "runnersWebhookHandlerwebhookhandlerServiceRole03DB58D2"
   ]
  },
  "runnersWebhookHandlerwebhookhandlerLogRetention0F5ED260": {
   "Type": "Custom::LogRetention",
   "Properties": {
    "ServiceToken": {
     "Fn::GetAtt": [
      "LogRetentionaae0aa3c5b4d4f87b02d85b201efdd8aFD4BFC8A",
      "Arn"
     ]
    },
    "LogGroupName": {
     "Fn::Join": [
      "",
      [
       "/aws/lambda/",
       {
        "Ref": "runnersWebhookHandlerwebhookhandler22779A81"
       }
      ]
     ]
    },
    "RetentionInDays": 30
   }
  },
  "runnersWebhookHandlerwebhookhandlerFunctionUrlC8FB3D17": {
   "Type": "AWS::Lambda::Url",
   "Properties": {
    "AuthType": "NONE",
    "TargetFunctionArn": {
     "Fn::GetAtt": [
      "runnersWebhookHandlerwebhookhandler22779A81",
      "Arn"
     ]
    }
   }
  },
  "runnersWebhookHandlerwebhookhandlerinvokefunctionurl871AC245": {
   "Type": "AWS::Lambda::Permission",
   "Properties": {
    "Action": "lambda:InvokeFunctionUrl",
    "FunctionName": {
     "Fn::GetAtt": [
      "runnersWebhookHandlerwebhookhandler22779A81",
      "Arn"
     ]
    },
    "Principal": "*",
    "FunctionUrlAuthType": "NONE"
   }
  },
  "runnerssetupServiceRole588BFE9A": {
   "Type": "AWS::IAM::Role",
   "Properties": {
    "AssumeRolePolicyDocument": {
     "Statement": [
      {
       "Action": "sts:AssumeRole",
       "Effect": "Allow",
       "Principal": {
        "Service": "lambda.amazonaws.com"
       }
      }
     ],
     "Version": "2012-10-17"
    },
    "ManagedPolicyArns": [
     {
      "Fn::Join": [
       "",
       [
        "arn:",
        {
         "Ref": "AWS::Partition"
        },
        ":iam::aws:policy/service-role/AWSLambdaBasicExecutionRole"
       ]
      ]
     }
    ]
   }
  },
  "runnerssetupServiceRoleDefaultPolicy40EF213B": {
   "Type": "AWS::IAM::Policy",
   "Properties": {
    "PolicyDocument": {
     "Statement": [
      {
       "Action": [
        "secretsmanager:PutSecretValue",
        "secretsmanager:UpdateSecret"
       ],
       "Effect": "Allow",
       "Resource": {
        "Ref": "runnersSecretsWebhook7AF0D74E"
       }
      },
      {
       "Action": [
        "secretsmanager:GetSecretValue",
        "secretsmanager:DescribeSecret"
       ],
       "Effect": "Allow",
       "Resource": {
        "Ref": "runnersSecretsGitHubEFD96479"
       }
      },
      {
       "Action": [
        "secretsmanager:PutSecretValue",
        "secretsmanager:UpdateSecret"
       ],
       "Effect": "Allow",
       "Resource": {
        "Ref": "runnersSecretsGitHubEFD96479"
       }
      },
      {
       "Action": [
        "secretsmanager:PutSecretValue",
        "secretsmanager:UpdateSecret"
       ],
       "Effect": "Allow",
       "Resource": {
        "Ref": "runnersSecretsGitHubPrivateKey79498F91"
       }
      },
      {
       "Action": [
        "secretsmanager:GetSecretValue",
        "secretsmanager:DescribeSecret"
       ],
       "Effect": "Allow",
       "Resource": {
        "Ref": "runnersSecretsSetup692A93B1"
       }
      },
      {
       "Action": [
        "secretsmanager:PutSecretValue",
        "secretsmanager:UpdateSecret"
       ],
       "Effect": "Allow",
       "Resource": {
        "Ref": "runnersSecretsSetup692A93B1"
       }
      }
     ],
     "Version": "2012-10-17"
    },
    "PolicyName": "runnerssetupServiceRoleDefaultPolicy40EF213B",
    "Roles": [
     {
      "Ref": "runnerssetupServiceRole588BFE9A"
     }
    ]
   }
  },
  "runnerssetup9896CB59": {
   "Type": "AWS::Lambda::Function",
   "Properties": {
    "Code": {
     "S3Bucket": {
      "Fn::Sub": "cdk-hnb659fds-assets-${AWS::AccountId}-${AWS::Region}"
     },
     "S3Key": "a6c339413c000c1d0ef107f8dc11fa93b594777d7855af5b45472b5348cb97b1.zip"
    },
    "Role": {
     "Fn::GetAtt": [
      "runnerssetupServiceRole588BFE9A",
      "Arn"
     ]
    },
    "Description": "Setup GitHub Actions integration with self-hosted runners",
    "Environment": {
     "Variables": {
      "SETUP_SECRET_ARN": {
       "Ref": "runnersSecretsSetup692A93B1"
      },
      "WEBHOOK_SECRET_ARN": {
       "Ref": "runnersSecretsWebhook7AF0D74E"
      },
      "GITHUB_SECRET_ARN": {
       "Ref": "runnersSecretsGitHubEFD96479"
      },
      "GITHUB_PRIVATE_KEY_SECRET_ARN": {
       "Ref": "runnersSecretsGitHubPrivateKey79498F91"
      },
      "WEBHOOK_URL": {
       "Fn::GetAtt": [
        "runnersWebhookHandlerwebhookhandlerFunctionUrlC8FB3D17",
        "FunctionUrl"
       ]
      },
      "AWS_NODEJS_CONNECTION_REUSE_ENABLED": "1"
     }
    },
    "Handler": "index.handler",
    "Runtime": "nodejs14.x",
    "Timeout": 180
   },
   "DependsOn": [
    "runnerssetupServiceRoleDefaultPolicy40EF213B",
    "runnerssetupServiceRole588BFE9A"
   ]
  },
  "runnerssetupLogRetentionA9A82D27": {
   "Type": "Custom::LogRetention",
   "Properties": {
    "ServiceToken": {
     "Fn::GetAtt": [
      "LogRetentionaae0aa3c5b4d4f87b02d85b201efdd8aFD4BFC8A",
      "Arn"
     ]
    },
    "LogGroupName": {
     "Fn::Join": [
      "",
      [
       "/aws/lambda/",
       {
        "Ref": "runnerssetup9896CB59"
       }
      ]
     ]
    },
    "RetentionInDays": 30
   }
  },
  "runnerssetupFunctionUrlB8BC43E8": {
   "Type": "AWS::Lambda::Url",
   "Properties": {
    "AuthType": "NONE",
    "TargetFunctionArn": {
     "Fn::GetAtt": [
      "runnerssetup9896CB59",
      "Arn"
     ]
    }
   }
  },
  "runnerssetupinvokefunctionurl5F3B865C": {
   "Type": "AWS::Lambda::Permission",
   "Properties": {
    "Action": "lambda:InvokeFunctionUrl",
    "FunctionName": {
     "Fn::GetAtt": [
      "runnerssetup9896CB59",
      "Arn"
     ]
    },
    "Principal": "*",
    "FunctionUrlAuthType": "NONE"
   }
  },
  "runnersstatusServiceRole71A1ADB6": {
   "Type": "AWS::IAM::Role",
   "Properties": {
    "AssumeRolePolicyDocument": {
     "Statement": [
      {
       "Action": "sts:AssumeRole",
       "Effect": "Allow",
       "Principal": {
        "Service": "lambda.amazonaws.com"
       }
      }
     ],
     "Version": "2012-10-17"
    },
    "ManagedPolicyArns": [
     {
      "Fn::Join": [
       "",
       [
        "arn:",
        {
         "Ref": "AWS::Partition"
        },
        ":iam::aws:policy/service-role/AWSLambdaBasicExecutionRole"
       ]
      ]
     }
    ]
   }
  },
  "runnersstatusServiceRoleDefaultPolicyBD4E619B": {
   "Type": "AWS::IAM::Policy",
   "Properties": {
    "PolicyDocument": {
     "Statement": [
      {
       "Action": "ecr:DescribeImages",
       "Effect": "Allow",
       "Resource": {
        "Ref": "CodeBuildImageBuilderB8638EC8"
       }
      },
      {
       "Action": "ecr:DescribeImages",
       "Effect": "Allow",
       "Resource": {
        "Ref": "CodeBuildImageBuilderarmBuilder755EB37D"
       }
      },
      {
       "Action": "ecr:DescribeImages",
       "Effect": "Allow",
       "Resource": {
        "Fn::Join": [
         "",
         [
          "arn:",
          {
           "Ref": "AWS::Partition"
          },
          ":ecr:",
          {
           "Ref": "AWS::Region"
          },
          ":",
          {
           "Ref": "AWS::AccountId"
          },
          ":repository/",
          {
           "Fn::Select": [
            0,
            {
             "Fn::Split": [
              ":",
              {
               "Fn::Select": [
                1,
                {
                 "Fn::Split": [
                  "/",
                  {
                   "Fn::GetAtt": [
                    "WindowsImageBuilderImage7065BB07",
                    "ImageUri"
                   ]
                  }
                 ]
                }
               ]
              }
             ]
            }
           ]
          }
         ]
        ]
       }
      },
      {
       "Action": "ecr:DescribeImages",
       "Effect": "Allow",
       "Resource": {
        "Ref": "LambdaImageBuilderx64Builder42F384AF"
       }
      },
      {
       "Action": "ecr:DescribeImages",
       "Effect": "Allow",
       "Resource": {
        "Ref": "LambdaImageBuilderzBuilder235DD147"
       }
      },
      {
       "Action": "ecr:DescribeImages",
       "Effect": "Allow",
       "Resource": {
        "Ref": "FargatebuilderBuilder0834CD0B"
       }
      },
      {
       "Action": "ecr:DescribeImages",
       "Effect": "Allow",
       "Resource": {
        "Ref": "FargatebuilderarmBuilder48D1AF5A"
       }
      },
      {
       "Action": "ec2:DescribeLaunchTemplateVersions",
       "Effect": "Allow",
       "Resource": "*"
      },
      {
       "Action": "cloudformation:DescribeStackResource",
       "Effect": "Allow",
       "Resource": {
        "Ref": "AWS::StackId"
       }
      },
      {
       "Action": [
        "secretsmanager:GetSecretValue",
        "secretsmanager:DescribeSecret"
       ],
       "Effect": "Allow",
       "Resource": {
        "Ref": "runnersSecretsWebhook7AF0D74E"
       }
      },
      {
       "Action": [
        "secretsmanager:GetSecretValue",
        "secretsmanager:DescribeSecret"
       ],
       "Effect": "Allow",
       "Resource": {
        "Ref": "runnersSecretsGitHubEFD96479"
       }
      },
      {
       "Action": [
        "secretsmanager:GetSecretValue",
        "secretsmanager:DescribeSecret"
       ],
       "Effect": "Allow",
       "Resource": {
        "Ref": "runnersSecretsGitHubPrivateKey79498F91"
       }
      },
      {
       "Action": [
        "secretsmanager:GetSecretValue",
        "secretsmanager:DescribeSecret"
       ],
       "Effect": "Allow",
       "Resource": {
        "Ref": "runnersSecretsSetup692A93B1"
       }
      },
      {
       "Action": [
        "states:ListExecutions",
        "states:ListStateMachines"
       ],
       "Effect": "Allow",
       "Resource": {
        "Ref": "runnersRunnerOrchestratorF9B66EBA"
       }
      },
      {
       "Action": [
        "states:DescribeExecution",
        "states:DescribeStateMachineForExecution",
        "states:GetExecutionHistory"
       ],
       "Effect": "Allow",
       "Resource": {
        "Fn::Join": [
         "",
         [
          "arn:",
          {
           "Ref": "AWS::Partition"
          },
          ":states:",
          {
           "Ref": "AWS::Region"
          },
          ":",
          {
           "Ref": "AWS::AccountId"
          },
          ":execution:",
          {
           "Fn::Select": [
            6,
            {
             "Fn::Split": [
              ":",
              {
               "Ref": "runnersRunnerOrchestratorF9B66EBA"
              }
             ]
            }
           ]
          },
          ":*"
         ]
        ]
       }
      },
      {
       "Action": [
        "states:ListActivities",
        "states:DescribeStateMachine",
        "states:DescribeActivity"
       ],
       "Effect": "Allow",
       "Resource": "*"
      }
     ],
     "Version": "2012-10-17"
    },
    "PolicyName": "runnersstatusServiceRoleDefaultPolicyBD4E619B",
    "Roles": [
     {
      "Ref": "runnersstatusServiceRole71A1ADB6"
     }
    ]
   }
  },
  "runnersstatus1A5771C0": {
   "Type": "AWS::Lambda::Function",
   "Properties": {
    "Code": {
     "S3Bucket": {
      "Fn::Sub": "cdk-hnb659fds-assets-${AWS::AccountId}-${AWS::Region}"
     },
     "S3Key": "364ea9fedf72057cb30dd1f6364bf00f40f8d46ae4ce4e3985a13fe220f1b9f8.zip"
    },
    "Role": {
     "Fn::GetAtt": [
      "runnersstatusServiceRole71A1ADB6",
      "Arn"
     ]
    },
    "Description": "Provide user with status about self-hosted GitHub Actions runners",
    "Environment": {
     "Variables": {
      "WEBHOOK_SECRET_ARN": {
       "Ref": "runnersSecretsWebhook7AF0D74E"
      },
      "GITHUB_SECRET_ARN": {
       "Ref": "runnersSecretsGitHubEFD96479"
      },
      "GITHUB_PRIVATE_KEY_SECRET_ARN": {
       "Ref": "runnersSecretsGitHubPrivateKey79498F91"
      },
      "SETUP_SECRET_ARN": {
       "Ref": "runnersSecretsSetup692A93B1"
      },
      "WEBHOOK_URL": {
       "Fn::GetAtt": [
        "runnersWebhookHandlerwebhookhandlerFunctionUrlC8FB3D17",
        "FunctionUrl"
       ]
      },
      "WEBHOOK_HANDLER_ARN": {
       "Fn::Join": [
        "",
        [
         {
          "Fn::GetAtt": [
           "runnersWebhookHandlerwebhookhandler22779A81",
           "Arn"
          ]
         },
         ":$LATEST"
        ]
       ]
      },
      "STEP_FUNCTION_ARN": {
       "Ref": "runnersRunnerOrchestratorF9B66EBA"
      },
      "SETUP_FUNCTION_URL": {
       "Fn::GetAtt": [
        "runnerssetupFunctionUrlB8BC43E8",
        "FunctionUrl"
       ]
      },
      "AWS_NODEJS_CONNECTION_REUSE_ENABLED": "1",
      "LOGICAL_ID": "runnersstatus1A5771C0",
      "STACK_NAME": "github-runners-test"
     }
    },
    "Handler": "index.handler",
    "Runtime": "nodejs14.x",
    "Timeout": 180
   },
   "DependsOn": [
    "runnersstatusServiceRoleDefaultPolicyBD4E619B",
    "runnersstatusServiceRole71A1ADB6"
   ],
   "Metadata": {
    "providers": [
     {
      "type": "CodeBuildRunner",
      "labels": [
       "codebuild-x64"
      ],
      "roleArn": {
       "Fn::GetAtt": [
        "CodeBuildx64CodeBuildRole32E5C764",
        "Arn"
       ]
      },
      "image": {
       "imageRepository": {
        "Fn::Join": [
         "",
         [
          {
           "Fn::Select": [
            4,
            {
             "Fn::Split": [
              ":",
              {
               "Ref": "CodeBuildImageBuilderB8638EC8"
              }
             ]
            }
           ]
          },
          ".dkr.ecr.",
          {
           "Fn::Select": [
            3,
            {
             "Fn::Split": [
              ":",
              {
               "Ref": "CodeBuildImageBuilderB8638EC8"
              }
             ]
            }
           ]
          },
          ".",
          {
           "Ref": "AWS::URLSuffix"
          },
          "/",
          {
           "Fn::GetAtt": [
            "CodeBuildImageBuilderB8638EC8",
            "Name"
           ]
          }
         ]
        ]
       },
       "imageTag": "latest",
       "imageBuilderLogGroup": {
        "Ref": "CodeBuildImageBuilderLogsE4CADFCC"
       }
      }
     },
     {
      "type": "CodeBuildRunner",
      "labels": [
       "codebuild",
       "linux",
       "arm64"
      ],
      "roleArn": {
       "Fn::GetAtt": [
        "CodeBuildARMCodeBuildRole74DB4985",
        "Arn"
       ]
      },
      "image": {
       "imageRepository": {
        "Fn::Join": [
         "",
         [
          {
           "Fn::Select": [
            4,
            {
             "Fn::Split": [
              ":",
              {
               "Ref": "CodeBuildImageBuilderarmBuilder755EB37D"
              }
             ]
            }
           ]
          },
          ".dkr.ecr.",
          {
           "Fn::Select": [
            3,
            {
             "Fn::Split": [
              ":",
              {
               "Ref": "CodeBuildImageBuilderarmBuilder755EB37D"
              }
             ]
            }
           ]
          },
          ".",
          {
           "Ref": "AWS::URLSuffix"
          },
          "/",
          {
           "Fn::GetAtt": [
            "CodeBuildImageBuilderarmBuilder755EB37D",
            "Name"
           ]
          }
         ]
        ]
       },
       "imageTag": "latest",
       "imageBuilderLogGroup": {
        "Ref": "CodeBuildImageBuilderarmLogs5A60CB81"
       }
      }
     },
     {
      "type": "CodeBuildRunner",
      "labels": [
       "codebuild",
       "windows",
       "x64"
      ],
      "roleArn": {
       "Fn::GetAtt": [
        "CodeBuildWindowsCodeBuildRoleDC93697E",
        "Arn"
       ]
      },
      "image": {
       "imageRepository": {
        "Fn::Join": [
         "",
         [
          {
           "Ref": "AWS::AccountId"
          },
          ".dkr.ecr.",
          {
           "Ref": "AWS::Region"
          },
          ".",
          {
           "Ref": "AWS::URLSuffix"
          },
          "/",
          {
           "Fn::Select": [
            0,
            {
             "Fn::Split": [
              ":",
              {
               "Fn::Select": [
                1,
                {
                 "Fn::Split": [
                  "/",
                  {
                   "Fn::GetAtt": [
                    "WindowsImageBuilderImage7065BB07",
                    "ImageUri"
                   ]
                  }
                 ]
                }
               ]
              }
             ]
            }
           ]
          }
         ]
        ]
       },
       "imageTag": "latest",
       "imageBuilderLogGroup": {
        "Ref": "WindowsImageBuilderLog0E03408E"
       }
      }
     },
     {
      "type": "LambdaRunner",
      "labels": [
       "lambda",
       "x64"
      ],
      "roleArn": {
       "Fn::GetAtt": [
        "LambdaFunctionServiceRoleB1826A50",
        "Arn"
       ]
      },
      "image": {
       "imageRepository": {
        "Fn::Join": [
         "",
         [
          {
           "Fn::Select": [
            4,
            {
             "Fn::Split": [
              ":",
              {
               "Ref": "LambdaImageBuilderx64Builder42F384AF"
              }
             ]
            }
           ]
          },
          ".dkr.ecr.",
          {
           "Fn::Select": [
            3,
            {
             "Fn::Split": [
              ":",
              {
               "Ref": "LambdaImageBuilderx64Builder42F384AF"
              }
             ]
            }
           ]
          },
          ".",
          {
           "Ref": "AWS::URLSuffix"
          },
          "/",
          {
           "Fn::GetAtt": [
            "LambdaImageBuilderx64Builder42F384AF",
            "Name"
           ]
          }
         ]
        ]
       },
       "imageTag": "latest",
       "imageBuilderLogGroup": {
        "Ref": "LambdaImageBuilderx64Logs1C003BB4"
       }
      }
     },
     {
      "type": "LambdaRunner",
      "labels": [
       "lambda",
       "arm64"
      ],
      "roleArn": {
       "Fn::GetAtt": [
        "LambdaARMFunctionServiceRole136069A0",
        "Arn"
       ]
      },
      "image": {
       "imageRepository": {
        "Fn::Join": [
         "",
         [
          {
           "Fn::Select": [
            4,
            {
             "Fn::Split": [
              ":",
              {
               "Ref": "LambdaImageBuilderzBuilder235DD147"
              }
             ]
            }
           ]
          },
          ".dkr.ecr.",
          {
           "Fn::Select": [
            3,
            {
             "Fn::Split": [
              ":",
              {
               "Ref": "LambdaImageBuilderzBuilder235DD147"
              }
             ]
            }
           ]
          },
          ".",
          {
           "Ref": "AWS::URLSuffix"
          },
          "/",
          {
           "Fn::GetAtt": [
            "LambdaImageBuilderzBuilder235DD147",
            "Name"
           ]
          }
         ]
        ]
       },
       "imageTag": "latest",
       "imageBuilderLogGroup": {
        "Ref": "LambdaImageBuilderzLogsC9FB42C8"
       }
      }
     },
     {
      "type": "FargateRunner",
      "labels": [
       "fargate",
       "linux",
       "x64"
      ],
      "vpcArn": {
       "Fn::Join": [
        "",
        [
         "arn:",
         {
          "Ref": "AWS::Partition"
         },
         ":ec2:",
         {
          "Ref": "AWS::Region"
         },
         ":",
         {
          "Ref": "AWS::AccountId"
         },
         ":vpc/",
         {
          "Ref": "Vpc8378EB38"
         }
        ]
       ]
      },
      "securityGroup": {
       "Fn::GetAtt": [
        "FargatesecuritygroupAFCAFD34",
        "GroupId"
       ]
      },
      "roleArn": {
       "Fn::GetAtt": [
        "FargatetaskTaskRoleEFFCDAF8",
        "Arn"
       ]
      },
      "image": {
       "imageRepository": {
        "Fn::Join": [
         "",
         [
          {
           "Fn::Select": [
            4,
            {
             "Fn::Split": [
              ":",
              {
               "Ref": "FargatebuilderBuilder0834CD0B"
              }
             ]
            }
           ]
          },
          ".dkr.ecr.",
          {
           "Fn::Select": [
            3,
            {
             "Fn::Split": [
              ":",
              {
               "Ref": "FargatebuilderBuilder0834CD0B"
              }
             ]
            }
           ]
          },
          ".",
          {
           "Ref": "AWS::URLSuffix"
          },
          "/",
          {
           "Fn::GetAtt": [
            "FargatebuilderBuilder0834CD0B",
            "Name"
           ]
          }
         ]
        ]
       },
       "imageTag": "latest",
       "imageBuilderLogGroup": {
        "Ref": "FargatebuilderLogs2F794091"
       }
      }
     },
     {
      "type": "FargateRunner",
      "labels": [
       "fargate-spot",
       "linux",
       "x64"
      ],
      "vpcArn": {
       "Fn::Join": [
        "",
        [
         "arn:",
         {
          "Ref": "AWS::Partition"
         },
         ":ec2:",
         {
          "Ref": "AWS::Region"
         },
         ":",
         {
          "Ref": "AWS::AccountId"
         },
         ":vpc/",
         {
          "Ref": "Vpc8378EB38"
         }
        ]
       ]
      },
      "securityGroup": {
       "Fn::GetAtt": [
        "Fargatex64spotsecuritygroup2A9F4299",
        "GroupId"
       ]
      },
      "roleArn": {
       "Fn::GetAtt": [
        "Fargatex64spottaskTaskRole02893C25",
        "Arn"
       ]
      },
      "image": {
       "imageRepository": {
        "Fn::Join": [
         "",
         [
          {
           "Fn::Select": [
            4,
            {
             "Fn::Split": [
              ":",
              {
               "Ref": "FargatebuilderBuilder0834CD0B"
              }
             ]
            }
           ]
          },
          ".dkr.ecr.",
          {
           "Fn::Select": [
            3,
            {
             "Fn::Split": [
              ":",
              {
               "Ref": "FargatebuilderBuilder0834CD0B"
              }
             ]
            }
           ]
          },
          ".",
          {
           "Ref": "AWS::URLSuffix"
          },
          "/",
          {
           "Fn::GetAtt": [
            "FargatebuilderBuilder0834CD0B",
            "Name"
           ]
          }
         ]
        ]
       },
       "imageTag": "latest",
       "imageBuilderLogGroup": {
        "Ref": "FargatebuilderLogs2F794091"
       }
      }
     },
     {
      "type": "FargateRunner",
      "labels": [
       "fargate",
       "linux",
       "arm64"
      ],
      "vpcArn": {
       "Fn::Join": [
        "",
        [
         "arn:",
         {
          "Ref": "AWS::Partition"
         },
         ":ec2:",
         {
          "Ref": "AWS::Region"
         },
         ":",
         {
          "Ref": "AWS::AccountId"
         },
         ":vpc/",
         {
          "Ref": "Vpc8378EB38"
         }
        ]
       ]
      },
      "securityGroup": {
       "Fn::GetAtt": [
        "Fargatearm64securitygroup08ABAD9E",
        "GroupId"
       ]
      },
      "roleArn": {
       "Fn::GetAtt": [
        "Fargatearm64taskTaskRoleD3C2CD58",
        "Arn"
       ]
      },
      "image": {
       "imageRepository": {
        "Fn::Join": [
         "",
         [
          {
           "Fn::Select": [
            4,
            {
             "Fn::Split": [
              ":",
              {
               "Ref": "FargatebuilderarmBuilder48D1AF5A"
              }
             ]
            }
           ]
          },
          ".dkr.ecr.",
          {
           "Fn::Select": [
            3,
            {
             "Fn::Split": [
              ":",
              {
               "Ref": "FargatebuilderarmBuilder48D1AF5A"
              }
             ]
            }
           ]
          },
          ".",
          {
           "Ref": "AWS::URLSuffix"
          },
          "/",
          {
           "Fn::GetAtt": [
            "FargatebuilderarmBuilder48D1AF5A",
            "Name"
           ]
          }
         ]
        ]
       },
       "imageTag": "latest",
       "imageBuilderLogGroup": {
        "Ref": "FargatebuilderarmLogs63D60F4D"
       }
      }
     },
     {
      "type": "FargateRunner",
      "labels": [
       "fargate-spot",
       "linux",
       "arm64"
      ],
      "vpcArn": {
       "Fn::Join": [
        "",
        [
         "arn:",
         {
          "Ref": "AWS::Partition"
         },
         ":ec2:",
         {
          "Ref": "AWS::Region"
         },
         ":",
         {
          "Ref": "AWS::AccountId"
         },
         ":vpc/",
         {
          "Ref": "Vpc8378EB38"
         }
        ]
       ]
      },
      "securityGroup": {
       "Fn::GetAtt": [
        "Fargatearm64spotsecuritygroup20C885E4",
        "GroupId"
       ]
      },
      "roleArn": {
       "Fn::GetAtt": [
        "Fargatearm64spottaskTaskRole0F078C81",
        "Arn"
       ]
      },
      "image": {
       "imageRepository": {
        "Fn::Join": [
         "",
         [
          {
           "Fn::Select": [
            4,
            {
             "Fn::Split": [
              ":",
              {
               "Ref": "FargatebuilderarmBuilder48D1AF5A"
              }
             ]
            }
           ]
          },
          ".dkr.ecr.",
          {
           "Fn::Select": [
            3,
            {
             "Fn::Split": [
              ":",
              {
               "Ref": "FargatebuilderarmBuilder48D1AF5A"
              }
             ]
            }
           ]
          },
          ".",
          {
           "Ref": "AWS::URLSuffix"
          },
          "/",
          {
           "Fn::GetAtt": [
            "FargatebuilderarmBuilder48D1AF5A",
            "Name"
           ]
          }
         ]
        ]
       },
       "imageTag": "latest",
       "imageBuilderLogGroup": {
        "Ref": "FargatebuilderarmLogs63D60F4D"
       }
      }
     },
     {
      "type": "FargateRunner",
      "labels": [
       "fargate",
       "windows",
       "x64"
      ],
      "vpcArn": {
       "Fn::Join": [
        "",
        [
         "arn:",
         {
          "Ref": "AWS::Partition"
         },
         ":ec2:",
         {
          "Ref": "AWS::Region"
         },
         ":",
         {
          "Ref": "AWS::AccountId"
         },
         ":vpc/",
         {
          "Ref": "Vpc8378EB38"
         }
        ]
       ]
      },
      "securityGroup": {
       "Fn::GetAtt": [
        "FargateWindowssecuritygroupE684A7B0",
        "GroupId"
       ]
      },
      "roleArn": {
       "Fn::GetAtt": [
        "FargateWindowstaskTaskRole364508C8",
        "Arn"
       ]
      },
      "image": {
       "imageRepository": {
        "Fn::Join": [
         "",
         [
          {
           "Ref": "AWS::AccountId"
          },
          ".dkr.ecr.",
          {
           "Ref": "AWS::Region"
          },
          ".",
          {
           "Ref": "AWS::URLSuffix"
          },
          "/",
          {
           "Fn::Select": [
            0,
            {
             "Fn::Split": [
              ":",
              {
               "Fn::Select": [
                1,
                {
                 "Fn::Split": [
                  "/",
                  {
                   "Fn::GetAtt": [
                    "WindowsImageBuilderImage7065BB07",
                    "ImageUri"
                   ]
                  }
                 ]
                }
               ]
              }
             ]
            }
           ]
          }
         ]
        ]
       },
       "imageTag": "latest",
       "imageBuilderLogGroup": {
        "Ref": "WindowsImageBuilderLog0E03408E"
       }
      }
     },
     {
      "type": "Ec2Runner",
      "labels": [
       "ec2",
       "linux",
       "x64"
      ],
      "roleArn": {
       "Fn::GetAtt": [
        "EC2LinuxRole8B6519A2",
        "Arn"
       ]
      },
      "ami": {
       "launchTemplate": {
        "Ref": "AMILinuxBuilderLaunchtemplateA29452C4"
       },
       "amiBuilderLogGroup": {
        "Ref": "AMILinuxBuilderLogAA902D79"
       }
      }
     },
     {
      "type": "Ec2Runner",
      "labels": [
       "ec2-spot",
       "linux",
       "x64"
      ],
      "roleArn": {
       "Fn::GetAtt": [
        "EC2SpotLinuxRole86333E5D",
        "Arn"
       ]
      },
      "ami": {
       "launchTemplate": {
        "Ref": "AMILinuxBuilderLaunchtemplateA29452C4"
       },
       "amiBuilderLogGroup": {
        "Ref": "AMILinuxBuilderLogAA902D79"
       }
      }
     },
     {
      "type": "Ec2Runner",
      "labels": [
       "ec2",
       "linux",
       "arm64"
      ],
      "roleArn": {
       "Fn::GetAtt": [
        "EC2Linuxarm64Role242F68FF",
        "Arn"
       ]
      },
      "ami": {
       "launchTemplate": {
        "Ref": "AMILinuxarm64BuilderLaunchtemplate8F5EFF44"
       },
       "amiBuilderLogGroup": {
        "Ref": "AMILinuxarm64BuilderLog3F9BB6F0"
       }
      }
     },
     {
      "type": "Ec2Runner",
      "labels": [
       "ec2",
       "windows",
       "x64"
      ],
      "roleArn": {
       "Fn::GetAtt": [
        "EC2WindowsRoleC0D850D2",
        "Arn"
       ]
      },
      "ami": {
       "launchTemplate": {
        "Ref": "WindowsEC2BuilderLaunchtemplate0A66E9C2"
       },
       "amiBuilderLogGroup": {
        "Ref": "WindowsEC2BuilderLog486ECFAD"
       }
      }
     }
    ]
   }
  },
  "runnersstatusLogRetention8EB4A773": {
   "Type": "Custom::LogRetention",
   "Properties": {
    "ServiceToken": {
     "Fn::GetAtt": [
      "LogRetentionaae0aa3c5b4d4f87b02d85b201efdd8aFD4BFC8A",
      "Arn"
     ]
    },
    "LogGroupName": {
     "Fn::Join": [
      "",
      [
       "/aws/lambda/",
       {
        "Ref": "runnersstatus1A5771C0"
       }
      ]
     ]
    },
    "RetentionInDays": 30
   }
  }
 },
 "Parameters": {
  "SsmParameterValueawsservicecanonicalubuntuserverfocalstablecurrentamd64hvmebsgp2amiidC96584B6F00A464EAD1953AFF4B05118Parameter": {
   "Type": "AWS::SSM::Parameter::Value<AWS::EC2::Image::Id>",
   "Default": "/aws/service/canonical/ubuntu/server/focal/stable/current/amd64/hvm/ebs-gp2/ami-id"
  },
  "SsmParameterValueawsservicecanonicalubuntuserverfocalstablecurrentarm64hvmebsgp2amiidC96584B6F00A464EAD1953AFF4B05118Parameter": {
   "Type": "AWS::SSM::Parameter::Value<AWS::EC2::Image::Id>",
   "Default": "/aws/service/canonical/ubuntu/server/focal/stable/current/arm64/hvm/ebs-gp2/ami-id"
  },
  "SsmParameterValueawsserviceamiwindowslatestWindowsServer2022EnglishFullContainersLatestC96584B6F00A464EAD1953AFF4B05118Parameter": {
   "Type": "AWS::SSM::Parameter::Value<AWS::EC2::Image::Id>",
   "Default": "/aws/service/ami-windows-latest/Windows_Server-2022-English-Full-ContainersLatest"
  },
  "BootstrapVersion": {
   "Type": "AWS::SSM::Parameter::Value<String>",
   "Default": "/cdk-bootstrap/hnb659fds/version",
   "Description": "Version of the CDK Bootstrap resources in this environment, automatically retrieved from SSM Parameter Store. [cdk:skip]"
  }
 },
 "Outputs": {
  "runnersstatuscommand4A30F0F5": {
   "Value": {
    "Fn::Join": [
     "",
     [
      "aws --region ",
      {
       "Ref": "AWS::Region"
      },
      " lambda invoke --function-name ",
      {
       "Ref": "runnersstatus1A5771C0"
      },
      " status.json"
     ]
    ]
   }
  }
 },
 "Mappings": {
  "ServiceprincipalMap": {
   "af-south-1": {
    "states": "states.af-south-1.amazonaws.com"
   },
   "ap-east-1": {
    "states": "states.ap-east-1.amazonaws.com"
   },
   "ap-northeast-1": {
    "states": "states.ap-northeast-1.amazonaws.com"
   },
   "ap-northeast-2": {
    "states": "states.ap-northeast-2.amazonaws.com"
   },
   "ap-northeast-3": {
    "states": "states.ap-northeast-3.amazonaws.com"
   },
   "ap-south-1": {
    "states": "states.ap-south-1.amazonaws.com"
   },
   "ap-southeast-1": {
    "states": "states.ap-southeast-1.amazonaws.com"
   },
   "ap-southeast-2": {
    "states": "states.ap-southeast-2.amazonaws.com"
   },
   "ap-southeast-3": {
    "states": "states.ap-southeast-3.amazonaws.com"
   },
   "ca-central-1": {
    "states": "states.ca-central-1.amazonaws.com"
   },
   "cn-north-1": {
    "states": "states.cn-north-1.amazonaws.com"
   },
   "cn-northwest-1": {
    "states": "states.cn-northwest-1.amazonaws.com"
   },
   "eu-central-1": {
    "states": "states.eu-central-1.amazonaws.com"
   },
   "eu-north-1": {
    "states": "states.eu-north-1.amazonaws.com"
   },
   "eu-south-1": {
    "states": "states.eu-south-1.amazonaws.com"
   },
   "eu-south-2": {
    "states": "states.eu-south-2.amazonaws.com"
   },
   "eu-west-1": {
    "states": "states.eu-west-1.amazonaws.com"
   },
   "eu-west-2": {
    "states": "states.eu-west-2.amazonaws.com"
   },
   "eu-west-3": {
    "states": "states.eu-west-3.amazonaws.com"
   },
   "me-south-1": {
    "states": "states.me-south-1.amazonaws.com"
   },
   "sa-east-1": {
    "states": "states.sa-east-1.amazonaws.com"
   },
   "us-east-1": {
    "states": "states.us-east-1.amazonaws.com"
   },
   "us-east-2": {
    "states": "states.us-east-2.amazonaws.com"
   },
   "us-gov-east-1": {
    "states": "states.us-gov-east-1.amazonaws.com"
   },
   "us-gov-west-1": {
    "states": "states.us-gov-west-1.amazonaws.com"
   },
   "us-iso-east-1": {
    "states": "states.amazonaws.com"
   },
   "us-iso-west-1": {
    "states": "states.amazonaws.com"
   },
   "us-isob-east-1": {
    "states": "states.amazonaws.com"
   },
   "us-west-1": {
    "states": "states.us-west-1.amazonaws.com"
   },
   "us-west-2": {
    "states": "states.us-west-2.amazonaws.com"
   }
  }
 },
 "Rules": {
  "CheckBootstrapVersion": {
   "Assertions": [
    {
     "Assert": {
      "Fn::Not": [
       {
        "Fn::Contains": [
         [
          "1",
          "2",
          "3",
          "4",
          "5"
         ],
         {
          "Ref": "BootstrapVersion"
         }
        ]
       }
      ]
     },
     "AssertDescription": "CDK bootstrap stack version 6 required. Please run 'cdk bootstrap' with a recent version of the CDK CLI."
    }
   ]
  }
 }
}<|MERGE_RESOLUTION|>--- conflicted
+++ resolved
@@ -5613,7 +5613,7 @@
      "S3Bucket": {
       "Fn::Sub": "cdk-hnb659fds-assets-${AWS::AccountId}-${AWS::Region}"
      },
-     "S3Key": "d3a6073401e5d342d45cb199222b25e5785030865a6614e592d23ec1daedbd7f.zip"
+     "S3Key": "8f2c94c5bcd88ae29fae28715a94347d140b8eb784ca47a9e01101840763962a.zip"
     },
     "Role": {
      "Fn::GetAtt": [
@@ -7094,31 +7094,7 @@
   "Fargatearm64logs00171A52": {
    "Type": "AWS::Logs::LogGroup",
    "Properties": {
-<<<<<<< HEAD
     "RetentionInDays": 30
-=======
-    "Code": {
-     "S3Bucket": {
-      "Fn::Sub": "cdk-hnb659fds-assets-${AWS::AccountId}-${AWS::Region}"
-     },
-     "S3Key": "8f2c94c5bcd88ae29fae28715a94347d140b8eb784ca47a9e01101840763962a.zip"
-    },
-    "Role": {
-     "Fn::GetAtt": [
-      "updatelambdadcc036c8876b451ea2c1552f9e06e9e1ServiceRoleE163ADCA",
-      "Arn"
-     ]
-    },
-    "Description": "Function that updates a GitHub Actions runner function with the latest image digest after the image has been rebuilt",
-    "Environment": {
-     "Variables": {
-      "AWS_NODEJS_CONNECTION_REUSE_ENABLED": "1"
-     }
-    },
-    "Handler": "index.handler",
-    "Runtime": "nodejs14.x",
-    "Timeout": 900
->>>>>>> eab165a7
    },
    "UpdateReplacePolicy": "Delete",
    "DeletionPolicy": "Delete"
